--- conflicted
+++ resolved
@@ -53,12 +53,8 @@
     {
         // http://en.wikipedia.org/wiki/Cpuid
         // http://web.archive.org/web/20110307080258/http://www.intel.com/Assets/PDF/appnote/241618.pdf
-<<<<<<< HEAD
-        // http://www.intel.com/content/dam/www/public/us/en/documents/manuals/64-ia-32-architectures-software-developer-vol-2a-manual.pdf
+        // http://www.intel.com/content/dam/www/public/us/en/documents/manuals/64-ia-32-architectures-software-developer-manual-325462.pdf
     	// #include "llvm/Support/Host.h", http://llvm.org/docs/doxygen/html/Host_8cpp_source.html
-=======
-        // http://www.intel.com/content/dam/www/public/us/en/documents/manuals/64-ia-32-architectures-software-developer-manual-325462.pdf
->>>>>>> a2873c42
         String modelString = null;
         int family = CPUID.getCPUFamily();
         int model = CPUID.getCPUModel();
@@ -338,7 +334,6 @@
                     // Ivy Bridge 22 nm
                     // ref: https://en.wikipedia.org/wiki/Sandy_Bridge_%28microarchitecture%29
                     case 0x3a:
-<<<<<<< HEAD
                         isSandyCompatible = true;
                         isIvyCompatible = true;
                         modelString = "Ivy Bridge";
@@ -428,41 +423,12 @@
                         modelString = "Quark";
                         break;                
                     // Silvermont 22 nm
-=======
-                        modelString = "Ivy Bridge (22nm)";
-                        break;
-                    // Haswell 22 nm
-                    case 0x3c:
-                        modelString = "Haswell (22nm)";
-                        break;
-                    // Broadwell 14 nm
-                    case 0x3d:
-                        modelString = "Broadwell (14nm)";
-                        break;
-                    // Ivy Bridge 22 nm
-                    case 0x3e:
-                        modelString = "Xeon Ivy Bridge (22nm)";
-                        break;
-                        
-                        
-                // following are for extended model == 4
-                // most flags are set above
-                // isCoreiCompatible = true is the default
-                
-                    // 22 nm
-                    case 0x45:
-                        modelString = "Mobile Celeron";
-                        break;
-                
-                    // Atom Silvermont / Bay Trail / Avoton 22 nm
->>>>>>> a2873c42
                     // Supports SSE 4.2
                     case 0x4d:
                         isAtomCompatible = true;
                         modelString = "Atom";
                         break;
 
-<<<<<<< HEAD
                 // following are for extended model == 5
                 // most flags are set above
                 // isCoreiCompatible = true is the default
@@ -495,8 +461,6 @@
                         break;
                     }
 
-=======
->>>>>>> a2873c42
                     // others
                     default:
                         modelString = "Intel model " + model;
