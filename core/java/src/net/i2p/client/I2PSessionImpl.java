--- conflicted
+++ resolved
@@ -959,7 +959,6 @@
     I2CPMessageProducer getProducer() { return _producer; }
 
     /**
-<<<<<<< HEAD
      *  For Subsessions
      *  @since 0.9.19
      */
@@ -972,12 +971,9 @@
     I2PAppContext getContext() { return _context; }
 
     /**
-     * Retrieve the configuration options
-=======
      * Retrieve the configuration options, filtered.
      * All defaults passed in via constructor have been promoted to the primary map.
      *
->>>>>>> 7b823933
      * @return non-null, if insantiated with null options, this will be the System properties.
      */
     Properties getOptions() { return _options; }
