--- conflicted
+++ resolved
@@ -253,22 +253,14 @@
   <Call name="addConnector">
     <Arg>
       <New class="org.eclipse.jetty.server.ServerConnector">
-<<<<<<< HEAD
-        <Arg><Ref id="Server"/></Arg>
-=======
         <Arg><Ref refid="Server" /></Arg>
->>>>>>> 5ca73403
         <Arg type="int">1</Arg>     <!-- number of acceptors -->
         <Arg type="int">0</Arg>     <!-- default number of selectors -->
         <Arg>
            <Array type="org.eclipse.jetty.server.ConnectionFactory">    <!-- varargs so we need an array -->
               <Item>
                 <New class="org.eclipse.jetty.server.SslConnectionFactory">
-<<<<<<< HEAD
-                  <Arg><Ref id="sslContextFactory"/></Arg>
-=======
                   <Arg><Ref refid="sslContextFactory" /></Arg>
->>>>>>> 5ca73403
                   <Arg>http/1.1</Arg>
                 </New>
               </Item>
