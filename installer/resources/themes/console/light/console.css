/* I2P Theme: Light */
/* Description: Light blue highlights. */
/* Author: dr|z3d */

html {
     margin: 0 !important;
}

body {
     margin: 8px 6px 8px 8px;
     text-align: center;
     color: #333;
     font: 9pt/130% "Droid Sans", "Noto Sans", Ubuntu, "Segoe UI", "Bitstream Vera Sans", Verdana, "Lucida Grande", Helvetica, sans-serif;
     background: #a4a4cb url(images/tile2.png) fixed;
     background-size: 32px 32px;
}

/* preload button mouseovers */
body {
     background: url(images/tile2.png) fixed, 
     url(/themes/console/images/buttons/clean_hover.png) no-repeat,
     url(/themes/console/images/buttons/configure_hover.png) no-repeat,
     url(/themes/console/images/buttons/delete_hover.png) no-repeat,
     url(/themes/console/images/buttons/restart_hover.png) no-repeat,
     url(/themes/console/images/buttons/restore_hover.png) no-repeat,
     url(/themes/console/images/buttons/search_hover.png) no-repeat,
     url(/themes/console/images/buttons/shutdown_hover.png) no-repeat,
     url(/themes/console/images/buttons/update_hover.png) no-repeat, #a4a4cb;
     background-size: 32px 32px, 0 0, 0 0, 0 0, 0 0, 0 0, 0 0, 0 0, 0 0;
}

.hide, .hideme {
     display: none;
}

div.clearer {
     clear: left;
     height: 0;
     line-height: 0;
}

::selection {
     background: #27377f !important;
     color: white;
}

::-moz-selection {
     background: #27377f !important;
     color: white;
}

img {
     border: none;
}

img[src$="bound.png"] {
     filter: hue-rotate(-40deg);
     -webkit-filter: hue-rotate(-40deg);
}

a img[src$="bound.png"] {
     filter: hue-rotate(-40deg) drop-shadow(0 0 1px #aaa);
     -webkit-filter: hue-rotate(-40deg) drop-shadow(0 0 1px #aaa);
}

a:hover img[src$="bound.png"] {
     filter: hue-rotate(-40deg) drop-shadow(0 0 1px #f60);
     -webkit-filter: hue-rotate(-40deg) drop-shadow(0 0 1px #f60);
}

a img {
     filter: drop-shadow(0 0 1px #aaa);
     -webkit-filter: drop-shadow(0 0 1px #aaa);
}

a:hover img {
     filter: drop-shadow(0 0 1px #f60);
     -webkit-filter: drop-shadow(0 0 1px #f60);
}

pre {
     width: 98%;
     overflow: auto;
     text-align: left;
     font: 8pt "Droid Sans Mono", "Lucida Console", "DejaVu Sans Mono", Courier, mono;
     color: #333;
     margin: 10px;
}

div.routersummaryouter {
     float: left;
     width: 200px;
     margin: 0 0 10px 0;
     padding: 0;
     border: 0;
     clear: left;/* fixes a bug in Opera */
     text-align: center !important;
     display: block;
     position: absolute;/* so no interference with /home app icons */
}

div.routersummary {
     width: 182px;
     padding: 8px 8px 10px 8px;
     margin-bottom: 8px;
     text-align: center !important;
     border: 1px solid #447;
     color: #333;
     font-size: 8pt;
     clear: left;/* fixes a bug in Opera */
     border-radius: 2px;
     background: #fff;
     box-shadow: inset 0 0 0 1px #bbf;
     filter: drop-shadow(0 0 1px #999);
     -webkit-filter: drop-shadow(0 0 1px #999);
}

.routersummary div[style="height: 36px;"] {
     margin: 0;
     padding: 0;
     text-align: center;
}

div.routersummary img[src$="i2plogo.png"] {
     opacity: 0.9;
     transition: all 0.3s ease 0s;
     margin-left: -2px;
}

div.routersummary img[src$="i2plogo.png"]:hover {
     opacity: 1;
     transition: all 0.3s ease 0s;
     filter: drop-shadow(0 0 1px #f60);
     -webkit-filter: drop-shadow(0 0 1px #f60);
}

.routersummary a[href="/"] img {
     margin-right: -1px;
}

.routersummary a[href="/"], .routersummary a[href="/console"] {
     outline: none !important;
}

.routersummary a[href="/"]:focus img, .routersummary a[href="/console"]:focus img {
     filter: drop-shadow(0 0 1px #f60);
     -webkit-filter: drop-shadow(0 0 1px #f60);
}

.routersummary form {
     margin: 0;
     padding: 0 0 3px;
}

.routersummary form button.download {
     display: inline-block;
     vertical-align: middle;
     margin: -3px 0;
}

div.routersummary input[type=text] {
     text-align: right !important;
}

div.routersummary hr {
     color: #99f;
     background: #99f;
     height: 1px;
     border-bottom: 1px solid #99f;
     margin: 8px -7px 8px -7px;
     box-shadow: inset 0 1px 1px 1px #fff;
}

div.routersummary hr.b {
     color: #fff;
     background: transparent;
     border-bottom: 1px solid transparent;
     height: 0 !important;
     margin-bottom: 5px;
}

div.routersummary h3 {
     font-size: 9.5pt;
     letter-spacing: 0.04em;
     margin: -9px -7px -2px;
     padding: 2px 0;
     text-transform: uppercase;
     background: #ffe url(images/header.png) center center repeat-x;
     background: linear-gradient(to bottom, #fff 0%, #fff 50%, #eef 50%, #eef 100%) !important;
     border: 1px solid #99f;
     border-left: none;
     border-right: none;
     border-radius: 0;
     box-shadow: inset 0 0 0 1px #fff;
     filter: none;
     -webkit-filter: none;
}

.routersummary h3:hover {
     background: linear-gradient(to bottom, #fff 0%, #fff 50%, #ffe8bf 50%, #efd9b3 100%) !important;
}

.routersummary h3:hover a {
     color: #f60;
     text-shadow: 0 0 1px #fff; 
}

.routersummary h3:active {
     box-shadow: inset 2px 2px 2px #777;
}

div.routersummary h3 a {
     text-transform: uppercase;
     text-decoration: none;
     display: inline-block;
     width: 100%;
     width: calc(100% - 4px);
     padding: 2px 0;
}

div.routersummary h4 {
     border: none;
     font-size: 8.5pt;
     letter-spacing: normal;
     text-transform: none;
     margin: -7px;
     padding: 6px 2px !important;
     background: #eef;
     background: linear-gradient(to right, #ddf 0%, #eef 10%, #fff 50%, #eef 90%, #ddf 100%);
     text-decoration: none !important;
     color: #359;
     box-shadow: inset 0 0 0 1px #eef;
     line-height: 105%; 
}

@media screen and (-webkit-min-device-pixel-ratio:0) {
.routersummary h4 {     
     margin-bottom: -8px !important;
}
}

h4.sb_info {
     margin-top: -11px !important;
}

h4.sb_info + hr + form {
     padding-top: 2px !important;
     margin-bottom: -1px;
}

div.routersummary ul {
     text-align: left !important;
}

div.routersummary table {
     border: 0;
     text-align: center !important;
     margin: -8px -5px -5px -5px;
     width: 192px !important;
     overflow: hidden;
     font-size: 8pt;
     background-image: none !important;
     background-color: transparent !important;
}

#sb_version {
     margin-top: 5px !important;
     margin-bottom: 8px !important;
}

#sb_shortgeneral {
     margin-top: -6px;
}

#sb_localtunnels td:first-child {
     text-align: left !important;
     width: 16px;
     padding: 2px;
}

#sb_localtunnels td:last-child {
     text-align: right !important;
     width: 16px;
     padding-right: 0;
}

#sb_internals a, #sb_advanced a {
     padding: 1px 2px;
     display: inline-block;
}

div.routersummary tr {
     background-image: none !important;
     background-color: transparent !important;
     border: 0 !important;
}

/*
div.routersummary td:first-child {
     max-width: 90px;
     overflow: hidden;
}
*/

div.routersummary a:hover {
     color: #f60;
}

div.routersummary td {
     padding: 0 2px;
     background-image: none !important;
     border: 0 !important;
}

div.tunnels td:first-child {
     width: 16px;
     text-align: left;
     padding-right: 1px;
}

div.tunnels td:last-child {
     text-align: right;
     padding-right: 1px;
}

div.tunnels img, div.tunnels img:hover {
     opacity: 1 !important;
}

div.routersummary img:first-child  {
     margin-bottom: -2px !important;
     opacity: 0.7;
}

div.routersummary img:hover:first-child {
     margin-bottom: -2px !important;
     opacity: 1;
}

div.newsheadings {
     text-align: right;
     margin: -5px 0 -3px 8px;
}

div.newsheadings li {
     list-style: none outside url(images/newsbullet_mini.png);
     margin: 4px -4px 2px 10px;
     line-height: 120%;
}

div.newsheadings li:first-child {
     margin-top: 0;
}

div.tunnels {
     margin-top: 6px !important;
     margin-left: -2px !important;
     margin-bottom: 3px !important;
     padding-top: 3px !important;
}

div.tunnels table {
     margin: -7px 0 -5px -4px !important;
}

div.tunnels td, div.tunnels img:first-child {
     margin: 0 !important;
    text-transform: capitalize;
}

.tunnels tr {
     padding: 4px 0 !important;
}

div.routersummary p {
     padding: 0;
}

div.refresh {
     margin-top: 10px !important;
     margin-bottom: 10px !important;
     padding: 2px 0 0 0 !important;
}

/* proxy error messages */

div.logo {
     float: left;
     padding: 10px;
     text-align: center;
     color: #222;
     margin: 0 10px;
     border: 1px solid #447;
     border-radius: 2px;
     background: #fff;
     width: 185px;
     box-shadow: inset 0 0 0 1px #bbf;
}

.logo hr {
     margin: 8px -11px;
     background: #447;
}

div.warning {
     margin: 20px 20px 30px 240px;
     padding: 10px 25px 20px 75px;
     background: #fff;
     border: 1px solid #447;
     color: #333;
     border-radius: 2px;
     text-align: justify;
     background-image:url(/themes/console/images/itoopie_sm.png);
     background-position:10px center;
     background-repeat:no-repeat;
     box-shadow: inset 0 0 1px 0 #d00;
     word-wrap: break-word;
     min-width: 400px;
}

.warning h3 {
     text-align: left;
}

.proxyfooter {
     margin: 0 20px 10px 240px;
     padding: 20px 25px 20px 75px;
     color: #f00;
     font-size: 7pt;
     text-align: right !important;
     border-radius: 2px;
     border: 1px solid #447;
     display: none;
}

@media screen and (max-width: 800px) {
.warning {
     margin-left: 20px !important;
     background: #fff !important;
     padding-left: 25px !important;
}

.logo {
     display: none;
}
}

@media screen and (min-height: 700px) {
.proxyfooter {
     position: absolute;
     bottom: 0;
     right: 0;
     padding: 0 20px 0 0;
     text-align: right;
     background: #030;
     width: 100%;
     opacity: 0.7;
     border-top: 1px solid #000;
}

.proxyfooter p {
     text-align: right;
     line-height: 130% !important;
     margin: 5px 0;
}

.warning {
     margin-bottom: 30px;
}
}

@media screen and (max-height: 700px) {
.proxyfooter {
     display: none;     
}
}

/* end proxy error messages */

/* console error messages */

div.sorry {
     margin: -11px 0 10px 207px;
     padding: 20px 25px 20px 80px;
     border: 1px solid #447;
     border-radius: 0 0 2px 2px;
     text-align: justify;
     background: #ffe url(/themes/console/images/info/errortriangle.png) 20px center no-repeat;
     box-shadow: inset 0 0 1px #f00;
     word-wrap: break-word;
     font-weight: bold;
     color: #531;
     min-width: 455px;
}

div.sorry hr {
     color: #531;
     background: #531;
     height: 1px;
     border: 1px solid #531;
     margin: 10px 0 !important;
}

div.main {
     margin: -12px 0 8px 207px;
     padding: 0 15px 10px 15px;
     text-align: left;
     color: #222;
     width: auto;
     min-width: 526px;
     border: 1px solid #447;
     border-radius: 0 0 2px 2px;
     box-shadow: inset 0 0 0 1px #bbf;
     background: #fff;
     background: linear-gradient(to right, #fff, #f7f8ff, #fff);
     background-size: 100% 100%;
     filter: drop-shadow(0 1px 1px #999);
     -webkit-filter: drop-shadow(0 1px 1px #999);
}

div.main[id^="config_"] {
     padding-bottom: 5px !important;
}

div.main li:first-child {
     margin-top: 10px;
}

.main#debug {
     background: #fff;
}

.main#debug li:first-child {
     margin-top: 0 !important;
}

.main#debug table:first-of-type td:first-child {
     font-weight: bold;
}

.main#debug table:first-of-type td:last-child {
     text-align: left;
}

.main#debug td:first-child, .main#debug th:first-child {
     padding-left: 10px;
}
.main#debug td:last-child {
     text-align: right;
     vertical-align: top;
}

.main#debug ul li {
     list-style: none;
     margin-left: 0;
     padding: 0;
}

.main#debug h2 {
     border-radius: 0;
     padding: 8px 10px;
}

.main#debug h3 {
     border-radius: 0;
}

.main#debug table {
     filter: drop-shadow(0 0 1px #999);
}
.main#debug h2 + table {
     margin-top: -16px;
}

div.main hr, hr {
     color: #113;
     background: #113;
     height: 1px;
     border: 0 solid #113;
     margin: 10px 0;
}

hr:last-child {
     margin-top: 20px !important;
}

div.main textarea {
     background: #fff;
     color: #001;
     font: 9pt "Droid Sans Mono", "Lucida Console", "DejaVu Sans Mono", Courier, mono;
     margin: 5px 0;
     resize: none;
}

td.tabletextarea {
     padding: 0;
     background: #fff;
}

textarea[id="advancedsettings"] {
     width: 99% !important;
     width: calc(100% - 3px) !important;
     border: none !important;
     margin: 0 !important;
     padding: 3px 5px !important;
     white-space: pre-wrap;
     box-shadow: none;
     filter: none !important;
     font-size: 9pt;
}

textarea[name="reseedURL"] {
     margin-bottom: 20px !important;
}

#resetreseed {
     border: 0 !important;
     background: none;
     padding: 5px 0;
}

#config_reseed input[type="text"], #config_reseed input[type="password"] {
     min-width: 300px;
}

div.news {
     margin: -12px 0 5px 207px;
     padding: 5px 15px 12px;
     border: 1px solid #447;
     color: #224;
     border-radius: 0 0 2px 2px;
     text-align: right !important;
     font-size: 8pt;
     line-height: 140%;
     box-shadow: inset 0 0 0 1px #bbf;
     background: #fff url(/themes/snark/ubergine/images/hat.png) no-repeat scroll right bottom;
     background: url(/themes/snark/ubergine/images/hat.png) no-repeat scroll right bottom, linear-gradient(to right, #fff, #f7f8ff, #fff);
     min-width: 526px;
     filter: drop-shadow(0 1px 1px #999);
     -webkit-filter: drop-shadow(0 1px 1px #999);
}

.news hr {
	background: #339;
	opacity: 0.6;
	display: none;
}

.newsentry {
     filter: drop-shadow(0 0 1px #bbb);
}

.newsentry font[size="-2"], .newsentry font[size="-1"] {
     letter-spacing: 0.1em;
}

div.newscontent {
     background-color: rgba(220,220,255,0.6);
     background: linear-gradient(to bottom, #eff2ff, rgba(220,220,255,0.3));
     border: 1px solid #7778bf;
     border-radius: 0 0 2px 2px;
     margin: 0 0 10px;
     padding: 10px 15px;
     box-shadow: inset 0 0 0 1px #fff;
}

div.newscontent p {
     font-size: 9pt;
     text-align: justify !important;
     line-height: 140%;
     margin: 0;
     padding: 0;
     text-shadow: 0 0 1px #fff; /* kills alpha-blur */
}

.newscontent p:nth-child(n+2) {
     margin-top: 8px;
}

div.newscontent hr {
     color: #225;
     background: #225;
     height: 1px;
     border: 0 dotted #225;
     margin: 10px 0 5px;
}

.main#news {
     padding: 3px 15px 5px;
     background: #fff url(/themes/snark/ubergine/images/hat.png) no-repeat scroll right bottom;
     background: url(/themes/snark/ubergine/images/hat.png) no-repeat scroll right bottom, linear-gradient(to right, #fff, #f7f8ff, #fff);
}

div.news h3, #news h3 {
     background: #fff !important;
     background: url(images/news.png) 8px center no-repeat, linear-gradient(to right, #fff, #eef) !important;
     text-align: left;
     padding: 5px 10px 5px 30px;
     border: 1px solid #7778bf;
     border-radius: 2px 2px 0 0;
     font-size: 10pt !important;
     letter-spacing: 0.05em;
     text-transform: capitalize !important;
     margin-bottom: -1px;
     filter: none;
     -webkit-filter: none;
}

div.newscontent h4 {
     border-bottom: 0;
     padding: 0;
     margin: 14px 15px 7px 15px;
     font-size: 10pt;
     text-align: left;
}

div.newscontent h5 {
     border-bottom: 0;
     padding: 0;
     margin: 12px 15px 6px 15px;
     font-size: 9.5pt;
     text-align: left;
}

div.newscontent h6 {
     border-bottom: 0;
     padding: 0;
     margin: 12px 15px 6px 15px;
     font-size: 9pt;
     text-align: left;
}

.main#torrents {
     padding: 0 10px;
}

.confignav {
     padding: 8px 10px 0 !important;
     margin: 4px -14px 12px !important;
     font-size: 9pt !important;
     line-height: 160% !important;
     opacity: 1;
     min-width: 400px;
     vertical-align: middle;
     text-align: center;
     border-bottom: 1px solid #447;
     box-shadow: 0 1px 1px #bbf; 
}

.tab {
     padding: 1px 5px 1px 5px;
     margin: -5px -1px -1px -3px;
     background: #eef;
     background: linear-gradient(to bottom, #fff, #eef);
     border: 1px solid #447;
     display: inline-block;
     word-wrap: break-word;
     vertical-align: bottom;
     text-align: center;
     font-weight: normal !important;
     text-decoration: none;
     box-shadow: inset 0 0 0 1px #fff;
     filter: drop-shadow(0 0 0 #fff);
     -webkit-filter: drop-shadow(0 0 0 #fff);
}

@media screen and (-webkit-min-device-pixel-ratio:0) {
.tab {
     margin: -5px -2px -1px -3px;
     padding: 1px 8px 1px 7px;
}

.tab:first-child {
     margin-right: -3px;
}

.tab2 {
     margin-left: -2px !important;
     margin-right: -1px !important;
}
}

.tab:hover, .tab:hover a {
     background: #558;
     background: linear-gradient(to bottom, #eef, #fff);
     color: #f60;
}

.tab:hover {
     border-top: 3px solid #77a;
     border-radius: 2px 2px 0 0 !important;
     margin-top: -7px;
}

.tab:active, .tab:active a {
     background: #f60 !important;
     color: #fff !important;
     border-top-width: 1px;
     margin-top: -5px;
/*     transition: ease border 0.3s 0s;*/
}

.tab:first-child {
     border-radius: 2px 0 0 0;
}

.tab:last-child {
     border-radius: 0 2px 0 0;
     padding-right: 6px;
}

.tab a {
     font-weight: normal !important;
     text-decoration: none !important;
}

.tab2 {
     color: #31334f;
     padding: 2px 5px 1px;
     margin: -11px -1px -1px -3px;
     background: #fff;
     border: 1px solid #447;
     border-top-color: #558;
     border-top-width: 3px;
     display: inline-block;
     word-wrap: break-word;
     vertical-align: bottom;
     text-align: center;
     font-weight: bold;
     border-radius: 2px 2px 0 0;
     filter: drop-shadow(0 0 1px #999);
     -webkit-filter: drop-shadow(0 0 1px #999);
}

div.configure {
     min-width: 400px;
     margin-bottom: 0;
}

div.configure h3, div.graphspanel h3 {
     border: 1px solid #7778bf;
     border-left: 5px solid #7778bf;
     padding: 5px;
     margin: 15px 0 15px 0;
     border-radius: 0 2px 2px 0;
     background: #ffe;
     text-align: left;
}

div.graphspanel h3 {
     text-transform: capitalize;
     letter-spacing: normal;
     word-spacing: normal;
}

h3#advancedconfig a, h3#bwlimiter a, h3.tabletitle a, h3.ptitle a, th a.script, th#upnpconfig a, h3#graphinfo a, h3#graphdisplay a, .h3navlinks {
     float: right;
     font-size: 9pt;
     letter-spacing: normal;
     text-transform: capitalize;
}

.h3navlinks a {
     text-transform: capitalize;
     letter-spacing: normal;
     margin-left: 5px;
}

.h3navlinks a:hover {
     color: #f60;
}

h3 a.script, th a.script {
     text-transform: lowercase;
}

h3#iptransport a:not(old), h3#advancedconfig a:not(old) {
     font-size: 0;
}

h3#iptransport a::after, h3#advancedconfig a::after {
     content: url(images/help.png);
     padding: 0;
     margin: 0;
     vertical-align: text-top;
     cursor: help;
     filter: hue-rotate(-20deg) saturate(200%) drop-shadow(0 0 1px #999);
     -webkit-filter: drop-shadow(0 0 1px #999);
}

h3#iptransport a:hover, h3#advancedconfig a:hover {
     filter: drop-shadow(0 0 1px #f60);
     -webkit-filter: drop-shadow(0 0 1px #f60);
}

.main#tunnels h3 a:not(old), #criticallogs + h3.tabletitle a:not(old) {
     font-size: 0;
}

.main#tunnels h3 a[href^="/configtunnels#"]::after, #criticallogs + h3.tabletitle a::after {
     content: url(/themes/console/images/buttons/configure.png);
     float: right;
     padding: 0;
     filter: drop-shadow(0 0 1px #999);
     -webkit-filter: drop-shadow(0 0 1px #999);
}

#criticallogs tr:first-child {
     display: none; /* hide empty placeholder for log location */
}

.main#logs ul li {
     padding-left: 0;
     margin-left: 20px;
}

.main#logs ul li::first-line {
     font-weight: bold;
}

.main#logs li:first-child {
     margin-top: 0 !important;
}

.main#logs li:last-child {
     margin-bottom: 0 !important;
}

table#wrapperlogs, table#routerlogs {
     width: 100%;
     table-layout: fixed;
     margin-bottom: 10px;
}

#routerlogs ul {
     word-wrap: break-word;
}

#wrapperlogs pre {
     margin: 0;
     white-space: pre-wrap !important;
     word-wrap: break-word !important;
     width: 100%;
     overflow: auto; 
}

.main#tunnels h3 a[href^="/configtunnels#"]:hover, #criticallogs + h3.tabletitle a:hover {
     filter: drop-shadow(0 0 1px #f60);
     -webkit-filter: drop-shadow(0 0 1px #f60);
}

h3#passwordheading {
     margin-bottom: -2px;
     border: 1px solid #7778bf;
     border-radius: 0;
     filter: none;
     -webkit-filter: none;
}

h3#langheading, h3#themeheading, h3#pluginmanage, h3#pluginconfig, h3#webappconfig, h3#advancedclientconfig, h3#i2pclientconfig, #config_stats h3 {
     border: 1px solid #7778bf;
     border-radius: 0;
     box-shadow: inset 0 0 0 1px #fff;
     filter: none;
     -webkit-filter: none;
}

h3#advancedclientconfig, p#webappconfigtext, p#pluginconfigtext, p#clientconf.infowarn, p#profiles_overview {
     margin-bottom: -2px;
}

h3#pluginconfig, h3#webappconfig, h3#i2pclientconfig, h3#pluginmanage, p#clientconf.infohelp, #config_stats h3 {
     margin-bottom: -13px;
}

p#enablefullstats {
     border: 1px solid #7778bf;
     padding: 10px;
     margin-bottom: -2px;
}

#configstats th {
     text-transform: uppercase;
     letter-spacing: 0.08em;
     word-spacing: 0.1em;
}

#configstats td {
     padding: 4px 3px;
}

#configstats td:first-child {
     width: 48px;
     white-space: nowrap;
}

#sidebarconf button {
     margin: 2px 0 2px 3px !important;
     padding: 2px 1px;
     min-width: 0;
     background-size: 12px 12px;
}

#sidebarconf select {
     width: 100%;
}

#sidebarconf th:nth-child(1), #sidebarconf th:last-child {
     text-align: center;     
}

#sidebarconf th:nth-child(2) {
     text-align: left;     
}

#sidebarconf td:first-child {
     width: 60px;
     text-align: center;
}

#sidebarconf td {
     font-weight: bold;
     font-size: 9pt;  
}

#sidebarconf td:nth-child(3), #sidebarconf td:nth-child(4) {
     width: 50px;
     padding: 0;
     white-space: nowrap;
}

#sidebarconf td:nth-child(3) button, #sidebarconf td:nth-child(4) button {
     margin: 0;
}

#sidebarconf td:nth-child(3) {
     text-align: right;
}

#sidebarconf td:nth-child(4) {
     text-align: left;
     padding-right: 5px;
}

#sidebarconf tr:last-child td {
     padding: 5px !important;
}

#sidebarconf tr:last-child td:last-child {
     text-align: left;
}

p#tunnelconfig {
     margin-bottom: -14px;
}

div.graphspanel {
     text-align: center !important;
     margin: 15px 0 -15px;
}

div.graphspanel img {
     border: 1px solid #7778bf;
     padding: 2px;
     margin: 6px;
     text-align: center !important;
     vertical-align: top !important;
     background: #001;
     box-shadow: inset 0 0 1px 1px #99f;
     max-width: 98%;
}

div.graphspanel a img:hover {
     box-shadow: inset 0 0 2px 1px #f60;
}

div.graphspanel form {
     text-align: left;
}

#graphs hr {
     display: none;
}

#graphopts {
     text-align: center;
     margin-top: 20px;
     text-transform: capitalize;
}

#graphopts + p {
     text-align: right;
     display: none;
}

.formaction#graphing {
     margin: 8px -11px -11px;
}

h3#graphdisplay {
     border-radius: 0;
     border-width: 1px;
     box-shadow: none;
     filter: none;
     -webkit-filter: none;
}

.main#graphs form {
     border: 1px solid #7778bf;
     padding: 10px;
     margin: -16px 0 5px;
}

/* new graphs optionbox */

#graphs form {
     padding: 0 !important;
}

#graphs form hr {
     margin: 0 -1px 8px !important;
}

#graphs form table {
     border: none;
     margin: 0;
}

.formaction#graphing {
     margin: -1px 0 !important;
     padding: 5px 3px;
     border-left: none;
     border-right: none;
}

#graphs tr:first-child td {
     border-top: none;
}

#graphs td:first-child {
     text-align: right;
     width: 85px;
     white-space: nowrap;
     padding: 13px 3px 13px 5px;
}

#graphs td:nth-child(2) {
     width: 260px;
     white-space: nowrap;
}

#graphs td.infohelp {
     border: 1px solid #cfd1ff !important;
     border-right: none !important;
     background-size: 20px 20px !important;
     padding: 5px 5px 5px 40px !important;
     background-color: #f7f8ff !important;
     text-align: left;
}

#graphs form input, #graphs form select {
     margin: 3px 5px 3px 0;
     vertical-align: middle;
}

#graphs input[type="text"] {
     min-width: 60px;
}

/* end new graphs optionbox */


div.messages {
     padding: 15px;
     margin: 15px 0;
     border-radius: 2px;
     border: 1px solid #7778bf;
     background: #eef;
     background: url(/themes/snark/ubergine/images/hat.png) bottom right no-repeat, linear-gradient(to right, #fff, #eef);
     background-size: auto 100%, 100% 100%;
     font-weight: bold;
     box-shadow: inset 0 0 0 1px #fff;
     line-height: 130%;
     filter: drop-shadow(0 0 1px #ccc);
     -webkit-filter: drop-shadow(0 0 1px #ccc);
}

.main#config_update .messages {
     background: url(/themes/console/images/info/newspaper.png) 12px center no-repeat, url(/themes/snark/ubergine/images/hat.png) bottom right no-repeat, linear-gradient(to right, #fff, #eef);
     padding: 15px 15px 15px 50px;
     background-size: 28px 28px, auto 100%, 100% 100% !important;
}

.main#graphs .messages { /* "graphing not supported" error */
     margin-bottom: 20px;
}

div.error {
     color: #900;
}

div.notice {
     font-style: italic;
     margin: 0;
     padding: 0;
}

.messages ul {
     padding: 0;
     margin: 0;
}

div.messages li, .messages li:first-child, .error li:first-child, .error li {
     text-align: justify !important;
     font-weight: bold;
     list-style: none;
     background: url(images/warning.png) left center no-repeat;
     margin: 0 10px 0 0 !important;
     padding: 0 20px 0 24px !important;
     border: 0 !important;
     line-height: 135%;
}

.notice li {
     background: url(images/confirmed.png) left center no-repeat !important;
     list-style: none !important;
}

.error li {
     background: url(images/warn.png) left center no-repeat !important;
}

table {
     border-collapse: collapse;
     width: 100%;
     border: 1px solid #7778bf;
     margin: 1px -15px 5px 0;
     font-size: 9pt;
     background: #fff;
}

#configinfo th {
     color: #050;
}

#configinfo td {
     text-align: justify;
     padding: 10px;
}

td.optionsave {
     text-align: right;
     padding: 10px 5px !important;
     background: #fff;
     border-top: 1px solid #7778bf !important;
}

.configtable tr:last-child td {
     border-top: 1px solid #7778bf !important;
} 

td.infohelp {
     background: #fff url(/themes/console/images/info/infohelp.png) 10px center no-repeat;
     padding: 15px 15px 15px 50px;
     border-bottom: 1px solid #7778bf !important;
     border-top: 1px solid #7778bf !important;
}

td.infowarn {
     background: #fff url(/themes/console/images/info/infowarn.png) 10px center no-repeat;
     padding: 15px 15px 15px 50px !important;
     border-bottom: 1px solid #7778bf !important;
     border-top: 1px solid #7778bf !important;
}

/* /logs */

table#bugreports {
     margin-top: 15px;
     padding: 10px;
     font-size: 9pt !important;
}

table#enviro, table[id$="logs"] {
     font-size: 9pt !important;
     padding: 10px;
}

table#enviro td:first-child {
     width: 100px;
     text-align: right;
     padding-right: 0;
     white-space: nowrap;
     padding-left: 10px
}

table[id$="logs"] ul li {
     font-size: 9pt !important;
}

table[id$="logs"] td {
     padding: 5px;
}

table[id$="logs"] td:empty {
     display: none;
}

table[id$="logs"] tr:first-child {
     border-bottom: 1px solid #7778bf;
}

table[id$="logs"] ul li:last-child {
     margin-bottom: 10px !important;
}

/* end logs */

table hr {
     padding: 0 0;
     color: #99f;
     background: #99f;
     border: 0 solid #99f;
     margin: 0 0;
     height: 1px;
     display: none;
}

th {
     padding: 6px 5px;
     color: #31334f;
     background: #eef url(images/header.png) center center repeat-x;
     background: linear-gradient(to bottom, #fff 0%, #fff 50%, #eef 50%, #eef 100%) !important;
     text-align: left;
     font-size: 9pt;
     line-height: 110%;
     border-bottom: 1px solid #7778bf !important;
     border-top: 1px solid #7778bf !important;
}

.main[id^="config_"] th {
     font-size: 10pt;
}

tr {
     vertical-align: middle !important;
}

tr:nth-child(even) {
     background: #eef;
}

tr:nth-child(odd) {
     background: #f7f8ff;
}

td {
     padding: 3px 5px;
     color: #333;
     vertical-align: middle;
     border-top: 1px inset #cfd1ff;
     border-bottom: 1px outset #cfd1ff;
}

.main[id^="config_"] tr:last-child {
     background: #fff;
}

.main[id^="config_"] select, .main[id^="config_"] textarea, .main[id^="config_"] .optbox {
     margin-left: 3px !important;
}

#bandwidthconfig td:first-child {
     width: 100px;
     white-space: nowrap;
     padding-right: 10px;
}

#bandwidthconfig td:last-child {
     white-space: normal;
}

/* begin home page */

/*
#appsummary {
     clear: none;
     float: none;
     left: 10px;
     margin: 0;
     position: absolute;
     top: 10px;
}

#homemain {
     left: 217px;
     margin: 0 10px 10px 0;
     position: absolute;
     top: 10px;
}

#homenews {
     margin: 0 10px 5px 0;
}

h2.app {
     border-radius: 2px;
     margin: 1px 10px 15px 0 !important;
}
*/

.home {
     margin-bottom: 0;
}

h4.app, h4.app2 {
     margin: 0 auto 3px;
     padding: 7px 10px 6px 32px;
     border: 1px solid #7778bf;
     font-size: 11pt;
     text-transform: uppercase;
     letter-spacing: 0.08em;
     word-spacing: 0.1em;
     background: #eef;
     background: linear-gradient(to bottom, #fff 0%, #fff 50%, #eef 50%, #eef 100%);
     box-shadow: inset 0 0 0 1px #fff;
     display: inline-block;
     width: calc(100% - 44px);
     border-radius: 2px;
     color: #31334f;
     filter: drop-shadow(0 0 1px #999);
     -webkit-filter: drop-shadow(0 0 1px #999);
}

h4.app {
     background: url(/themes/console/images/eepsite.png) 10px center no-repeat, linear-gradient(to bottom, #fff 0%, #fff 50%, #eef 50%, #eef 100%);
     background-size: 16px 16px, 100% 100%;
     margin-top: 15px;
}

h4.app2 {
     clear: left;
     margin-top: 10px !important;
     background: url(images/globe.png) 10px center no-repeat, linear-gradient(to bottom, #fff 0%, #fff 50%, #eef 50%, #eef 100%);
}

div.ag2 {
     margin: 0;
}

div.app {
     float: left;
     padding: 0;
     min-width: 140px;
     text-align: center !important;
     border: 1px solid #7778bf;
     border-radius: 2px;
     margin: 3px;
     background: #eef;
     background: linear-gradient(to bottom, #fff, #eef);
     box-shadow: inset 0 0 0 1px #fff, inset 0 0 5px 2px #eef;
     filter: drop-shadow(0 0 1px #999);
     -webkit-filter: drop-shadow(0 0 1px #999);
}

div.app:hover {
     border: 1px solid #f60;
     background: #fff;
     box-shadow: none;
/*     filter: none;
     -webkit-filter: none;*/
}

div.app:hover a:link, div.app:hover a:visited {
    color: #f60;
}

div.app:hover img.app {
     filter: drop-shadow(0 0 2px #f60);
     -webkit-filter: drop-shadow(0 0 2px #f60);
     transition: ease filter 0.3s 0s;
     opacity: 1;
}

div.app:hover .applabel {
     border-color: #f60;
     background: #fff !important;
     background: linear-gradient(to bottom, #fff 0%, #fff 50%, #ffe8bf 50%, #efd9b3 100%) !important;
}

div.app:active .applabel {
     box-shadow: inset 0 0 0 1px #fff;
}

div.app:active .applabel, div.app:active .applabel a  {
     background: #f60 !important;
     color: #fff !important;
}

div.appgroup {
     margin: 5px 0;
     padding: 0;
     width: auto;
}

div.search {
     margin: 10px 10px 0 0;
     padding: 8px 8px 0 8px;
     width: auto;
}

table.search {
     border-collapse: separate;
     border-spacing: 0;
     border-radius: 0 0 2px 2px;
     border: 1px solid #447;
     background: none;
     padding: 8px;
     width: 70%;
     margin-left:auto;
     margin-right:auto;
     margin-top: -19px;
     box-shadow: 0 1px 1px 1px rgba(187, 187, 255, 0.6);
}

table.search td {
     border: none;
     padding: 0 5px;
     white-space: nowrap;
}

table.search td:first-child {
     padding-right: 2px;
     padding-left: 0;
}

table.search td:nth-child(2) {
     text-align: center !important;
     padding-right: 0;
}

table.search td:nth-child(3) {
     padding-left: 0;
}

table.search input[type="text"] {
     min-width: 40px !important;
     width: 100%;
     padding-left: 24px;
}

table.search select {
     min-width: 80px;
     width: 100%;
     text-overflow: ellipsis;
}

img.app, img.app2p {
     width: auto;
     height: 32px;
     max-height: 32px;
     max-width: 32px;
     padding: 6px;
     padding: 10px 60px;
     filter: drop-shadow(0 0 1px #999);
     webkit-filter: drop-shadow(0 0 1px #999);
     opacity: 0.9;
}

table.app {
     background: none;
     border: 0;
     margin: auto;
     width: auto;
}

tr.app {
     background: none;
     border: 0;
     margin: 0;
}

td.app {
     background: none;
     border: 0;
     padding: 0;
}

div.applabel {
     background: url(images/header.png) center center repeat-x;
     background: linear-gradient(to bottom, #fff 0%, #fff 50%, #eef 50%, #eef 100%) !important;
     font-size: 8pt;
     margin: 0;
     padding: 4px 6px;
     border-top: 1px solid #7778bf;
     text-align: center;
     width: 146px;
     overflow: hidden;     
     text-overflow: ellipsis;
     white-space: nowrap;
}

.applabel a {
     display: inline-block;
     width: 100%;
     overflow: hidden;     
     text-overflow: ellipsis;
     white-space: nowrap;
}

/* end home page */

tt {
     font: bold 9pt "Droid Sans Mono", "Lucida Console", "DejaVu Sans Mono", Courier, mono;
     color: #050;
}

tt::-moz-selection {
     color: #fff;
     background: #030 !important;
}

div.main li {
     text-align: left;
     list-style: square;
     margin: 2px 20px 0 40px;
     padding: 1px 10px 1px 10px;
     line-height: 150%;
     word-wrap: break-word;
}

div.main li b {
     color: #514 !important;
     color: #003 !important;
     font-size: 9.5pt;
     line-height: 170%;
}

.tidylist {
     text-align: justify !important;
}

.tidylist li:first-child {
     margin-top: -10px !important;
}

.tidylist:last-child {
     padding-bottom: 5px;
}

.tidylist code {
     text-align: left;
     font: 9pt "Lucida Console", "DejaVu Sans Mono", Courier, mono;
     color: #910;
     font-weight: bold;
}

ol {

     margin: 0 0 10px;
     padding: 0;
}

ul {
     display: inline;
     margin: 0;
     padding: 0;
}

code {
     text-align: left;
     font: 9pt "Lucida Console", "DejaVu Sans Mono", Courier, mono;
     color: #030;
}

table code::-moz-selection {
     color: #fff;
     background: #020 !important;
}

table code::selection {
     color: #fff;
     background: #020 !important;
}

.tidylist code::-moz-selection {
     color: #fff;
     background: #300 !important;
}

.tidylist code::selection {
     color: #fff;
     background: #300 !important;
}

th code {
     font-weight: bold;
     margin-left: 3px;
}

a:link {
     color: #359;
     text-decoration: none;
     font-weight: bold;
     word-wrap: break-word;
     outline: none;
}

a:visited {
     color: #218;
     text-decoration: none;
     font-weight: bold;
}

a:hover, a:focus {
     color: #f60;
     text-decoration: none;
     font-weight: bold;
}

a:active {
     color: #f30 !important;
     font-weight: bold;
}

.links li {
     list-style: url(images/link.png) !important;
     text-align: justify;
     line-height: 140% !important;
     margin-right: 10px !important;
}

.links li:first-child {
     padding-top: 0 !important;
}

.links ul {
     margin-top: -5px !important;
}

p {
     text-align: justify;
     line-height: 130%;
}

p.infohelp, p#sybilinfo, p#debugmode, p#upnpstatus, p#pluginconfigtext, p#gatherstats {
     border: 1px solid #7778bf;
     padding: 15px 15px 15px 50px;
     background: #fff url(/themes/console/images/info/infohelp.png) 10px center no-repeat;
     line-height: 130%;
}

p#upnpstatus, p#keyringhelp, .widescroll + p.infohelp, #profiles ul#banlist, #config_reseed .confignav + p.infohelp, p#sybilinfo, p#debugmode {
     border-radius: 2px;
     filter: drop-shadow(0 0 1px #999);
     -webkit-filter: drop-shadow(0 0 1px #999);
}

.infohelp + hr {
     display: none;
}

table#bugreports td.infohelp {
     background: #fff url(/themes/console/images/info/bugreport.png) no-repeat 12px center;
     padding: 15px 15px 15px 50px;
     background-size: 28px 28px;
}

p#debugmode {
     padding: 15px 15px 15px 50px;
     background: #fff url(/themes/console/images/info/debug.png) 12px center no-repeat;
     background-size: 28px 28px;
}

p#sybilinfo {
     padding: 15px 15px 15px 50px;
     background: #fff url(/themes/console/images/info/experimental.png) 12px center no-repeat;
     background-size: 28px 28px;
}

p.infowarn {
     border: 1px solid #7778bf;
     padding: 15px 15px 15px 50px;
     background: #fff url(/themes/console/images/info/infowarn.png) 10px center no-repeat;
     line-height: 130%;
}

#bandwidthconfig tr:first-child .infohelp {
     background: #fff url(/themes/console/images/info/bandwidth.png) 12px center no-repeat;
     padding: 15px 15px 15px 50px;
     background-size: 28px 28px;
}

#addkeyring td.infohelp {
     background: #fff url(/themes/console/images/info/keys.png) 12px center no-repeat;
     padding: 15px 15px 15px 50px;
     background-size: 28px 28px;
}

#joinfamily tr:nth-child(3) td:first-child {
     background: #fff url(/themes/console/images/info/key.png) 12px center no-repeat;
     padding: 15px 15px 15px 50px;
     background-size: 28px 28px;
}

#newfamily tr:last-child td:first-child {
     background: #fff url(/themes/console/images/info/label.png) 12px center no-repeat;
     padding: 15px 15px 15px 50px;
     background-size: 28px 28px;
}

#oldhome td:first-child {
     background: #fff url(/themes/console/images/info/home.png) 12px center no-repeat;
     padding: 15px 15px 15px 50px;
     background-size: 28px 28px;
}

#oldhome input[type="checkbox"], #enablefullstats input[type="checkbox"] {
     vertical-align: sub;
}

#floodfillconfig .infohelp {
     background: #fff url(/themes/console/images/info/floodfill_32x32.png) 12px center no-repeat;
     padding: 15px 15px 15px 50px;
     background-size: 28px 28px;
}

p#clientconf.infohelp, p#webappconfigtext.infohelp {
     background: #fff url(/themes/console/images/info/java_edit.png) 12px center no-repeat;
     padding: 15px 15px 15px 50px;
     background-size: 28px 28px;
}

p#pluginconfigtext {
     background: #fff url(/themes/console/images/info/plugin_edit.png) 12px center no-repeat;
     padding: 15px 15px 15px 50px;
     background-size: 28px 28px;
}

#plugininstall .infohelp {
     background: #fff url(/themes/console/images/info/plugin_link.png) 12px center no-repeat;
     padding: 15px 15px 15px 50px;
     background-size: 28px 28px;
}

#plugininstall tr:nth-child(3) td:nth-last-child(2), #manualreseed tr:nth-child(3) td:nth-last-child(2) {
     background: #fff url(/themes/console/images/info/url.png) 12px center no-repeat;
     padding: 15px 15px 15px 50px;
     background-size: 28px 28px;
}

#plugininstall tr:nth-child(3) td:nth-last-child(1), #manualreseed tr:nth-child(3) td:nth-last-child(1), 
#manualreseed tr:nth-child(5) td:nth-last-child(1) {
     background: #fff;
}

.optionsave form {
     margin: 0;
     padding: 0;
}

#manualreseed tr:nth-child(5) td:nth-last-child(2), #plugininstall tr:nth-child(5) td:nth-last-child(2) {
     background: #fff url(/themes/console/images/info/from_file.png) 12px center no-repeat;
     padding: 15px 15px 15px 50px;
     background-size: 28px 28px;
}

#manualreseed tr:nth-last-child(2) td.infohelp {
     background: #fff url(/themes/console/images/info/box.png) 12px center no-repeat;
     padding: 15px 15px 15px 50px;
     background-size: 28px 28px;
}

#config_peers tr:nth-child(3) td.infohelp {
     background: #fff url(/themes/console/images/info/blocked.png) 12px center no-repeat;
     padding: 15px 15px 15px 50px;
     background-size: 28px 28px;
}

h3#shutdownrouter + p.infohelp {
     background: #fff url(/themes/console/images/info/power.png) 12px center no-repeat;
     padding: 15px 15px 15px 50px;
     background-size: 28px 28px;
}

h3#restartrouter + p.infohelp {
     background: #fff url(/themes/console/images/info/reboot.png) 12px center no-repeat;
     padding: 15px 15px 15px 50px;
     background-size: 28px 28px;
}

h3#systray + p.infohelp {
     background: #fff url(/themes/console/images/info/systray.png) 12px center no-repeat;
     padding: 15px 15px 15px 50px;
     background-size: 28px 28px;
}

h3#servicedebug {
     margin-bottom: -15px;
}

h3#servicedebug + p.infohelp {
     background: #fff url(/themes/console/images/info/debug.png) 12px center no-repeat;
     padding: 15px 15px 15px 50px;
     background-size: 28px 28px;
}

h3#browseronstart + p.infohelp {
     background: #fff url(/themes/console/images/info/launch_browser.png) 12px center no-repeat;
     padding: 15px 15px 15px 50px;
     background-size: 28px 28px;
}

.main#config_reseed p.infohelp {
     background: #fff url(/themes/console/images/info/connect.png) 12px center no-repeat;
     padding: 15px 15px 15px 50px;
     background-size: 28px 28px;
}

p#enablefullstats, p#gatherstats {
     background: #fff url(/themes/console/images/info/statistics.png) 12px center no-repeat;
     padding: 15px 15px 15px 50px;
     background-size: 28px 28px;
}

#config_family .infohelp {
      background: #fff url(/themes/console/images/info/family.png) 12px center no-repeat;
      padding: 15px 15px 15px 50px;
      background-size: 28px 28px;
}

p#gatherstats + form, ul.statlist {
     border: 1px solid #7778bf;
     padding: 10px;
     background: #fff;
}

.main#stats {
     padding-bottom: 15px;
}

.main#stats h3 {
     border-width: 1px;
     border-radius: 0;
     filter: none;
     -webkit-filter: none;
     margin-bottom: 4px;
     margin-top: -1px;
}

ul.statlist {
     border: 1px solid #7778bf;
     padding: 0 10px 10px;
     display: inline-block;
     width: calc(100% - 22px);
}

li.noevents {
     margin: 5px 0 5px 15px !important;
     font-style: italic;
}

h1 {
     text-align: left;
     color: #31334f;
     padding: 17px 15px 14px;
     margin: 0 0 10px 207px;
     font-size: 18pt;
     line-height: 90%;
     letter-spacing: 0.12em;
     text-transform: uppercase;
     box-shadow: inset 0 0 0 1px #bbf;
     white-space: normal;
     background: #fff;
     border: 1px solid #447;
     border-radius: 2px;
     min-width: 526px;
     filter: drop-shadow(0 0 1px #999);
     -webkit-filter: drop-shadow(0 0 1px #999);
}

span.newtab {
     text-align: right;
     font-size: 8pt;
     float: right;
     letter-spacing: 0;
}

.newtab img {
     margin-top: -3px;
}

.newtab img:hover {
     filter: drop-shadow(0 0 1px #f60);
     -webkit-filter: drop-shadow(0 0 1px #f60);
}

h2 {
     font-size: 13pt;
     color: #31334f;
     letter-spacing: 0.08em;
     word-spacing: 0.1em;
     background: url(images/header.png) center center repeat-x;
     background: linear-gradient(to right, #fff 0%, rgba(255,255,255,0) 600px), linear-gradient(to bottom, #fff 0%, #fff 50%, #eef 50%, #eef 100%) !important;
     padding: 10px;
     border: 1px solid #7778bf;
     border-radius: 2px;
     margin: 15px 0 15px 0 !important;
     box-shadow: inset 0 0 0 1px #fff;
     filter: drop-shadow(0 0 1px #999);
     -webkit-filter: drop-shadow(0 0 1px #999);
     word-wrap: break-word;
     opacity: 1;
     text-transform: uppercase !important;
}

.welcome h2 { /* fixes occluded langbox rendering bug */ 
     filter: none;
     box-shadow: inset 0 0 0 1px #fff, 0 0 1px #999;
}

h2 a, h3 a {
    text-transform: uppercase;
    letter-spacing: 0.08em;
    word-spacing: 0.1em;
}

h2 a:hover, h3 a:hover {
     color: #115;
}

h3.tabletitle a:hover, h3.ptitle a:hover, h3#graphinfo a:hover, #news h3 a:hover {
     color: #f60;
}

h2 img {
     opacity: 0.9 !important;
}

h3 {
     border: 1px solid #7789bf;
     border-left: 5px solid #7789bf;
     padding: 5px 5px 5px 7px;
     margin: 12px 0 15px 0;
     border-radius: 0 2px 2px 0;
     background: url(images/header.png) center center repeat-x !important;
     background: linear-gradient(to bottom, #fff 0%, #fff 50%, #eef 50%, #eef 100%) !important;
     font-size: 11pt;
     text-transform: uppercase;
     letter-spacing: 0.08em;
     word-spacing: 0.1em;
     color: #31334f;
     box-shadow: inset 0 0 0 1px #fff;
     filter: drop-shadow(0 0 1px #999);
     -webkit-filter: drop-shadow(0 0 1px #999);
     opacity: 1;
}

h3.tabletitle, h3.ptitle, #config_advanced h3.tabletitle, h3#bannedpeers {
     border-radius: 0;
     border: 1px solid #7778bf;
     margin-bottom: -2px;
     filter: none;
     -webkit-filter: none;
}

h3.ptitle {
     margin-bottom: -14px;
     filter: none;
     -webkit-filter: none;
}

h3#bannedpeers {
     margin-bottom: -1px;
}

h4 {
     border: 1px solid #7778bf;
     padding: 4px 6px;
     margin: 5px 0 10px 0;
     font-size: 10pt;
     text-transform: uppercase;
     letter-spacing: 0.08em;
     word-spacing: 0.1em;
     border-radius: 2px;
     background: #eef;
     background: linear-gradient(to right, #fff, #eef);
     color: #31334f;
     box-shadow: inset 0 0 0 1px #fff;
}

#certs p:empty {
     display: none;
}

#certs h3 {
     margin-bottom: -6px;
     border-width: 1px;
     border-radius: 0;
     filter: none;
     -webkit-filter: none;
}

#certs h4 {
     border-radius: 0;
}

#certs h3 + p {
     border: 1px solid #7778bf;
     padding: 15px;
     margin: 5px 0 !important;
}

#certs h3 + p:empty + h4 {
     margin-top: 5px !important;
}
#certs p + h3, #certs p + h4 {
     margin-top: 10px;
}

#certs h4 + p {
     border: 1px solid #7778bf;
     padding: 15px;
     margin: -11px 0;
}

#certs p {
     background: #efefff;
     box-shadow: inset 0 0 0 1px #fff;
}

.underline {
     border-bottom: 1px solid #000022;
     padding: 5px 0 5px 0;
     margin: 0 0 10px 0;
}

.langbox {
     margin: 3px 0 4px 5px;
     padding: 2px 3px;
     color: #001;
     font-size: 7pt;
     width: 330px;
     text-align: right;
     float: right;
     vertical-align: middle;
     opacity: 1 !important;
}

.langbox img {
     filter: drop-shadow(0 0 1px #777);
     -webkit-filter: drop-shadow(0 0 1px #777);
     opacity: 0.9;
     margin-bottom: 1px;
}

.langbox img:hover {
     filter: drop-shadow(0 0 1px #f60);
     -webkit-filter: drop-shadow(0 0 1px #f60);
     opacity: 1;
     transform: scale(1.2);
}

button.search {
     background: url(/themes/console/images/buttons/search.png) no-repeat 6px center, linear-gradient(to bottom, #fff 0%, #ddd 100%);
     padding: 5px 5px 5px 21px;
}

button.search:hover {
     background: url(/themes/console/images/buttons/search_hover.png) no-repeat 6px center, linear-gradient(to bottom, #ddd 0%, #fff 100%);
}

input.search[type="text"] {
     background: #fff url(/themes/console/images/buttons/search.png) no-repeat 4px center;
     padding: 4px 3px 4px 22px;
     background-size: 16px 16px !important;
     background-blend-mode: luminosity;
}

input.search[type="text"]:focus {
     background-blend-mode: normal;
}

input, input:visited, button, button:visited {
     border: 1px solid #999;
     box-shadow: inset 0 0 0 1px #fff;
     background: #eee;
     background: linear-gradient(to bottom, #fff 0%, #ddd 100%);
     color: #333;
     margin: 3px;
     font: 9pt "Droid Sans", "Noto Sans", Ubuntu, "Segoe UI", "Bitstream Vera Sans", Verdana, "Lucida Grande", Helvetica, sans-serif;
     padding: 4px 5px;
     text-decoration: none;
     border-radius: 2px;
     opacity: 1;
     background-size: 14px auto, 100% 100% !important;
     filter: saturate(70%) drop-shadow(0 0 1px #ccc);
     -webkit-filter: saturate(70%) drop-shadow(0 0 1px #ccc);
}

button:hover, input[type="submit"]:hover, input[type="reset"]:hover, button:focus, input[type="submit"]:focus, input[type="reset"]:focus {
     background: linear-gradient(to bottom, #ddd 0%, #fff 100%);
     border: 1px solid #f60;
     filter: saturate(100%) drop-shadow(0 0 1px #ccc);
     -webkit-filter: saturate(100%) drop-shadow(0 0 1px #ccc);
}

button:active, input[type="submit"]:active, input[type="reset"]:active {
     box-shadow: inset 2px 2px 2px #555;
     background-blend-mode: luminosity;
}

input.accept, button.accept {
     background: url(/themes/console/images/buttons/yes.png) no-repeat 6px center, linear-gradient(to bottom, #fff 0%, #ddd 100%);
     padding: 5px 5px 5px 21px;
}

input.accept:hover, button.accept:hover, 
input.accept:focus, button.accept:focus {
     background: url(/themes/console/images/buttons/yes.png) no-repeat 6px center, linear-gradient(to bottom, #ddd 0%, #fff 100%);
}

input.accept[value^="Unban"], button.accept[value^="Unban"] {
     background: url(/themes/console/images/buttons/unban.png) no-repeat 6px center, linear-gradient(to bottom, #fff 0%, #ddd 100%);
     padding: 5px 5px 5px 21px;
}

input.accept[value^="Unban"]:hover, button.accept[value^="Unban"]:hover, 
input.accept[value^="Unban"]:focus, button.accept[value^="Unban"]:focus {
     background: url(/themes/console/images/buttons/unban.png) no-repeat 6px center, linear-gradient(to bottom, #ddd 0%, #fff 100%);
}

input.accept[value^="Create"], button.accept[value^="Create"] {
     background: url(/themes/console/images/buttons/create.png) no-repeat 6px center, linear-gradient(to bottom, #fff 0%, #ddd 100%);
     padding: 5px 5px 5px 21px;
}

input.accept[value^="Create"]:hover, button.accept[value^="Create"]:hover,
input.accept[value^="Create"]:focus, button.accept[value^="Create"]:focus {
     background: url(/themes/console/images/buttons/create.png) no-repeat 6px center, linear-gradient(to bottom, #ddd 0%, #fff 100%);
}

input.accept[value^="Filter"], button.accept[value^="Filter"] {
     background: url(/themes/console/images/buttons/filter.png) no-repeat 6px center, linear-gradient(to bottom, #fff 0%, #ddd 100%);
     padding: 5px 5px 5px 21px;
}

input.accept[value^="Filter"]:hover, button.accept[value^="Filter"]:hover,
input.accept[value^="Filter"]:focus, button.accept[value^="Filter"]:focus {
     background: url(/themes/console/images/buttons/filter.png) no-repeat 6px center, linear-gradient(to bottom, #ddd 0%, #fff 100%);
}

input.add, button.add {
     background: url(/themes/console/images/buttons/add.png) no-repeat 6px center, linear-gradient(to bottom, #fff 0%, #ddd 100%);
     padding: 5px 5px 5px 21px;
}

input.add:hover, button.add:hover,
input.add:focus, button.add:focus {
     background: url(/themes/console/images/buttons/add.png) no-repeat 6px center, linear-gradient(to bottom, #ddd 0%, #fff 100%);
}

input.add[value^="Adjust"], button.add[value^="Adjust"] {
     background: url(/themes/console/images/buttons/edit2.png) no-repeat 6px center, linear-gradient(to bottom, #fff 0%, #ddd 100%);
     padding: 5px 5px 5px 21px;
}

input.add[value^="Adjust"]:hover, button.add[value^="Adjust"]:hover,
input.add[value^="Adjust"]:focus, button.add[value^="Adjust"]:focus {
     background: url(/themes/console/images/buttons/edit2.png) no-repeat 6px center, linear-gradient(to bottom, #ddd 0%, #fff 100%);
}

input.cancel, button.cancel {
     background: url(/themes/console/images/buttons/no.png) no-repeat 6px center, linear-gradient(to bottom, #fff 0%, #ddd 100%);
     padding: 5px 5px 5px 21px;
}

input.cancel:hover, button.cancel:hover,
input.cancel:focus, button.cancel:focus {
     background: url(/themes/console/images/buttons/no.png) no-repeat 6px center, linear-gradient(to bottom, #ddd 0%, #fff 100%);
}

input.accept[value^="Show"], button.accept[value^="Show"],
input.check[value^="View"], button.check[value^="View"] {
     background: url(/themes/console/images/buttons/show.png) no-repeat 6px center, linear-gradient(to bottom, #fff 0%, #ddd 100%);
     padding: 5px 5px 5px 21px;
}

input.accept[value^="Show"]:hover, button.accept[value^="Show"]:hover,
input.check[value^="View"]:hover, button.check[value^="View"]:hover,
input.accept[value^="Show"]:focus, button.accept[value^="Show"]:focus,
input.check[value^="View"]:focus, button.check[value^="View"]:focus {
     background: url(/themes/console/images/buttons/show.png) no-repeat 6px center, linear-gradient(to bottom, #ddd 0%, #fff 100%);
}

input.cancel[value^="Hide"], button.cancel[value^="Hide"],
input.delete[value^="Do not view"], button.delete[value^="Do not view"] {
     background: url(/themes/console/images/buttons/hide.png) no-repeat 6px center, linear-gradient(to bottom, #fff 0%, #ddd 100%);
     padding: 5px 5px 5px 21px;
}

input.cancel[value^="Hide"]:hover, button.cancel[value^="Hide"]:hover,
input.delete[value^="Do not view"]:hover, button.delete[value^="Do not view"]:hover,
input.cancel[value^="Hide"]:focus, button.cancel[value^="Hide"]:focus,
input.delete[value^="Do not view"]:focus, button.delete[value^="Do not view"]:focus {
     background: url(/themes/console/images/buttons/hide.png) no-repeat 6px center, linear-gradient(to bottom, #ddd 0%, #fff 100%);
}

input.check, button.check {
     background: url(/themes/console/images/buttons/yes.png) no-repeat 6px center, linear-gradient(to bottom, #fff 0%, #ddd 100%);
     padding: 5px 5px 5px 21px;
}

input.check:hover, button.check:hover,
input.check:focus, button.check:focus {
     background: url(/themes/console/images/buttons/yes.png) no-repeat 6px center, linear-gradient(to bottom, #ddd 0%, #fff 100%);
}

input.check[value$="updates"], button.check[value$="updates"] {
     background: url(/themes/console/images/buttons/update.png) no-repeat 6px center, linear-gradient(to bottom, #fff 0%, #ddd 100%);
     padding: 5px 5px 5px 21px;
}

input.check[value$="updates"]:hover, button.check[value$="updates"]:hover,
input.check[value$="updates"]:focus, button.check[value$="updates"]:focus {
     background: url(/themes/console/images/buttons/update_hover.png) no-repeat 6px center, linear-gradient(to bottom, #ddd 0%, #fff 100%);
}

input.delete, button.delete {
     background: url(/themes/console/images/buttons/delete.png) no-repeat 6px center, linear-gradient(to bottom, #fff 0%, #ddd 100%);
     padding: 5px 5px 5px 21px;
}

input.delete:hover, button.delete:hover,
input.delete:focus, button.delete:focus {
     background: url(/themes/console/images/buttons/delete_hover.png) no-repeat 6px center, linear-gradient(to bottom, #ddd 0%, #fff 100%);
}

input.delete[value^="Ban"], button.delete[value^="Ban"] {
     background: url(/themes/console/images/buttons/ban.png) no-repeat 6px center, linear-gradient(to bottom, #fff 0%, #ddd 100%);
     padding: 5px 5px 5px 21px;
}

input.delete[value^="Ban"]:hover, button.delete[value^="Ban"]:hover,
input.delete[value^="Ban"]:focus, button.delete[value^="Ban"]:focus {
     background: url(/themes/console/images/buttons/ban.png) no-repeat 6px center, linear-gradient(to bottom, #ddd 0%, #fff 100%);
}

input.download, button.download {
     background: url(/themes/console/images/buttons/download.png) no-repeat 6px center, linear-gradient(to bottom, #fff 0%, #ddd 100%);
     padding: 5px 5px 5px 21px;
}

input.download:hover, button.download:hover,
input.download:focus, button.download:focus {
     background: url(/themes/console/images/buttons/download.png) no-repeat 6px center, linear-gradient(to bottom, #ddd 0%, #fff 100%);
}

input.download[value^="Join"], button.download[value^="Join"] {
     background: url(/themes/console/images/buttons/users.png) no-repeat 6px center, linear-gradient(to bottom, #fff 0%, #ddd 100%);
     padding: 5px 5px 5px 21px;
} 

input.download[value^="Join"]:hover, button.download[value^="Join"]:hover,
input.download[value^="Join"]:focus, button.download[value^="Join"]:focus {
     background: url(/themes/console/images/buttons/users.png) no-repeat 6px center, linear-gradient(to bottom, #ddd 0%, #fff 100%);
}

input.download[value$="from File"], button.download[value$="from File"],
input.download[value$="from file"], button.download[value$="from file"] {
     background: url(/themes/console/images/buttons/from-file.png) no-repeat 6px center, linear-gradient(to bottom, #fff 0%, #ddd 100%);
     padding: 5px 5px 5px 21px;
}

input.download[value$="from File"]:hover, button.download[value$="from File"]:hover,
input.download[value$="from file"]:hover, button.download[value$="from file"]:hover,
input.download[value$="from File"]:focus, button.download[value$="from File"]:focus,
input.download[value$="from file"]:focus, button.download[value$="from file"]:focus {
     background: url(/themes/console/images/buttons/from-file.png) no-repeat 6px center, linear-gradient(to bottom, #ddd 0%, #fff 100%);
}

input.download[value^="Dump"], button.download[value^="Dump"] {
     background: url(/themes/console/images/buttons/dump-threads.png) no-repeat 6px center, linear-gradient(to bottom, #fff 0%, #ddd 100%);
     padding: 5px 5px 5px 21px;
}

input.download[value^="Dump"]:hover, button.download[value^="Dump"]:hover,
input.download[value^="Dump"]:focus, button.download[value^="Dump"]:focus {
     background: url(/themes/console/images/buttons/dump-threads.png) no-repeat 6px center, linear-gradient(to bottom, #ddd 0%, #fff 100%);
}

input.go, button.go, input[value="GO"] {
     background: url(/themes/console/images/buttons/go.png) no-repeat 6px center, linear-gradient(to bottom, #fff 0%, #ddd 100%);
     padding: 5px 5px 5px 21px;
}

input.go:hover, button.go:hover, input[value="GO"]:hover,
input.go:focus, button.go:focus, input[value="GO"]:focus {
     background: url(/themes/console/images/buttons/go.png) no-repeat 6px center, linear-gradient(to bottom, #ddd 0%, #fff 100%);
}

input.go[value^="Create"], button.go[value^="Create"] {
     background: url(/themes/console/images/buttons/create-file.png) no-repeat 6px center, linear-gradient(to bottom, #fff 0%, #ddd 100%);
     padding: 5px 5px 5px 21px;
}

input.go[value^="Create"]:hover, button.go[value^="Create"]:hover,
input.go[value^="Create"]:focus, button.go[value^="Create"]:focus {
     background: url(/themes/console/images/buttons/create-file.png) no-repeat 6px center, linear-gradient(to bottom, #ddd 0%, #fff 100%);
}

input.reload, button.reload {
     background: url(/themes/console/images/buttons/restore.png) no-repeat 6px center, linear-gradient(to bottom, #fff 0%, #ddd 100%);
     padding: 5px 5px 5px 21px;
}

input.reload:hover, button.reload:hover,
input.reload:focus, button.reload:focus {
     background: url(/themes/console/images/buttons/restore_hover.png) no-repeat 6px center, linear-gradient(to bottom, #ddd 0%, #fff 100%);
}

input.reload[value$="restart"], button.reload[value$="restart"] {
     background: url(/themes/console/images/buttons/restart.png) no-repeat 6px center, linear-gradient(to bottom, #fff 0%, #ddd 100%);
     padding: 5px 5px 5px 21px;
}

input.reload[value$="restart"]:hover, button.reload[value$="restart"]:hover,
input.reload[value$="restart"]:focus, button.reload[value$="restart"]:focus {
     background: url(/themes/console/images/buttons/restart_hover.png) no-repeat 6px center, linear-gradient(to bottom, #ddd 0%, #fff 100%);
}

input.reload[value^="Update"], button.reload[value^="Update"] {
     background: url(/themes/console/images/buttons/update.png) no-repeat 6px center, linear-gradient(to bottom, #fff 0%, #ddd 100%);
     padding: 5px 5px 5px 21px;
}

input.reload[value^="Update"]:hover, button.reload[value^="Update"]:hover,
input.reload[value^="Update"]:focus, button.reload[value^="Update"]:focus {
     background: url(/themes/console/images/buttons/update_hover.png) no-repeat 6px center, linear-gradient(to bottom, #ddd 0%, #fff 100%);
}

input.reload[value="Force GC"], button.reload[value="Force GC"] {
     background: url(/themes/console/images/buttons/clean.png) no-repeat 6px center, linear-gradient(to bottom, #fff 0%, #ddd 100%);
     padding: 5px 5px 5px 21px;
}

input.reload[value="Force GC"]:hover, button.reload[value="Force GC"]:hover,
input.reload[value="Force GC"]:focus, button.reload[value="Force GC"]:focus {
     background: url(/themes/console/images/buttons/clean_hover.png) no-repeat 6px center, linear-gradient(to bottom, #ddd 0%, #fff 100%);
}

input.stop, button.stop {
     background: url(/themes/console/images/buttons/shutdown.png) no-repeat 6px center, linear-gradient(to bottom, #fff 0%, #ddd 100%);
     padding: 5px 5px 5px 21px;
}

input.stop:hover, button.stop:hover,
input.stop:focus, button.stop:focus {
     background: url(/themes/console/images/buttons/shutdown_hover.png) no-repeat 6px center, linear-gradient(to bottom, #ddd 0%, #fff 100%);
}

/* client config buttons aka project "X" */

button.Xaccept {
     font-size: 0;
     text-indent: -99999px;
     background: url(/themes/console/images/buttons/Xstart.png) center center no-repeat, linear-gradient(to bottom, #fff 0%, #ddd 100%);
     background-size: 16px 16px, 100% 100% !important;     
     padding: 12px 11px;
}

button.Xaccept:hover, button.Xaccept:focus {
     background: url(/themes/console/images/buttons/Xstart.png) center center no-repeat, linear-gradient(to bottom, #ddd 0%, #fff 100%);
}

button.Xstop {
     font-size: 0;
     text-indent: -99999px;
     background: url(/themes/console/images/buttons/Xstop.png) center center no-repeat, linear-gradient(to bottom, #fff 0%, #ddd 100%);
     background-size: 16px 16px, 100% 100% !important;     
     padding: 12px 11px;
}

button.Xstop:hover, button.Xstop:focus {
     background: url(/themes/console/images/buttons/Xstop.png) center center no-repeat, linear-gradient(to bottom, #ddd 0%, #fff 100%);
}

button.Xadd {
     font-size: 0;
     text-indent: -99999px;
     background: url(/themes/console/images/buttons/edit2.png) center center no-repeat, linear-gradient(to bottom, #fff 0%, #ddd 100%);
     background-size: 16px 16px, 100% 100% !important;     
     padding: 12px 11px;
}

button.Xadd:hover, button.Xadd:focus {
     background: url(/themes/console/images/buttons/edit2.png) center center no-repeat, linear-gradient(to bottom, #ddd 0%, #fff 100%);
}

button.Xdelete {
     font-size: 0;
     text-indent: -99999px;
     background: url(/themes/console/images/buttons/delete.png) center center no-repeat, linear-gradient(to bottom, #fff 0%, #ddd 100%);
     background-size: 16px 16px, 100% 100% !important;     
     padding: 12px 11px;
}

button.Xdelete:hover, button.Xdelete:focus {
     background: url(/themes/console/images/buttons/delete_hover.png) center center no-repeat, linear-gradient(to bottom, #ddd 0%, #fff 100%);
}

button.Xcheck {
     font-size: 0;
     text-indent: -99999px;
     background: url(/themes/console/images/buttons/update.png) center center no-repeat, linear-gradient(to bottom, #fff 0%, #ddd 100%);
     background-size: 16px 16px, 100% 100% !important;     
     padding: 12px 11px;
}

button.Xcheck:hover, button.Xcheck:focus {
     background: url(/themes/console/images/buttons/update_hover.png) center center no-repeat, linear-gradient(to bottom, #ddd 0%, #fff 100%);
}

button.Xdownload {
     font-size: 0;
     text-indent: -99999px;
     background: url(/themes/console/images/buttons/download.png) center center no-repeat, linear-gradient(to bottom, #fff 0%, #ddd 100%);
     background-size: 16px 16px, 100% 100% !important;     
     padding: 12px 11px;
}

button.Xdownload:hover, button.Xdownload:focus {
     background: url(/themes/console/images/buttons/download.png) center center no-repeat, linear-gradient(to bottom, #ddd 0%, #fff 100%);
}

button::-moz-focus-inner, input[type="submit"]::-moz-focus-inner, input[type="reset"]::-moz-focus-inner  {
     outline: none;
     border: none;
}

/* end project "X" */

/* sidebar buttons */

.routersummary button {
     margin: 0 1px -3px;
     min-width: 87px;
}

.routersummary .reload, .routersummary .stop {
     text-indent: -99999px;
     background-size: 16px 16px, 100% 100% !important;
}

.routersummary .reload {
     background: url(/themes/console/images/buttons/restart.png) center center no-repeat, linear-gradient(to bottom, #fff 0%, #ddd 100%) !important;
}

.routersummary .reload:hover, .routersummary .reload:focus {
     background: url(/themes/console/images/buttons/restart_hover.png) center center no-repeat, linear-gradient(to bottom, #ddd 0%, #fff 100%) !important;
     border: 1px solid #f60;
}

.routersummary .reload:active, .routersummary .stop:active, .routersummary .download:active {
     box-shadow: inset 2px 2px 2px #555;
}

.routersummary .stop {
     background: url(/themes/console/images/buttons/shutdown.png) center center no-repeat, linear-gradient(to bottom, #fff 0%, #ddd 100%);
}

.routersummary .stop:hover, .routersummary .stop:focus {
     background: url(/themes/console/images/buttons/shutdown_hover.png) center center no-repeat, linear-gradient(to bottom, #ddd 0%, #fff 100%);
     border: 1px solid #f60;
}

.routersummary .download {
     background: url(/themes/console/images/buttons/download.png) 3px center no-repeat, linear-gradient(to bottom, #fff 0%, #ddd 100%);
     background-size: 16px 16px, 100% 100% !important;
     padding: 5px 3px 5px 17px !important;
/*     margin-top: -4px;*/
}

.routersummary .cancel {
     margin-top: 10px;
}

@media screen and (-webkit-min-device-pixel-ratio:0) {
.routersummary .download, .routersummary .download:hover, .routersummary .download:focus, .routersummary .download:active {
     padding-left: 19px !important;
}
}

.routersummary .download:hover, .routersummary .download:focus, .routersummary .download:active {
     background: url(/themes/console/images/buttons/download.png) 3px center no-repeat, linear-gradient(to bottom, #ddd 0%, #fff 100%);
     background-size: 16px 16px, 100% 100% !important;
     padding: 5px 3px 5px 17px !important;     
     border: 1px solid #f60;
}

/* end sidebar buttons */

input[type="text"], input[type="password"] {
     background: #fff;
     box-shadow: inset 1px 1px 1px #999;
     font-family: "Droid Sans", "Noto Sans", Ubuntu, "Segoe UI", "Bitstream Vera Sans", Verdana, "Lucida Grande", Helvetica, sans-serif;
}

input[type="text"]:focus, input[type="password"]:focus {
     box-shadow: none;     
     filter: drop-shadow(0 0 1px #89f);
     color: #000;
}

input[type="file"] {
     border: none;
     padding: 0;
     background: none;
     box-shadow: none;
}

input[type="checkbox"], input[type="radio"] {
     border: 0 !important;
     box-shadow: none;
     vertical-align: middle !important;
     margin-top: 4px !important;
     margin-bottom: 4px !important;
}

input[type="checkbox"]:focus, input[type="radio"]:focus {
     filter: drop-shadow(0 0 2px #89f);
     -webkit-filter: drop-shadow(0 0 2px #89f);
}

select {
     background: #fff;
     color: #333;
     margin: 5px;
     padding: 4px;
     border: 1px solid #999;
     min-width: 120px;
     font: 9pt "Droid Sans", "Noto Sans", Ubuntu, "Segoe UI", "Bitstream Vera Sans", Verdana, "Lucida Grande", Helvetica, sans-serif;
     border-radius: 2px;
     text-align: left !important;
     box-shadow: inset 0 0 0 1px #fff;
     filter: drop-shadow(0 0 1px #ccc);
     -webkit-filter: drop-shadow(0 0 1px #ccc);
}

select:focus {
     box-shadow: 0 0 0 1px #89f;
     color: #000;
}

select option {
     background: #fff;
}

select, input[type="text"] {
     min-width: 120px;
}

@-moz-document url-prefix() { /* target firefox and derivatives only */
select {
     -moz-appearance: none;
     background: url(images/dropdown.png) right center no-repeat, linear-gradient(to bottom, #fff 0%, #ddd 100%);
     padding: 4px 16px 4px 4px;
}

select:hover, select:active {
     background: url(images/dropdown_hover.png) right center no-repeat, linear-gradient(to bottom, #ddd 0%, #fff 100%) !important;
}

select:focus {
     background: url(images/dropdown_hover.png) right center no-repeat, linear-gradient(to bottom, #ddd 0%, #fff 100%) !important;
     box-shadow: 0 0 0 1px #89f;
}
}

input[readonly], input[disabled], input[readonly]:focus, input[disabled]:focus {
     background: #ddd;
     box-shadow: inset 2px 2px 2px #999;
     color: #333;
     filter: none;
     cursor: default;
} 

textarea {
     padding: 5px;
     margin: 5px !important;
     background: #ffe;
     color: #333 !important;
     border-radius: 2px;
     font: 8pt "Droid Sans Mono", "Lucida Console", "DejaVu Sans Mono", Courier, mono;
     min-height: 100px;
     min-width: 97%;
     border: 1px solid #999;
     box-shadow: inset 1px 1px 1px #999;
}

textarea:focus {
     color: #001 !important;
     box-shadow: none;
     filter: drop-shadow(0 0 1px #89f);
}

.statusnotes {
     font-style: normal;
     font-size: 9pt;
     color: #225 !important;
     text-align: center;
     border: 1px solid #7778bf !important;
     border-top: 0 !important;
     margin: -5px 0 5px 0;
     padding: 7px;
     background: #eef;
     background: linear-gradient(to bottom, #efefff, #eef);
     letter-spacing: 0em !important;
     box-shadow: inset 0 0 0 1px #fff;
}

h3 + .statusnotes {
     margin-top: 2px !important;
}

div.joblog {
     border: 0;
     margin-top: 5px;
 }

div.joblog i {
     color: #050;
     font-weight: bold;
}

div.joblog ul {
     word-wrap: break-word !important;
     text-align: justify;
     line-height: 100% !important;
     margin-top: -5px !important;
}

div.joblog li {
     word-wrap: break-word !important;
     line-height: 115% !important;
     padding: 0;
     font-size: 9pt !important;
     page-break-inside: avoid;
     -webkit-break-inside: avoid;
     break-inside: avoid;
}

div.joblog li:last-child {
     margin-bottom: -5px;
}

div.joblog li:first-child {
     margin-top: 10px;
}

.joblog li li:first-child {
     margin-top: 0;
}

div.joblog form:first-child {
     margin-top: 10px;
}

div.joblog table {
     margin-top: 15px;
}

div.joblog p {
     line-height: 130%;
}

div.joblog hr {
     margin: 15px 0;
}

div.joblog h3 {
     margin-bottom: 5px;
}

.main#jobs ol {
     -moz-columns: 2;
     border: 1px solid #7778bf;
     padding: 5px 0;
     margin-top: 1px;
     background: #eef;
     box-shadow: inset 0 0 0 1px #fff;
     break-inside: avoid;
     page-break-inside: avoid;
     -webkit-break-inside: avoid;
}

.main#jobs ol:empty {
     display: none;
}

.main#jobs ol li:first-child {
     margin-top: 0 !important;
}

#schedjobs {
     width: 100% !important;
     margin: 15px 0 0 !important;
}

.main#jobs h3 {
     border-width: 1px;
     border-radius: 0;
     filter: none;
     margin-bottom: -2px;
}

.smallhead {
     font-size: 8pt
}

.mediumtags {
     font-size: 9pt;
     font-style: italic;
     font-weight: bold;
}

.optbox, input[type="checkbox"], input[type="radio"] {
     min-width: 16px !important;
     max-width: 16px !important;
     width: 16px !important;
     min-height: 16px;
     max-height: 16px;
     height: 16px;
     opacity: 1.0;
     border: 0;
     margin: 3px 5px;
     padding: 2px;
     vertical-align: sub;
}

.optbox:hover {
     min-width: 16px !important;
     max-width: 16px !important;
     width: 16px !important;
     min-height: 16px;
     max-height: 16px;
     height: 16px;
     opacity: 1.0;
     border: 0;
}

.cells {
     border-left: 1px outset #cfd1ff;
     border-top: 1px inset #cfd1ff !important;
     border-bottom: 1px inset #cfd1ff !important;
}

.tablefooter {
     background: #fff;
}

.tablefooter tr, .tablefooter td {
     background: #fff;
     border-top: 1px solid #7778bf;
     border-bottom: 1px solid #7778bf !important;
     padding: 8px 2px;
     font-size: 9pt;
     line-height: 110%;
}

.formaction {
     text-align: right;
     border: 1px solid #7778bf;
     margin-top: -15px;
     padding: 10px 5px;
     background: #fff;
}

#config_homepage .formaction, #config_clients .formaction, #webappconfigactions {
     margin-top: -6px;
}

#sidebardefaults {
     margin-top: -6px;
}

div.footnote {
     text-align: right;
     color: #447;
     font-size: 7pt;
     margin-bottom: -5px !important;
}

div.footnote hr {
     margin: 20px 0 5px 0 !important;
     color: #447;
     background: #447;
     height: 1px;
     border: 0 solid #447;
}

.topness {
     font-size: 8pt;
     text-align: right;
     margin-top: 0;
     margin-bottom: -18px;
     margin-right: 5px;
}

iframe.iframed {
     margin: 10px 0 0;
}

.main#webmail {
     padding: 0 8px;
}

#susimailframe {
     margin-top: 3px;
}

.main#dns {
     padding: 0 8px;
     min-width: 534px;
}

#susidnsframe {
     margin: 0 0 -2px;
     height: 100%;
     width: 100%;
     overflow: hidden;
}

.main#tunnelmgr {
     padding: 0 10px;
     min-width: 530px;
}

#i2ptunnelframe {
     margin: -4px 0 -1px;
     overflow: hidden;
}

.main#embedded {
     padding: 1px 11px 4px;
}

/* Fixes for when app is not started and console error loads inside iframe */

body.iframed {
     background: transparent url(/themes/console/images/transparent.gif) !important;
}

.iframed div.routersummaryouter {
     display: none !important;
}

.iframed h1 {
     margin: 0 10px 10px 7px !important;
}

.iframed div.sorry {
     margin: 5px 10px 10px 7px !important;
}

/* end iframed console fixes */

/* Theme choice & Language selection in /configui */

#themeui.formaction, #langui.formaction {
     border: none;
     border-top: 1px solid #7778bf;
     background: none;
     margin: 5px -6px 0 -6px;
}

#consolepass.formaction {
     margin-top: -6px;
}

#consolepass tr:first-child td {
     background: #fff url(/themes/console/images/info/user_add.png) 12px center no-repeat;
     background-size: 28px 28px;
     padding: 15px 15px 15px 50px;
}

.themechoice .optbox, .langselect .optbox {
     vertical-align: text-bottom;
}

div.themechoice {
     width: 115px;
     overflow: hidden;
     text-overflow: ellipsis;
     white-space: nowrap;
     border: 1px solid #7778bf;
     float: left;
     text-align: center;
     padding: 0 4px;
     margin: 4px;
     border-radius: 2px;
     background: #fff;
     background: linear-gradient(to bottom, #fff 0%, #ddf 100%);
     transition: filter ease 0.3s 0s;
     box-shadow: inset 0 0 0 1px #fff;
     filter: drop-shadow(0px 0 1px #999);
     -webkit-filter: drop-shadow(0px 0 1px #999);
}

.themechoice:hover {
     border: 1px solid #f60;
     background: #fff;
     transition: filter ease 0.3s 0s;
}

.themechoice:hover > object ~ .themelabel {
     border-top: 1px solid #f60 !important;
     background: #fff !important;
     background: linear-gradient(to bottom, #fff 0%, #fff 50%, #ffe8bf 50%, #efd9b3 100%) !important;
     color: #f60;
}

.themechoice:active > object ~ .themelabel {
     background: #f60 !important;
     color: #fff;
}

.themechoice:hover > object {
     filter: drop-shadow(0px 0 1px #f60);
}

.themechoice .optbox {
     min-height: 68px !important;
     min-width: 118px !important;
     opacity: 0; /* hide the radio icon so we can use thumbnail img instead */
     margin-left: -37px;
     margin-top: 4px;
     z-index: 999 !important;
     outline: 1px dotted #f00;
     position: absolute;
}

.themechoice .optbox + object {
     margin-left: -2px;
     padding: 2px 0 !important;
     margin-bottom: 31px;
}

.themechoice img, .themechoice object {
     margin-bottom: 31px !important;
}

.themechoice .optbox:hover + img {
/*     box-shadow: 0 0 1px 1px #33f;*/
}

div#themeoptions {
     clear: both;
     padding-top: 5px;
}

#themeoptions input {
     margin-left: 5px;
     vertical-align: sub;
}

div.themelabel {
     border-top: 1px solid #7778bf !important;
     margin-left: -4px;
     margin-right: -4px;
     margin-top: -31px;
     padding: 3px 2px;
     background: #eef;
     background: linear-gradient(to bottom, #fff 0%, #fff 50%, #eef 50%, #eef 100%) !important;     
     overflow: hidden;
     text-overflow: ellipsis;
     white-space: nowrap;
     box-shadow: inset 0 0 0 1px #fff;
     font-size: 9pt;
}

.themechoice .optbox:hover + img ~ div.themelabel {
     color: #f60;
     font-weight: bold;
}

.themechoice .optbox:checked + object ~ div.themelabel {
     background: #ddf !important;
     color: #338 !important;
     font-weight: bold;
}

.themechoice .optbox:focus + object ~ div.themelabel {
     color: #f60 !important;
     box-shadow: inset 0 0 1px #def;
}

.themechoice .optbox:active + object ~ div.themelabel {
     color: #fff !important;
     box-shadow: inset 0 0 0 1px #fff;
}

div#themesettings {
     clear: both;
     padding: 4px 5px 0;
     margin: -16px 0 0;
     border: 1px solid #7778bf;
     background: #fff;
}

div#langsettings {
     padding: 4px 5px 0;
     border: 1px solid #7778bf;
     margin: -16px 0 0;
     background: #fff;
}

#themesettings hr, #langsettings hr {
     display: none;
}

div.langselect { /* containing box for lang selection */
     width: 115px;
     float: left;
     margin: 4px;
     text-align: center;
     border: 1px solid #7778bf;
     padding: 4px 4px 0;
     border-radius: 2px;
     background: #fff;
     background: linear-gradient(to bottom, #fff 0%, #ddf 100%);
     transition: transform 0.3s ease 0s;
     box-shadow: inset 0 0 0 1px #fff;
     filter: drop-shadow(0px 0 1px #999);
     -webkit-filter: drop-shadow(0px 0 1px #999);
}

.langselect:hover {
     border: 1px solid #f60;
     background: #fff;
}

.langselect .optbox {
     min-width: 118px !important;
     min-height: 50px !important;
     margin-left: -2px;
     margin-bottom: 6px;
     margin-top: -2px;
     opacity: 0;
     z-index: 999;
     position: relative;
     outline: 1px dotted #f00;
}

.langselect:hover > input + img {
     transform: scale(1.1);
     border: 1px solid #f60 !important;
}

.langselect img[src^="/flags"] {
     border: 1px solid #89f;
     margin-bottom: 42px;
     margin-left: -1px;
     margin-top: -52px;
     opacity: 1;
     z-index: 3;
     position: relative;
}

.langselect input, .themechoice input {
     cursor: pointer;
}

.langselect input[name="lang"]:checked + img {
     transform: scale(1.1);
     -webkit-transform: scale(1.1);
     border: 1px solid #338;
}

.langselect:hover > input[name="lang"] + img + .ui_lang {
     color: #f60;
     border-top: 1px solid #f60;
     background: #fff !important;
     background: linear-gradient(to bottom, #fff 0%, #fff 50%, #ffe8bf 50%, #efd9b3 100%) !important;
}

.langselect:active > input[name="lang"] + img + .ui_lang {
     background: #f60 !important;
     color: #fff;
}

.langselect input[name="lang"]:checked + img + div.ui_lang {
     background: #ddf !important;
     color: #338;
     font-weight: bold;
     margin: -32px -4px 0;
     z-index: 2;
}

.langselect input[name="lang"]:focus + img + div.ui_lang {
     color: #f60 !important;
     box-shadow: inset 0 0 1px #def;
}

.langselect input[name="lang"]:active + img + div.ui_lang {
     color: #fff !important;
     box-shadow: inset 0 0 0 1px #fff;
}

div.flagradio {
     margin-top: 2px;
}

div.langselect + br {
     display: none !important; 
}

div.langselect br {
     display: block;
}

div.ui_lang { /* lang text label */
     text-align: center;
     background: #eef url(images/tinytitle.png) center center !important;
     background: linear-gradient(to bottom, #fff 0%, #fff 50%, #eef 50%, #eef 100%) !important;
     padding: 3px 2px;
     overflow: hidden;
     text-overflow: ellipsis;
     white-space: nowrap;
     margin: -32px -4px 0;
     border-top: 1px solid #7778bf;
     border-radius: 0 0 2px 2px;
     text-transform: capitalize;
     font-size: 9pt;
     z-index: 2;
     box-shadow: inset 0 0 0 1px #fff;
}

p#helptranslate {
     clear: both;
     padding: 5px 10px 10px;
     text-align: right;
     margin: 0 -5px;
}

/* configui password*/

table#consolepass th:nth-child(2) {
     text-align: left;
}

table#consolepass td:first-child {
     width: 100px;
     white-space:nowrap; 
}

table#consolepass td {
     padding: 5px 10px;
     font-size: 9pt;
}

table#consolepass input {
     margin: 5px;
}

table#consolepass td#pw_adduser {
     padding: 5px 10px;
     border-top: 1px solid #7778bf;
}

td#pw_adduser input {
     margin: 5px 20px 5px 5px !important;
}

table#consolepass input[name="name"] {
     margin-right: 20px;
}

#consolepass input[name="name"], #externali2cp input[name="user"] {
     background: #fff url(/themes/console/images/buttons/user.png) 5px center no-repeat;
     padding: 4px 5px 4px 26px !important;
     background-size: 16px 16px !important;
}


#consolepass input[name="nofilter_pw"], #externali2cp input[name="nofilter_pw"] {
     background: #fff url(/themes/console/images/buttons/password.png) 5px center no-repeat;
     padding: 4px 5px 4px 26px !important;
     background-size: 16px 16px !important;
}

/* end configui */

#config_update form {
     margin-bottom: 0 !important;
}

table#addkeyring tr:last-child td {
     padding: 10px 5px;
     border-top: 1px solid #7778bf;
}

#config_summarybar .configtable td:not(.optionsave) {
     padding-left: 50px;
     background: url(/themes/console/images/info/interval.png) 12px center no-repeat;
     background-size: 28px 28px;
}

/* netdb */

.main#netdb, .main#events {
     background: #fff;
}

.confignav + .netdbentry {
     margin-top: 10px;
}

.confignav + #banlist {
     margin-bottom: 5px;
}

.confignav + .tabletitle, .confignav + form > .ptitle, .confignav + form > .tabletitle, .confignav + ul,
.confignav + .infowarn, .confignav + .infohelp, .confignav + h3, .confignav + table, .confignav + p {
     margin-top: 15px !important;
}

table.netdbentry th {
     font-weight: normal;
}

table.netdbentry th:last-child {
     text-align: right;
     padding: 5px;
     white-space: nowrap;
     width: 50px;
}

table.netdbentry th:first-child, table.netdbentry td:first-child  {
     white-space: nowrap;
     padding: 4px 6px !important;
     text-align: left;
}

table.netdbentry td:first-child  {
     width: 80px;
}

table.netdbentry td:nth-child(2) {
     word-wrap: break-word;
}

.netdbentry img {
     margin: 1px 0 0 0;
}

a.viewfullentry:not(old) {
     font-size: 0;
}

a.viewfullentry::after {
     content: url(/themes/console/images/buttons/fullview.png);
     vertical-align: text-top;
     filter: drop-shadow(0 0 1px #999);
     -webkit-filter: drop-shadow(0 0 1px #999);
}

a.viewfullentry:hover {
     filter: drop-shadow(0 0 1px #f60);
     -webkit-filter: drop-shadow(0 0 1px #f60);
}

table#leasesetdebug th a:not(old), table#leasesetsummary th a:not(old) {
     font-size: 0;
}

table#leasesetdebug th a::after, table#leasesetsummary th a::after {
     content: url(/themes/console/images/buttons/floodfill.png);
     vertical-align: text-top;
     padding-right: 0;
     filter: drop-shadow(0 0 1px #999);
     -webkit-filter: drop-shadow(0 0 1px #999);
}

table#leasesetdebug th a:hover, table#leasesetsummary th a:hover {
     filter: drop-shadow(0 0 1px #f60);
     -webkit-filter: drop-shadow(0 0 1px #f60);
}

#leasesetsummary, #netdboverview {
     margin-top: 10px;
}

#netdboverview th {
     text-transform: uppercase;
     font-size: 11pt;
     letter-spacing: 0.08em;
     word-spacing: 0.1em;
     background: url(/themes/console/images/info/globe.png) 8px center no-repeat, linear-gradient(to bottom, #fff 0%, #fff 50%, #eef 50%, #eef 100%) !important;
     background-size: 18px 18px, 100% 100% !important;
     padding: 8px 5px 8px 32px;
}

#netdboverview th:last-child, #netdboverview td:last-child {
     text-align: right;
}

#netdboverview th:first-child, #netdboverview td:first-child {
     text-align: left;
}

#netdboverview table {
     margin: -1px 0;
     border: none;
     border-bottom: 1px solid #7778bf;
}

#netdboverview table th {
     text-transform: none;
     letter-spacing: normal;
     word-spacing: normal;
     background: linear-gradient(to bottom, #fff 0%, #fff 50%, #eef 50%, #eef 100%) !important;
     background-size: 100% 100%;
     padding: 8px 5px;
     font-size: 9pt;
}

#netdboverview table td {
     padding: 3px 5px;
}

#netdboverview td {
     padding: 0;
}

#netdbversions tr {
     border-right: 1px solid #447;
}

#netdbcountrylist tr {
     border-left: 1px solid #447;
}

#leasesetsummary td:first-child {
     width: 50px;
     white-space: nowrap;
}

table#leasesetdebug, table.leaseset, table#leasesetsummary {
     font-size: 9pt;
}

table#leasesetdebug td, table.leaseset td {
     padding: 5px !important;
}
table#leasesetdebug {
     margin-bottom: 10px; 
}

table.leaseset th {
     font-weight: normal;
     padding: 5px;
     text-align: left;
     font-size: 10pt;
}

table.leaseset th:last-child, table.leaseset td:nth-child(2) {
     text-align: right;
     padding-right: 5px;
}

table#leasesetdebug, table#leasesetsummary {
     margin-bottom: 15px;
}

table#leasesetdebug th, table#leasesetsummary th {
     font-weight: bold;
     padding: 8px;
     text-align: left;
     font-size: 11pt;
     text-transform: uppercase;
     letter-spacing: 0.08em;
     word-spacing: 0.1em;
}

table#leasesetdebug th a {
     font-size: 9pt;
     text-transform: capitalize;
     letter-spacing: normal;
     word-spacing: normal;
}

table#leasesetdebug th:last-child, table#leasesetsummary th:last-child {
     text-align:right;
     white-space: nowrap;
     font-size: 9pt;
}

table#leasesetdebug td:nth-child(odd) {
     width: 200px;
     white-space: nowrap;
     text-align: right;
     border-right: 1px inset #cfd1ff;
}

table#leasesetdebug td:nth-child(even) {
     text-align: left;
     white-space: nowrap;
}

table#leasesetdebug td:nth-child(2) {
     width: 10px;
}

.leaseset tr:nth-child(2) td:last-child a:not(old) {
     font-size: 0;
}

.leaseset tr:nth-child(2) td:last-child a::after {
     content: url(/themes/console/images/buttons/add_address.png);
     filter: drop-shadow(0 0 1px #999);
     -webkit-filter: drop-shadow(0 0 1px #999);
}

.leaseset tr:nth-child(2) td:last-child a:hover {
     filter: drop-shadow(0 0 1px #f60);
     -webkit-filter: drop-shadow(0 0 1px #f60);
}

div#noleasesets {
     border: 1px solid #7778bf;
     padding: 20px;
     font-weight: bold;
     background: #fff;
     margin-top: -6px;
     margin-bottom: 5px;
     text-align: center;
}

div#sybilnav {
     -moz-columns: 4;
     -webkit-columns: 4;
     columns: 4;
     -moz-column-gap: 10px;
     -webkit-column-gap: 10px;
     column-gap: 10px;
     border-radius: 2px;
}

div#sybilnav, div#sybils_summary {
     border: 1px solid #7778bf;
     padding: 10px;
     margin-bottom: 10px;
}

#sybilnav ul li:first-child {
     margin-top: 0;
}

#sybilnav ul li:last-child {
     margin-bottom: 0;
}

#sybilnav li {
     list-style: none;
     padding: 5px 3px 5px 24px;
     border: 1px solid #7778bf;
     border-radius: 2px;
     box-shadow: inset 0 0 0 1px #fff;
     margin: 2px 0;
     background: #eef url(images/eye.png) 5px center no-repeat;
     background: url(images/eye.png) 5px center no-repeat, linear-gradient(to right, #fff 70%, #eef);
     line-height: 88%;
     filter: drop-shadow(0 0 1px #ccc);
     -webkit-filter: drop-shadow(0 0 1px #ccc);
}

#sybilnav li a {
     width: 100%;
     display: inline-block;
}

table.sybil_routerinfo {
     margin-bottom: 10px;
}

.sybil_routerinfo th {
     padding: 1px 1px 1px 6px !important;
}

table.sybil_routerinfo:first-of-type th {
     padding: 6px !important;
}

.sybil_routerinfo th:first-child {
     white-space: nowrap;
     text-align: left;
}

.sybil_routerinfo th:nth-last-child(2) {
     text-align: right !important;
     padding-right: 0 !important;
}

.sybil_routerinfo th:last-child {
     width: 20px;
}

.sybil_routerinfo td:first-child {
     width: 50px;
     white-space: nowrap;
}

p.sybil_floodfill, p.family, p.threatpoints, p.hashdist, p#sybil_totals {
     border: 1px solid #7778bf;
     padding: 5px 5px 5px 30px;
     margin: 3px 0;
     font-weight: bold;
     background: url(images/eye.png) 8px center no-repeat;
}

p.family + p.family {
     margin-top: -4px;
}

p.sybil_floodfill + a[name] + table.sybil_routerinfo, p.hashdist + a[name] + table.sybil_routerinfo, table.sybil_routerinfo + p {
     margin-top: 10px !important;
}

.threatpoints + ul {
     border: 1px solid #7778bf;
     padding: 0 10px;
     display: inline-block;
     width: calc(100% - 22px);
     margin: -4px 0 8px;
     background: #eef;
     box-shadow: inset 0 0 0 1px #fff;
}

.threatpoints + ul li {
     background: none;
     margin: 0 0 0 20px;
}

.threatpoints + ul li:last-child {
     margin-bottom: 10px;
}

p:empty { /* empty paragraph nuke */
     display: none;
}

/* end netdb */


ul#banlist {
     background: #fff;
     border: 1px solid #7778bf;
     border-radius: 2px;
     display: block;
     padding: 5px 1px;
     -moz-columns: 2;
     -moz-column-gap: 0;
     -webkit-columns: 2;
     -webkit-column-gap: 0;
     columns: 2;
     column-gap: 0;
}

#banlist li {
     list-style: none;
     margin: 5px;
     border: 1px solid #7778bf;
     border-radius: 2px;
     padding: 5px 5px 5px 35px;
     line-height: 120%;
     background: #eef url(/themes/console/images/buttons/ban.png) 10px center no-repeat;
     break-inside: avoid;
     page-break-inside: avoid;
     -webkit-break-inside: avoid;
     min-height: 33px;
     font-size: 9pt;
     box-shadow: inset 0 0 0 1px #fff;
     filter: drop-shadow(0 0 1px #ccc);
     -webkit-filter: drop-shadow(0 0 1px #ccc);
}

#banlist li:first-child {
     margin-top: 0;
}

#banlist a[href^="configpeer?peer"]::after {
     vertical-align: top;
}

#tunnelconfig th[colspan="3"] {
     text-transform: uppercase;
     letter-spacing: 0.08em;
     word-spacing: 0.1em;
}

#tunnelconfig font[color="red"] {
     background: url(images/warn.png) left center no-repeat;
     padding: 4px 5px 4px 20px;
} 

#tunnelconfig td:nth-child(n+2) {
     text-align: left;
}

#tunnelconfigsave {
     margin-top: -22px;
}

#profiles th:nth-child(n+3) {
     text-align: right;
}

#profiles td:first-child {
     width: 48px;
     text-align: right;
     white-space: nowrap;
}

#profiles td:nth-child(2) {
     text-align: left;
}

#profiles td[colspan="7"] {
     background: #77f;
     padding: 0;
}

#thresholds p {
     margin-left: 10px;
     line-height: 140%;
}

#profile_defs li:first-child {
     margin-top: 0 !important;
}

#profile_defs li  {
     list-style: none !important;
     margin: -5px 0 0 0;
     padding-bottom: 2px;
     white-space: normal;
     line-height: 80%;
}

#profile_defs b {
     text-transform: capitalize;
}

table#profiles tr:hover td, table#floodfills tr:hover td, #permabanned tr:hover td,
#ntcpconnections tr:nth-last-child(n+2):hover td, #udpconnections tr:nth-last-child(n+2):hover td,
#schedjobs tr:hover td, #jobstats tr:nth-last-child(n+2):hover td,
#jardump tr:hover td, #sidebarconf tr:nth-last-child(n+2):hover td,
#eventlog tr:hover td {
     background: #ffd;
     color: #000;
}

table#schedjobs {
     margin-top: -11px !important;
}

#schedjobs th:last-child {
     text-align: center;
}

#schedjobs td:first-child {
     font-weight: bold;
}

#jobstats th:nth-child(n+2) {
     text-align: right;
}

#jobstats tr:last-child {
     font-weight: bold;
}

#jobstats tr:last-child td {
     padding: 5px;
}

<<<<<<< HEAD
h1 {
     text-align: left;
     color: #115;
     padding: 10px 15px;
     margin: 0 10px 10px 207px;
     font: normal bold 16pt/120% "Lucida Sans Unicode", "Bitstream Vera Sans", Verdana, Tahoma, Helvetica, sans-serif;
     letter-spacing: 0.08em;
     text-transform: uppercase;
     -moz-box-shadow: inset 0px 0px 1px 1px #bbf;
     -khtml-box-shadow: inset 0px 0px 1px 1px #bbf;
     box-shadow: inset 0px 0px 1px 1px #bbf;
     white-space: normal;
     background: #f0f0f0;
     border: 1px solid #447;
     border-radius: 8px;
     -moz-border-radius: 8px;
     -khtml-border-radius: 8px;
     min-width: 500px;
=======
.main#jardump {
     overflow-x: auto;
     min-width: 530px;
>>>>>>> 2bc56308
}

table#jardump {
     margin: 15px 0 0;
     font-size: 8pt;
}

#peerdefs, #profile_defs, #thresholds, #configinfo, .infohelp, .infowarn {
     font-size: 9pt;
}

#peerdefs td:first-child {
     text-align: right;
     width: 50px;
     white-space: nowrap;
}

.sybil_routerinfo th img {
     width: 24px;
     height: 24px;
}

.main#tunnels th, .main#peers th, #ntcpconnections td, #udpconnections td {
     text-align: center;
}

h3#ntcpcon, h3#udpcon {
     border-width: 1px;
     margin-bottom: -2px;
     border-radius: 0;
     filter: none;
}

#ntcpconnections td:first-child, #udpconnections td:first-child {
     width: 50px;
     white-space: nowrap;
     text-align: right;
     padding-left: 3px !important;
}

#ntcpconnections tr:last-child td:first-child, #udpconnections tr:last-child td:first-child {
     text-align: left;
     padding-left: 10px !important;
}

table#profiles td:last-child {
     text-align: right;
     padding-right: 5px;
}

table#floodfills th {
     text-align: center !important;
     border-right: 1px solid #7778bf;
}

#i2pupdates input[type="text"]:not([readonly]), #i2pupdates textarea, .main[id^="config_"] textarea {
     width: calc(100% - 5px);
}

#i2pupdates select {
     min-width: 220px;
}

#i2pupdates td:first-child {
     width: 250px;
     white-space: nowrap;
}

#loggingoptions input[type="text"], #loggingoptions select:not([name="newlogclass"]):not([name="newloglevel"]) {
     width: calc(100% - 10px);
}

#loggingoptions td:last-child:not(.optionsave) {
     text-align: left;
}

.main#proof textarea, .main#proof textarea:focus {
     background: none;
     border: none;
     box-shadow: none;
     color: #001 !important;
     filter: none;
     -webkit-filter: none;
     outline: none;
     line-height: 140%;
}

.main#jardump {
     padding: 0;
}

.main#jardump table {
     margin: -1px 0 0;
     border: none;
}

#jardump tt {
     letter-spacing: -0.03em;
}

#jardump a tt {
     color: #359;
}

#jardump a:visited tt {
    color: #218;
} 

#jardump a:hover tt {
     color: #f60;
}

#jardump a:active tt {
     color: #f90;
}

/* experimental sidebar navigation for webapps */
 
#sb_services a:link, #sb_services a:visited {
     display: inline-block;
     width: 100%;
     padding: 4px 2px 4px 20px; 
     text-align: left;
     border-bottom: 1px dotted #89f;
     background: url(images/application.png) left center no-repeat;
     background-size: 14px 14px;
}

#sb_services a:link:first-child {
     padding-top: 2px;
}

<<<<<<< HEAD
.langbox {
     margin: 3px 10px 4px 5px;
     padding: 2px 5px;
     color: #001;
     font-size: 7pt;
     width: 350px;
     text-align: right;
     float: right;
     vertical-align: middle;
     opacity: 1 !important;
=======
#sb_services a:link:last-child {
     border-bottom: none;
     padding-bottom: 2px;
>>>>>>> 2bc56308
}

#sb_services a[href="/susimail/susimail"] {
     background: url(images/inbox.png) left center no-repeat;
}

#sb_services a[href="/i2psnark/"] {
     background: url(images/magnet.png) left center no-repeat;
}

#sb_services a[href="http://127.0.0.1:7658/"] {
     background: url(images/server.png) left center no-repeat;
}

#sb_services a[href="/orchid/"] {
     background: url(images/flower.png) left center no-repeat;
}

#sb_services a[href*="bote"] {
     background: url(images/mail_black.png) left center no-repeat;
}

/* end webapp navigation */

#volunteer, #sidebarhelp, #configurationhelp, #reachabilityhelp, #advancedsettings, #legal, #changelog {
     border: 1px solid #7778bf;
     border-radius: 2px;
     margin-bottom: 10px;
     padding: 0 10px 5px;
     background: #fff;
}

#changelog {
     margin-bottom: 5px;
}

.main#help h2 {
     margin: -1px -11px 10px !important;
     border-radius: 2px 2px 0 0;
     text-transform: uppercase;
     filter: none;
     -webkit-filter: none;
}

#fullhistory {
     text-align: right;
     margin-bottom: 0;
}

.main#torrents {
     padding: 0;
}

#i2psnarkframe {
     margin: 0;
}

.homelinkedit th:first-child, #sidebarconf th:first-child {
     text-align: center;
     background: url(/themes/console/images/buttons/delete.png) center center no-repeat, linear-gradient(to bottom, #fff 0%, #fff 50%, #eef 50%, #eef 100%) !important;
     text-align: left;
     font-size: 0;
}

.homelinkedit tr:last-child td:first-child {
     text-align: right;
}

.homelinkedit input[type="text"], #sidebarconf select {
     margin-left: 0;
}

.homelinkedit img {
     width: auto;
     height: 20px;
}

#clientconfig th:first-child, #webappconfig th:first-child, #pluginconfig th:first-child {
     text-align: right;
     padding-right: 10%;
}

#clientconfig td:first-child, #webappconfig td:first-child, #pluginconfig td:first-child {
     padding-right: 10%;
}

#clientconfig th:nth-child(3), #webappconfig th:nth-child(3), #pluginconfig th:nth-child(3) {
     text-align: center;
}

/*
#pluginconfig button {
     min-width: 60px;
}
*/

#pluginconfig table {
     margin: 5px 5px 5px 0 !important;
     width: calc(100% - 5px);
}

#pluginconfig td:first-child {
     width: 80px;
     white-space: nowrap;
}

h4#updateplugins {
     background: #eef url(images/header.png) center center repeat-x;
     background: linear-gradient(to bottom, #fff 0%, #fff 50%, #eef 50%, #eef 100%) !important;
     border: 1px solid #7778bf;
     padding: 5px;
     font-size: 9pt;
     margin: -15px 0 14px;
     text-transform: none;
     letter-spacing: normal;
     color: #31334f;
}

.formaction#pluginupdater, table#permabanned, table#i2pupdates {
     margin-bottom: 10px;
}

.formaction#pluginupdater form {
     padding: 0;
     margin: 0;
}

#pluginconfigactions {
     margin-top: -6px;
}

h3#displayevents {
     border-width: 1px;
     filter: none;
     border-radius: 0;
     margin-top: 0;
}

form[action="events"] {
     border: 1px solid #7778bf;
     padding: 10px 10px 10px 50px;
     margin: -16px 0 -2px 0 ;
     background: url(/themes/console/images/info/logs.png) 12px center no-repeat;
     background-size: 28px 28px;
}

#joinfamily {
     margin-top: -14px;
}

#newfamily {
     margin-top: -6px;
     margin-bottom: 10px;
}

a[href^="configpeer?peer"] {
     font-size: 0;
     filter: drop-shadow(0 0 1px #777);
     -webkit-filter: drop-shadow(0 0 1px #777);
}

a[href^="configpeer?peer"]::after {
     content: url(/themes/console/images/buttons/edit.png);
     vertical-align: bottom;
}

a[href^="configpeer?peer"]:hover {
     filter: drop-shadow(0 0 1px #f60);
     -webkit-filter: drop-shadow(0 0 1px #f60);
}

.widescroll {
     overflow: auto;
}

#webappconfigactions, #externali2cp  {
     margin-bottom: 5px !important;
}

#pluginupdater {
     margin-bottom: 10px !important;
}

/* responsive layout */

@media screen and (max-width: 800px) {
div.app {
     width: 112px !important;
     min-width: 0;
}

.applabel {
     width: 100px !important;
}

img.app, img.app2p {
     padding: 10px 35px;
}
}

@media screen and (min-width: 1500px) {
body, .main, .main td, .news p, #news p, .tab, .tab2, .main li b, div.joblog li, .themelabel, .ui_lang, .applabel a, 
#peerdefs, #profile_defs, #thresholds, #configinfo, .infohelp, .infowarn, button, input, select, textarea {
     font-size: 10pt !important;
}

.routersummary td, .routersummary a, .routersummary button, .routersummary h4, .routersummary h4 a,
code, tt, div.news {
     font-size: 9pt !important;
}

button[class^="X"] {
     font-size: 0 !important;
}

.main, .news, h1 {
     margin-left: 232px !important;
}

.routersummary {
     width: 207px !important;
}

.routersummary div[style="height: 36px;"] {
     height: 40px !important;
     margin-top: 4px;
}

.routersummary img[src$="i2plogo.png"] {
     transform: scale(1.1);
}

.routersummary table[id^="sb_"] {
     width: 216px !important;
}

.routersummary h3 a {
     font-size: 11pt !important;
}

div.app {
     width: 154px;
}

.applabel {
     width: 142px !important;
}

.tab, .tab2 {
     padding-bottom: 3px;
}

.footnote {
     font-size: 8pt !important;
}

h3#pluginconfig, h3#webappconfig, h3#i2pclientconfig, h3#pluginmanage, p#clientconf.infohelp, #config_stats h3 {
     margin-bottom: -15px;
}

#jardump tt, #jardump td {
     font-size: 9pt !important;
}

.sorry {
     margin-left: 232px !important;
}
}<|MERGE_RESOLUTION|>--- conflicted
+++ resolved
@@ -1967,7 +1967,7 @@
      margin: 0 0 10px 207px;
      font-size: 18pt;
      line-height: 90%;
-     letter-spacing: 0.12em;
+     letter-spacing: 0.08em;
      text-transform: uppercase;
      box-shadow: inset 0 0 0 1px #bbf;
      white-space: normal;
@@ -2140,7 +2140,7 @@
      padding: 2px 3px;
      color: #001;
      font-size: 7pt;
-     width: 330px;
+     width: 350px;
      text-align: right;
      float: right;
      vertical-align: middle;
@@ -3785,30 +3785,9 @@
      padding: 5px;
 }
 
-<<<<<<< HEAD
-h1 {
-     text-align: left;
-     color: #115;
-     padding: 10px 15px;
-     margin: 0 10px 10px 207px;
-     font: normal bold 16pt/120% "Lucida Sans Unicode", "Bitstream Vera Sans", Verdana, Tahoma, Helvetica, sans-serif;
-     letter-spacing: 0.08em;
-     text-transform: uppercase;
-     -moz-box-shadow: inset 0px 0px 1px 1px #bbf;
-     -khtml-box-shadow: inset 0px 0px 1px 1px #bbf;
-     box-shadow: inset 0px 0px 1px 1px #bbf;
-     white-space: normal;
-     background: #f0f0f0;
-     border: 1px solid #447;
-     border-radius: 8px;
-     -moz-border-radius: 8px;
-     -khtml-border-radius: 8px;
-     min-width: 500px;
-=======
 .main#jardump {
      overflow-x: auto;
      min-width: 530px;
->>>>>>> 2bc56308
 }
 
 table#jardump {
@@ -3941,22 +3920,9 @@
      padding-top: 2px;
 }
 
-<<<<<<< HEAD
-.langbox {
-     margin: 3px 10px 4px 5px;
-     padding: 2px 5px;
-     color: #001;
-     font-size: 7pt;
-     width: 350px;
-     text-align: right;
-     float: right;
-     vertical-align: middle;
-     opacity: 1 !important;
-=======
 #sb_services a:link:last-child {
      border-bottom: none;
      padding-bottom: 2px;
->>>>>>> 2bc56308
 }
 
 #sb_services a[href="/susimail/susimail"] {
