--- conflicted
+++ resolved
@@ -1,6 +1,5 @@
-<<<<<<< HEAD
 <div lang="en">
- <div class="welcome">
+
   <div class="langbox">
     <a href="/?lang=en"><img src="/flags.jsp?c=us" title="English" alt="English"></a> 
     <a href="/?lang=ar"><img src="/flags.jsp?c=lang_ar" title="عربية" alt="عربية"></a>
@@ -12,7 +11,7 @@
     <a href="/?lang=nl"><img src="/flags.jsp?c=nl" title="Nederlands" alt="Nederlands"></a> 
     <a href="/?lang=ru"><img src="/flags.jsp?c=ru" title="Русский" alt="Русский"></a> 
     <a href="/?lang=sv"><img src="/flags.jsp?c=se" title="Svenska" alt="Svenska"></a>
-  </div>
+
   <a name="top"></a>
   <h2>Welcome to the Invisible Internet</h2>
  </div>
@@ -142,119 +141,4 @@
 
 <div class="topness"><a href="#top">[Return to Top]</a></div>
 <div class="footnote"><hr>Document updated: February 2011</div>
-</div>
-=======
-<div lang="en">
-
-  <div class="langbox" >
-    <a href="/?lang=en"><img src="/flags.jsp?c=us" title="English" alt="English"></a> 
-    <a href="/?lang=ar"><img src="/flags.jsp?c=lang_ar" title="عربية" alt="عربية"></a>
-    <a href="/?lang=zh"><img src="/flags.jsp?c=cn" title="中文" alt="中文"></a> 
-    <a href="/?lang=de"><img src="/flags.jsp?c=de" title="Deutsch" alt="Deutsch"></a> 
-    <a href="/?lang=fr"><img src="/flags.jsp?c=fr" title="Français" alt="Français"></a> 
-    <a href="/?lang=es"><img src="/flags.jsp?c=es" title="Español" alt="Español"></a> 
-    <a href="/?lang=pt"><img src="/flags.jsp?c=pt" title="Português" alt="Português"></a> 
-    <a href="/?lang=nl"><img src="/flags.jsp?c=nl" title="Nederlands" alt="Nederlands"></a> 
-    <a href="/?lang=ru"><img src="/flags.jsp?c=ru" title="Русский" alt="Русский"></a> 
-    <a href="/?lang=sv"><img src="/flags.jsp?c=se" title="Svenska" alt="Svenska"></a>
-    
-
-</div><a name="top"></a>
-<div class="welcome"><h2>Welcome to the Invisible Internet</h2></div>
-<ul class="links"><li class="tidylist"><b>Starting Up&hellip;</b><br>If you've just started I2P, the number of <i>Active Peers</i> indicated under the <i>Peers</i> section in the side panel on the left should start to grow over the next few minutes and you'll also see a <i>Local Destination</i> named <i>Shared Clients</i> listed there, and possibly other clients and servers depending on how I2P is configured (if not, see the troubleshooting section <a href="#trouble">below</a>). These <i>Local Destinations</i> provide connections on different ports (and sometimes protocols) to the I2P network, enabling your bittorrent, e-mail, web proxy and other services to function. Your <a href="/netdb">Network Database</a> indicates all known peers on the network. Additionally, you can monitor existing <a href="/peers">Peer Connections</a>, and view existing <a href="/tunnels">Tunnels</a> and their status. More information is available on the <a href="/help">help page</a>.</li>
-
-<li class="tidylist"><b>Network integration</b><br> The first time you start I2P it may take a few minutes to bootstrap (integrate) you into the network and find additional peers to optimize your integration, so please be patient. When I2P starts up, and during normal operation, I2P's tunnel build readiness indicator (immediately above the <i>Local Destinations</i> section in the sidepanel) may tell you that I2P is "Rejecting Tunnels"; this is normal behavior and should be of no cause for concern! Once green stars are indicated next to your <i>Local Destinations</i>, there is a wide variety of things you can do with I2P, and below we introduce you to some of them.</li></ul>
-  
-<h3>Services on I2P</h3>
-<ul class="links">
-
-<li class="tidylist"><b>Invisible Internet &amp; Public Web Browsing</b><br>On I2P you can access anonymous websites (eepsites) and other services (e.g. ssh over I2P, IRC, Jabber etc.) in addition to being able to host your own services. You can also access the normal web anonymously via I2P's built-in web proxy (outproxy). <a href="http://www.i2p2.de/htproxyports.html" target="_blank">Configure your browser</a> to use the HTTP proxy at <code>127.0.0.1 port 4444</code>, then browse to an eepsite or a normal, unencrypted <code>http://</code> address. For a pre-configured browser, you may wish to try <a href="http://echelon.i2p/i2pfox/">I2PFox</a>, a custom build of Firefox security hardened and tailored especially for I2P. If you wish to disable or change outproxy access to the normal internet, remove or modify the outproxy entry for <code>false.i2p</code> under the <i>Outproxies</i> option in the <a href="/i2ptunnel/edit?tunnel=0" target="_blank">I2P HTTP Proxy  Tunnel Editor</a>. In the "Sites of Interest" section <a href="#eepsites">below</a>, we list a few of the sites hosted on I2P.</li>
-
-<li class="tidylist"><b>Anonymous E-Mail</b><br>Postman's I2P-based mail system can be accessed either via <a href="/susimail/susimail">I2P's built-in mail client</a>
-(susimail) or using any mail client that supports smtp and pop3.
-Accounts can send and receive mail from the normal internet. For an
-account, visit <a href="http://hq.postman.i2p/" target="_blank">hq.postman.i2p</a>. Additionally, <a href="http://i2pbote.i2p/" target="_blank">I2P-Bote</a> is a new serverless, end-to-end encrypted e-mail system providing a web
-interface and an integrated addressbook. It is developed by HungryHobo
-and can be installed as a <a href="#plugins">plugin</a>.</li>
-
-<li class="tidylist"><b>Anonymous File Transfer</b><br><a href="/i2psnark/" target="_blank">I2PSnark</a> is integrated into I2P, providing anonymous, encrypted <a href="https://secure.wikimedia.org/wikipedia/en/wiki/BitTorrent_%28protocol%29" target="_blank">BitTorrent</a> transfers. In addition, Sponge develops a bittorrent client called <a href="http://bob.i2p/Robert.html">Robert</a> written in Python. There is also a port of <a href="http://www.emule-project.net/" target="_blank">eMule</a> to I2P called <a href="http://echelon.i2p/imule/">iMule</a> [Needs developers!], an anonymous, secure implementation of a <a href="https://secure.wikimedia.org/wikipedia/en/wiki/Gnutella" target="_blank">Gnutella network</a>, accessible using <a href="http://echelon.i2p/i2phex/" target="_blank">I2Phex</a> [maintained by Complication, seeking new developers!], and additional facilities including browser-based file hosting.</li>
-      <li class="tidylist"><b>Anonymous Chat</b><br>Start your IRC client (e.g. Chatzilla, Pidgin, XChat)
-        and connect to the <a href="irc://127.0.0.1:6668/i2p">server</a> at <code>127.0.0.1 port 6668</code>. You do not need to configure a proxy in your IRC client; I2P provides you with a local IRC tunnel (configured in your IRC client as an IRC server or remote host). Your local I2P IRC tunnel on <code>localhost:6668</code> will direct you to one of two IRC servers hosted on I2P by Postman and Badger, but neither you nor they know where the other is, and your mom, ISP or government is unable to intercept your conversation! Once you're there, <code>#i2p-help</code>,<code>#i2p</code>,<code>#i2p-chat</code> and <code>#i2p-dev</code> are just a few of the available channels you may wish to /join. There's also an I2P-based <a href="http://echelon.i2p/qti2pmessenger/">Instant Messenger</a> for unmonitorable and uncensorable anonymous chat, as well as alternative IRC servers, Jabber servers, website-based chat, and more. And of course you're entirely free to run your own servers over I2P in whatever flavor you choose, or if you're a developer write your own <a href="http://www.i2p2.i2p/applications.html" target="_blank">I2P applications</a> (both <a href="https://secure.wikimedia.org/wikipedia/en/wiki/User_Datagram_Protocol" target="_blanK">UDP</a> and <a href="https://secure.wikimedia.org/wikipedia/en/wiki/Transmission_Control_Protocol" target="_blank">TCP</a> protocols are <a href="http://www.i2p2.i2p/techintro.html#op.transport" target="_blank">provisioned</a>), and <a href="http://www.i2p2.i2p/streaming.html" target="_blank">realtime streaming</a> is also possible. We also provide full access to the <a href="http://docs.i2p2.de/javadoc/" target="_blank"> java-based api</a>.</li>
-      <li class="tidylist"><b>Forums &amp; Blogging</b><br>If you're looking to run your own blog or forum, you might be interested in <a href="http://syndie.i2p2.de/" target="_blank">Syndie</a>, a distributed forum and blogging platform for I2P [Needs developers!]. There's also an I2P plugin port of the Java-based <a href="http://pebble.sourceforge.net/" target="_blank">pebble</a> blogging platform ported to I2P by zzz, available on <a href="http://i2plugins.i2p/" target="_blank">i2plugins.i2p</a>. And, of course, all normal blogging, forum and cms software will run over I2P, though you're advised to take extra precautions with security when setting up and to keep all associated software (e.g. Php, MySql, Python, Apache) up to date and locked-down! Also, there are quite a few community run forums on I2P in various languages; see <a href="#eepsites">below</a> for some suggestions.</li>
-      <a name="plugins"></a><li class="tidylist"><b>Plugins for I2P</b><br>Extend the usefulness of I2P by installing plugins&hellip; blogging, chatting, file sharing and other plugins have already been written or ported and await your <a href="http://i2plugins.i2p/plugins/" target="_blank">installation</a>! Browse the plugins and related info at <a href="http://i2plugins.i2p/" target="_blank">i2plugins.i2p</a>. If you're a <a href="http://i2plugins.i2p/developers/" target="_blank">developer</a>, a complete language-agnostic framework for writing your own plugins is provided with <a href="http://www.i2p2.i2p/plugins.html" target="_blank">documentation</a>; I2P plugins can be coded in any language.</li>
-</ul>
-
-<h3>Anonymous Encrypted Web Hosting on I2P</h3>
-<ul class="links">
-
-<li class="tidylist"><b>Ready to Roll!</b><br>I2P comes with a built-in, ready-to-go web server for hosting your own anonymous website (eepsite) on the I2P network: a <a href="http://jetty.mortbay.org/" target="_blank">Jetty</a> instance listening on <a href="http://127.0.0.1:7658/" target="_blank">http://127.0.0.1:7658/</a>. To host your own content,
-  simply place your files in the <code>eepsite/docroot/</code> directory (or place 
-  any standard JSP/Servlet .war files under <code>eepsite/webapps</code>, 
-  or standard CGI scripts under <code>eepsite/cgi-bin</code>) and they'll show 
-  up. You can also run any alternative web server platform over I2P and replace the built-in server, or run it on another tunnel.</li>
-      <li class="tidylist"><b>Start Your Tunnel</b><br>  
-  After starting up, your pre-configured <a href="/i2ptunnel/" target="_blank">I2P Webserver Tunnel</a>,  
-your eepsite will be visible (but not discoverable) to others. Detailed instructions for starting 
-  your eepsite, registering an .i2p domain and promoting your site to others are accessible via your own I2P webserver on <a href="http://127.0.0.1:7658/help/" target="_blank">http://127.0.0.1:7658/help/</a>.</li></ul>
-    
-<a name="eepsites"></a>    
-    <h3>I2P-Hosted Sites of Interest</h3>
-    <ul class="links">
-      <li class="tidylist"><b>Invisible Internet Project (I2P) Official Website</b><br><a href="http://www.i2p2.i2p/" target="_blank">www.i2p2.i2p</a> and 
-        its mirror <a href="http://i2p-projekt.i2p/" target="_blank">i2p-projekt.i2p</a>: Secure and 
-        anonymous connections to <a href="http://www.i2p2.de/" target="_blank">www.i2p2.de</a>. There's also an official mirror running on <a href="http://geti2p.net/" target="_blank">geti2p.net</a>. If you want to know more about how I2P works or how you can participate, this is your first port of call!</li>
-      <li class="tidylist"><b>I2P Community Forums</b><br><a href="http://forum.i2p/" target="_blank">forum.i2p</a>: A secure 
-        and anonymous connection to <a href="http://forum.i2p2.de/" target="_blank">forum.i2p2.de</a>, an online forum community where developers and users alike discuss problems and ideas relating to I2P and associated topics, and <a href="http://zzz.i2p/" target="_blank">zzz's developer forums</a> for both end users and developers.</li>
-      <li class="tidylist"><b>I2P Anonymous Pastebin</b><br><a href="http://paste.i2p2.i2p/" target="_blank">paste.i2p2.i2p</a>: Secure and 
-        anonymous paste service allowing anonymous text and text-based code sharing over I2P.</li>
-      <li class="tidylist"><b>Echelon's I2P Resources</b><br><a href="http://echelon.i2p/" target="_blank">echelon.i2p</a>: I2P software 
-        archive  with  source code (where permissible), information about I2P, including a <a href="http://echelon.i2p/I2Pguide/index.html" target="_blank">beginner's guide</a> and pre-release developer builds of I2P for the adventurous to try.</li>
-        <li class="tidylist"><b>Ugha's Wiki</b><br><a href="http://ugha.i2p/" target="_blank">ugha.i2p</a>: An open wiki that anyone can edit with plenty of information  about I2P, help for beginners, additional links into the network, and more.</li>
-      <li class="tidylist"><b>I2P-to-Freenet Proxy</b><br><a href="http://fproxy.tino.i2p/" target="_blank">fproxy.tino.i2p</a>: 
-        Peer into the world of the <a href="http://freenetproject.org/" target="_blank">Freenet</a> network with Tino's I2P-to-Freenet proxy.</li>
-        <li class="tidylist"><b>The Planet (on I2P)</b><br><a href="http://planet.i2p/" target="_blank">planet.i2p</a>: An RSS aggregator site that takes news and events from around I2P and publishes them all in one place. A good site to visit to see the community at work!</li>
-        <li class="tidylist"><b>Eepsite Search Engine</b><br><a href="http://eepsites.i2p/" target="_blank">eepsites.i2p</a>: An 
-        anonymously-hosted eepsite search engine.</li>
-      <li class="tidylist"><b>I2P Network Health</b><br><a href="http://stats.i2p/cgi-bin/dashboard.cgi" target="_blank">stats.i2p</a>: Check out various aspects of network performance with this I2P network monitoring site run by zzz.</li> 
-      <li class="tidylist"><b>Discover I2P</b><br>There are many more eepsites - just follow the links from the ones you see, 
-      bookmark your favourites, and visit them often!<br></li>     
-    </ul>
-
-
-<h2>Troubleshooting &amp; Further Assistance</h2><a name="trouble"></a>
-    <ul class="links">
-      <li class="tidylist"><b>Be Patient!</b><br>I2P may be slow to integrate into network the first time you run it as it bootstraps into the network and learns of additional peers. The longer your I2P router is running, the better it will perform, so try and keep your router on as long as you can, 24/7 if possible! If, after 30 minutes, your <i>Active: [connected/recent]</i> count still has less than 10 peers, or your total number of <i>Integrated</i> peers is less than 5, there are several things you can do to check for problems: 
-  </li>
-
-  <li class="tidylist"><b>Check your Configuration &amp; Bandwidth Allocation</b><br>I2P functions best when you can accurately reflect the speed of your network connection in the <a href="/config">bandwidth configuration section</a>. By default I2P is configured with some fairly conservative values that will not suit many use cases, so please take time to review these settings and correct where necessary. The more bandwidth you allocate, <i>specifically</i> upstream bandwidth, the more you will benefit from the network. 
-  </li>
-
-    <li class="tidylist"><b>Firewalls, Modems & Routers</b><br>Where possible, please ensure I2P/Java is allowed bi-directional port access from the internet by configuring your modem/router/pc firewall accordingly.  
-If you're behind a prohibitive firewall but have unrestricted outbound access, I2P can still function; you can turn off inbound access and rely on <a href="http://www.i2p2.i2p/udp.html" target="_blank">SSU IP Address Detection</a> (<a href="https://secure.wikimedia.org/wikipedia/en/wiki/Hole_punching" target="_blank">firewall hole punching</a>) to connect you to the network, and your network status in the side panel will indicate "Network: Firewalled". For optimal performance, where possible please ensure I2P's <a href="/config">external port</a> is visible from the internet (see below for more information).</li>
-  
-  <li class="tidylist"><b>Check Your Proxy Setttings</b><br>If 
-  you cannot see any eepsites at all (not even <a href="http://www.i2p2.i2p/" target="_blank">www.i2p2.i2p</a>), 
-  make sure your browser's proxy is set to access http traffic (<i>not</i> https, <i>not</i> socks) via <code>127.0.0.1 port 4444</code>. If you need some help, there's <a href="http://www.i2p2.i2p/htproxyports.html" target="_blank">a guide</a> to configuring your browser for I2P use, also <a href="http://www.i2p2.de/htproxyports.html" target="_blank">available</a> on the normal web. </li>
-
-  <li class="tidylist"><b>Check Your Logs</b><br><a href="/logs">Logs</a> may help resolve a problem. You may wish to paste excerpts in a <a href="http://forum.i2p/viewforum.php?f=10" target="_blank">forum</a> for help, or perhaps <a href="http://paste.i2p2.i2p/" target="_blank">paste</a> it instead and reference the link on IRC for help.</li> 
-  <li class="tidylist"><b>Verify Java is Up to Date</b><br>Ensure your Java is up to date [version 1.6 recommended and required for some features]. If you don't have Java installed, you probably want some implementation of the JRE (<a href="https://secure.wikimedia.org/wikipedia/en/wiki/JRE" target="_blank">Java Runtime Engine</a>); if you're a developer, the <a href="https://secure.wikimedia.org/wikipedia/en/wiki/Java_SDK" target="_blank">SDK</a> may also be of interest, and possibly <a href="http://ant.apache.org/" target="_blank">Apache Ant</a> which we use to build the I2P Java binaries.
-  </li>
- 
-  <li class="tidylist"><b>Problems running on Legacy Hardware</b><br>[Linux/Unix/Solaris] If you can't start the router with <code>i2p/i2prouter start</code> try the <code>runplain.sh</code> script in the same directory. Root privileges are usually not required to run I2P. If you need to compile the <a href="http://www.i2p2.i2p/jbigi.html" target="_blank">jBigi library</a> (which is necessary in rare cases), consult appropriate documentation, visit the forums, or come pay a visit to our <a href="irc://127.0.0.1:6668/i2p-dev">IRC developer channel</a>.
-
-  <li class="tidylist"><b>Enable Universal Plug and Play (UPnP)</b><br>Your modem or router may support <a href="https://secure.wikimedia.org/wikipedia/en/wiki/Universal_Plug_and_Play" target="_blank">Universal Plug &amp; Play</a> (UPnP), which permits automatic port forwarding. Ensure UPnP support for I2P is enabled on the <a href="/config">config page</a>, then try to activate UPnP on your modem/router and possibly your computer also. Now try restarting the <a href="/">I2P router</a>. If successful, I2P should report "Network: OK" in the side panel once the I2P router completes initial connectivity tests. 
-    </li>
-  <li class="tidylist"><b>Port Forwarding</b><br>Open <a href="/config">I2P's port</a> on your modem, router and/or firewall(s) for better connectivity (ideally both UDP and TCP). More information on how to go about port forwarding can be found at <a href="http://portforward.com/" target="_blank">portforward.com</a>, in addition to our forums and IRC channels listed below. Note that I2P does not support connecting to the internet via an http or socks proxy [patches welcome!], though you can connect to proxies via I2P itself once connected to the network.
- </li>
-  <li class="tidylist"><b>Getting Support Online</b><br>You may also want 
-  to review the information on the <a href="http://www.i2p2.i2p/" target="_blank">I2P website</a>, 
-  post messages to the <a href="http://forum.i2p2.i2p/" target="_blank">I2P discussion forum</a>, 
-  or swing by
-  <a href="irc://127.0.0.1:6668/i2p-help">#i2p-help</a>, <a href="irc://127.0.0.1:6668/i2p">#i2p</a> or <a href="irc://127.0.0.1:6668/i2p-chat">#i2p-chat</a> on I2P's internal IRC network (<code>irc.postman.i2p</code> or <code>irc.freshcoffee.i2p</code>). These channels are also available outside of I2P's encrypted, anonymous network via <a href="irc://irc.freenode.net/i2p">Freenode IRC</a>.</li> 
-  
-<li class="tidylist"><b>Reporting Bugs</b><br>If you'd like to report a bug, please file a ticket on <a href="http://trac.i2p2.i2p/" target="_blank">trac.i2p2.i2p</a>. For developer-related discussions, please visit <a href="http://zzz.i2p/" target="_blank">zzz's developer forums</a> or come and visit the <a href="irc://127.0.0.1:6668/i2p-dev">developer channel</a> on I2P's IRC network. Developers can browse source at <a href="http://stats.i2p/cgi-bin/viewmtn/" target="_blank">zzz's mtn repository viewer</a>, <a href="http://i2host.i2p/cgi-bin/view/branch/changes/i2p.i2p" target="_blank">Sponge's instance</a>, or via <a href="http://trac.i2p2.i2p/browser" target="_blank">trac.i2p2.i2p</a>. We primarily use <a href="http://www.i2p2.i2p/monotone.html" target="_blank">monotone</a> to manage our source code.</li>
-
-<li class="tidylist"><b>Get Involved!</b><br>I2P is developed and maintained mostly through unfunded, voluntary participation by community members. We're happy to accept <a href="http://www.i2p2.i2p/donate.html" target="_blank">donations</a>, which go into essential hosting and administrative costs. We have <a href="http://www.i2p2.i2p/bounties.html" target="_blank">cash bounties</a> for aspects of I2P for developers looking for incentives to participate, and we're always looking for more <a href="http://www.i2p2.i2p/newdevelopers.html" target="_blank">Java coders</a>, <a href="http://www.i2p2.i2p/newtranslators.html" target="_blank">translators</a>, promoters and users to help I2P grow. The bigger the I2P network, the more everyone benefits, so simply telling all your friends about I2P (and lending a hand with the installation and setup where needed) is a big help. For further info on how you can participate, visit the <a href="http://www.i2p2.i2p/getinvolved.html" target="_blank">volunteers page</a> on the website.</li>
-</ul><div class="topness"><a href="#top">[Return to Top]</a></div>
-<div class="footnote"><hr>Document updated: December 2010.</div>
->>>>>>> e990d98d
+</div>