# German debconf translation
# Copyright (C) 2011 The I2P Project
# This file is distributed under the same license as the i2p package.
# mixxy <m1xxy@mail.i2p>, 2011
#
msgid ""
msgstr ""
"Project-Id-Version: i2p 0.8.7-1\n"
"Report-Msgid-Bugs-To: debian@mail.i2p\n"
"POT-Creation-Date: 2011-06-16 17:09+0000\n"
"PO-Revision-Date: 2011-07-20 04:30+0100\n"
"Last-Translator: mixxy <m1xxy@mail.i2p>\n"
"Language-Team: de\n"
"Language: de\n"
"MIME-Version: 1.0\n"
"Content-Type: text/plain; charset=UTF-8\n"
"Content-Transfer-Encoding: 8bit\n"

#. Type: boolean
#. Description
#: ../i2p.templates:2001
msgid "Should the I2P router be started at boot?"
msgstr "Soll der I2P-Router beim Hochfahren mitgestartet werden?"

#. Type: boolean
#. Description
#: ../i2p.templates:2001
<<<<<<< HEAD
msgid ""
"The I2P router can be run as a daemon that starts automatically when your "
"computer boots up. This is the recommended configuration."
msgstr ""
"Der I2P-Router kann als Dämon laufen und beim Start des Betriebssystems "
"mitgestartet werden. Diese Option wird empfohlen."
=======
msgid "The I2P router can be run as a daemon that starts automatically when your computer boots up. This is the recommended configuration."
msgstr "Der I2P-Router kann als Dämon laufen und beim Hochfahren des Betriebssystems mitgestartet werden. Diese Option wird empfohlen."
>>>>>>> 6c182ba4

#. Type: string
#. Description
#: ../i2p.templates:3001
msgid "I2P daemon user:"
msgstr "Benutzer für den I2P-Dämon"

#. Type: string
#. Description
#: ../i2p.templates:3001
<<<<<<< HEAD
msgid ""
"By default I2P is configured to run under the account i2psvc when running as "
"a daemon. To use an **existing** I2P profile you may enter a different "
"account name here. For example, if your previous I2P installation is at /"
"home/user/i2p, you may enter 'user' here."
msgstr ""
"Standardmäßig ist I2P so eingestellt, dass der zugehörige Benutzer im "
"Dämonmodus i2psvc ist. Um ein bereits **vorhandenes** I2P-Profil zu "
"benutzen, kannst du hiere einen anderen Benutzer angeben. Beispiel: Wenn "
"deine alte I2P-Installation in /home/ich/i2p residiert, gib hier 'ich' ein."
=======
msgid "By default I2P is configured to run under the account i2psvc when running as a daemon. To use an **existing** I2P profile you may enter a different account name here. For example, if your previous I2P installation is at /home/user/i2p, you may enter 'user' here."
msgstr "Standardmäßig ist I2P so eingestellt, dass es im Dämonmodus der unter dem Benutzer i2psvc läuft. Um ein bereits **vorhandenes** I2P-Profil zu benutzen, kannst du hier einen anderen Benutzer angeben. Beispiel: Wenn deine alte I2P-Installation in /home/ich/i2p residiert, gib hier 'ich' ein."
>>>>>>> 6c182ba4

#. Type: string
#. Description
#: ../i2p.templates:3001
msgid "Very important: The account specified here *MUST* already exist."
msgstr "WICHTIG; Der hier angegebene Benutzer *MUSS* bereits existieren!"<|MERGE_RESOLUTION|>--- conflicted
+++ resolved
@@ -20,22 +20,17 @@
 #. Description
 #: ../i2p.templates:2001
 msgid "Should the I2P router be started at boot?"
-msgstr "Soll der I2P-Router beim Hochfahren mitgestartet werden?"
+msgstr "Soll der I2P-Router beim Systemstart mitgestartet werden?"
 
 #. Type: boolean
 #. Description
 #: ../i2p.templates:2001
-<<<<<<< HEAD
 msgid ""
 "The I2P router can be run as a daemon that starts automatically when your "
 "computer boots up. This is the recommended configuration."
 msgstr ""
 "Der I2P-Router kann als Dämon laufen und beim Start des Betriebssystems "
 "mitgestartet werden. Diese Option wird empfohlen."
-=======
-msgid "The I2P router can be run as a daemon that starts automatically when your computer boots up. This is the recommended configuration."
-msgstr "Der I2P-Router kann als Dämon laufen und beim Hochfahren des Betriebssystems mitgestartet werden. Diese Option wird empfohlen."
->>>>>>> 6c182ba4
 
 #. Type: string
 #. Description
@@ -46,7 +41,6 @@
 #. Type: string
 #. Description
 #: ../i2p.templates:3001
-<<<<<<< HEAD
 msgid ""
 "By default I2P is configured to run under the account i2psvc when running as "
 "a daemon. To use an **existing** I2P profile you may enter a different "
@@ -57,10 +51,6 @@
 "Dämonmodus i2psvc ist. Um ein bereits **vorhandenes** I2P-Profil zu "
 "benutzen, kannst du hiere einen anderen Benutzer angeben. Beispiel: Wenn "
 "deine alte I2P-Installation in /home/ich/i2p residiert, gib hier 'ich' ein."
-=======
-msgid "By default I2P is configured to run under the account i2psvc when running as a daemon. To use an **existing** I2P profile you may enter a different account name here. For example, if your previous I2P installation is at /home/user/i2p, you may enter 'user' here."
-msgstr "Standardmäßig ist I2P so eingestellt, dass es im Dämonmodus der unter dem Benutzer i2psvc läuft. Um ein bereits **vorhandenes** I2P-Profil zu benutzen, kannst du hier einen anderen Benutzer angeben. Beispiel: Wenn deine alte I2P-Installation in /home/ich/i2p residiert, gib hier 'ich' ein."
->>>>>>> 6c182ba4
 
 #. Type: string
 #. Description
