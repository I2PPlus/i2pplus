# Spanish debconf translation
# Copyright (C) 2011 The I2P Project
# This file is distributed under the same license as the i2p package.
# mixxy <m1xxy@mail.i2p>, 2011
#
msgid ""
msgstr ""
"Project-Id-Version: i2p 0.8.7\n"
<<<<<<< HEAD
"Report-Msgid-Bugs-To: debian@mail.i2p\n"
"POT-Creation-Date: 2011-06-16 17:09+0000\n"
=======
"Report-Msgid-Bugs-To: debian@mail.i2p\n""POT-Creation-Date: 2011-06-16 17:09+0000\n"
>>>>>>> 2669ae09
"PO-Revision-Date: 2011-07-20 04:33+0100\n"
"Last-Translator: mixxy <m1xxy@mail.i2p>\n"
"Language-Team: es\n"
"Language: es\n"
"MIME-Version: 1.0\n"
"Content-Type: text/plain; charset=UTF-8\n"
"Content-Transfer-Encoding: 8bit\n"

#. Type: boolean
#. Description
#: ../i2p.templates:2001
msgid "Should the I2P router be started at boot?"
msgstr "Iniciar I2P automáticamente en el arranque?"

#. Type: boolean
#. Description
#: ../i2p.templates:2001
msgid ""
"The I2P router can be run as a daemon that starts automatically when your "
"computer boots up. This is the recommended configuration."
msgstr ""
"El router I2P se puede ejecutar como demonio que inicia automaticamente al "
"arrancar la computadora. Ésta es la opción recomendada."

#. Type: string
#. Description
#: ../i2p.templates:3001
msgid "I2P daemon user:"
msgstr "Usuario del demonio I2P:"

#. Type: string
#. Description
#: ../i2p.templates:3001
msgid ""
"By default I2P is configured to run under the account i2psvc when running as "
"a daemon. To use an **existing** I2P profile you may enter a different "
"account name here. For example, if your previous I2P installation is at /"
"home/user/i2p, you may enter 'user' here."
msgstr ""
"Por defecto, I2P está configurado para ejecutarse con el usuario i2psvc si "
"el modo de demonio está activado. Para usar un perfíl **ya existente** de "
"I2P, puedes especificar aquí un nombre de cuenta diferente. Por ejemplo, si "
"tu anterior instalación de I2P se halla en /home/user/i2p, puedes entrar "
"'user' aquí."

#. Type: string
#. Description
#: ../i2p.templates:3001
msgid "Very important: The account specified here *MUST* already exist."
msgstr "Muy importante: El usuario especificado aquí ya *TIENE QUE* existir."<|MERGE_RESOLUTION|>--- conflicted
+++ resolved
@@ -6,12 +6,7 @@
 msgid ""
 msgstr ""
 "Project-Id-Version: i2p 0.8.7\n"
-<<<<<<< HEAD
-"Report-Msgid-Bugs-To: debian@mail.i2p\n"
-"POT-Creation-Date: 2011-06-16 17:09+0000\n"
-=======
 "Report-Msgid-Bugs-To: debian@mail.i2p\n""POT-Creation-Date: 2011-06-16 17:09+0000\n"
->>>>>>> 2669ae09
 "PO-Revision-Date: 2011-07-20 04:33+0100\n"
 "Last-Translator: mixxy <m1xxy@mail.i2p>\n"
 "Language-Team: es\n"
@@ -29,12 +24,8 @@
 #. Type: boolean
 #. Description
 #: ../i2p.templates:2001
-msgid ""
-"The I2P router can be run as a daemon that starts automatically when your "
-"computer boots up. This is the recommended configuration."
-msgstr ""
-"El router I2P se puede ejecutar como demonio que inicia automaticamente al "
-"arrancar la computadora. Ésta es la opción recomendada."
+msgid "The I2P router can be run as a daemon that starts automatically when your computer boots up. This is the recommended configuration."
+msgstr "El router I2P se puede ejecutar como demonio que inicia automaticamente al arrancar la computadora. Ésta es la opción recomendada."
 
 #. Type: string
 #. Description
@@ -45,20 +36,11 @@
 #. Type: string
 #. Description
 #: ../i2p.templates:3001
-msgid ""
-"By default I2P is configured to run under the account i2psvc when running as "
-"a daemon. To use an **existing** I2P profile you may enter a different "
-"account name here. For example, if your previous I2P installation is at /"
-"home/user/i2p, you may enter 'user' here."
-msgstr ""
-"Por defecto, I2P está configurado para ejecutarse con el usuario i2psvc si "
-"el modo de demonio está activado. Para usar un perfíl **ya existente** de "
-"I2P, puedes especificar aquí un nombre de cuenta diferente. Por ejemplo, si "
-"tu anterior instalación de I2P se halla en /home/user/i2p, puedes entrar "
-"'user' aquí."
+msgid "By default I2P is configured to run under the account i2psvc when running as a daemon. To use an **existing** I2P profile you may enter a different account name here. For example, if your previous I2P installation is at /home/user/i2p, you may enter 'user' here."
+msgstr "Por defecto, I2P está configurado para ejecutarse con el usuario i2psvc si el modo de demonio está activado. Para usar un perfil **ya existente** de I2P, puedes especificar aquí un nombre de cuenta diferente. Por ejemplo, si tu anterior instalación de I2P se halla en /home/pepe/i2p, puedes entrar aquí 'pepe'."
 
 #. Type: string
 #. Description
 #: ../i2p.templates:3001
 msgid "Very important: The account specified here *MUST* already exist."
-msgstr "Muy importante: El usuario especificado aquí ya *TIENE QUE* existir."+msgstr "Muy importante: El usuario especificado aquí *YA TIENE QUE* existir."
