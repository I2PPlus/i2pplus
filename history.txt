--- conflicted
+++ resolved
@@ -1,4 +1,3 @@
-<<<<<<< HEAD
 2011-06-02 zzz
     * Android: Build fixes
     * Crypto:
@@ -7,10 +6,9 @@
     * ElGamalAESEngine: Fixups required after SessionKey enforcement
     * Reseed: Give up on a seed after 90% of fetches fail
     * SessionKey: Enforce data size and prevent reuse
-=======
+
 2011-06-02 sponge
     * Remove txt file in BOB.jar as per zzz's request.
->>>>>>> b65cbb0f
 
 2011-06-01 zzz
     * Crypto:
