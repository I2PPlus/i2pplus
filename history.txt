--- conflicted
+++ resolved
@@ -1,11 +1,9 @@
-<<<<<<< HEAD
 2012-07-26 kytv
 * Update geoip.txt based on Maxmind GeoLite Country database from 2012-07-04
 * Finnish, French, German, Spanish and Swedish translation updates from TX
-=======
+
 2012-07-26 sponge
- * BOB Fix static references to Log
->>>>>>> c285cb84
+* BOB Fix static references to Log
 
 2012-07-24 sponge
  * BOB reset spin flag to enable restart from zap command
