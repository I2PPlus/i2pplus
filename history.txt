<<<<<<< HEAD
2012-07-15 zzz
 * XORComparator: Reduce object churn (Ticket #658)

2012-07-12 kytv
* Translations from Transifex:
  - Add new Greek translation
  - Dutch translation update
=======
2012-07-16 str4d
 * console: work towards better integration
   - Wrapped the bundled apps in iFrames (with a link in the page header to
     open the app in a new tab):
     - i2ptunnel
     - i2psnark
     - susimail
     - susidns
   - Theme improvements
     - Added theme support to susimail and susidns
       - "susimail.theme=foo" in susimail.config
       - "theme=foo" on susidns config page
     - Extensive work on dark console theme (dr|z3d)
       - Improved integration of i2ptunnel in iframe
       - General improvements
     - New dark themes for i2psnark, susimail and susidns which integrate well
       with dark console theme (dr|z3d)
     - Tweaks to other themes (console and i2psnark) to work with the various
       structural changes (dr|z3d)
     - Added per-theme favicons
     - Updated IE shim to fix some issues
   - Summary bar improvements
     - Updated every console page to use Ajax for the summary bar
       - Falls back to iFrame if JS disabled
       - Ajax refresh time is adjustable
     - The summary bar is now customizable; sections can be added, removed and
       reordered as desired
     - Added/updated tooltips
     - Added a new summary bar section to show news headings when the main news
       display is hidden
   - Changes to structure of /home to bring it in line with rest of console
 * i2psnark
   - Reworked the torrent info/file manager page to improve the layout
>>>>>>> 619b766c

2012-07-01 zzz
 * i2psnark:
   - Don't send a keepalive to a peer we are going to disconnect
   - Disconnect peer when idle a long time
   - PeerCheckerTask cleanup
   - Static ref cleanup
   - Don't show a downloaded torrent file as "seeding"
   - Better torrent file download icon

2012-06-29 zzz
 * HTTP Proxy: Change the error code for unknown host from 404 to 500
 * SimpleTimer: Fix logging
 * Streaming:
   - Allow at least 3 packets and up to half the window to be active resends
     instead of just 1, to reduce stall time after a packet drop
   - Increase fast retransmit threshold back to 3 to reduce retransmissions
   - Don't fast retransmit if we recently retransmitted it already
   - Allow double the window as long as gaps are less than the window
   - Don't set the MSS in a resent packet (saves 2 bytes)
   - Remove redundant calls to updateAcks()
   - Update activity timer when resending a packet
   - Reset unackedPacketsReceived counter at all places where acks are sent
     so it isn't wrong
   - Fix some places where the activeResends count could become wrong
   - Prevent storm of CLOSE packets
   - Never resend the whole packet in ackImmediately(), just send an ack
   - Cancel flusher timer in MessageOutputStream when closed
   - Move some createRateStats to ConnectionManager to reduce repeated calls
   - Cleanups, javadocs, logging, volatile, finals
 * Update: Increase eepget timeouts

2012-06-24 zzz
 * ElGamalAESEngine: Fix bad size estimate when tags are included,
                     resulting in trailing zeros after the padding
                     in the unencrypted data
 * i2psnark: Don't create a new PeerCoordinator after restart, as the
             TrackerClient holds on to the old one and that causes it
             to not get peers. Possibly fixes ticket #563.
 * I2PTunnel: Fix NPE on shared client creation, thx kytv
 * Transport: Add Ethiopia to hidden mode list

2012-06-21 zzz
 * I2CP: Make separate message ID counters per-destination, use atomic,
         increase max (could have caused "local loopback" problems)
 * IRC Client: Don't flush output unless out of input, so the
               streaming messages don't get split up unnecessarily
 * OCMOSJ, ElG, Streaming: log tweaks
 * TunnelInfo: Change msg counter from long to int
 * TunnelPeerSelectors: Minor refactoring to store context
 * TunnelPool: Fix bug where a tunnel was marked as reused when it wasn't
 * TunnelPoolManager: Use one ClientPeerSelector for all pools

2012-06-20 zzz
 * I2PSession:
   - Greatly simplify the VerifyUsage timers
   - Constructor cleanup

2012-06-19 zzz
 * i2psnark:
   - Hide buttons while stopping all
 * Socks: Pass remote port through
 * Streaming:
   - Listen only on local port if set
   - Listen only for streaming protocol if configured (new option)
   - Javadocs re: ports

2012-06-18 zzz
 * i2psnark:
   - Improve torrent shutdown handling to maximize chance of
     announces getting to tracker
   - Thread task to open tunnel and improve UI feedback while open is pending
   - Clean up delete-torrent messages
   - Remove redundant shutdown hook
   - Avoid NPE in PEX message handling
   - Log tweaks

2012-06-15 zzz
 * I2PSocketEepGet: Use specified port
 * I2PTunnel:
   - Don't strip port from an I2P URL
   - More client options cleanups
   - Options changes now propagate to running
     socket managers and sessions, and through to the router
   - Better parsing of jump server URLs
 * NetDB: Only publish stats every so often, to improve
   anonymity while preserving the ability to monitor
   the network (effective next release)
 * SocketManager:
   - Simplify factory, use 4-arg constructor,
     make fields final, deprecate 0-arg constructor
   - Improve how options are updated
   - Javadocs

2012-06-13 zzz
 * I2PSocketEepGet: Set port to 80
 * I2PTunnel:
   - Pass port through HTTP client proxy
   - HTTP server proxy sets host header to
     the value of "spoofedhost.xx" option for port xx
   - Set client options more efficiently
 * i2psnark: Possible fix for piece-after-choke
 * Streaming:
   - Channel cleanups and comments
   - New I2PSocketAddress

2012-06-11 zzz
 * i2psnark:
   - Display torrent file downloads in torrent area
   - Sort magnets and downloads first
   - Fix sorting problem when torrent dir is a symlink
   - Reduce max file idle time
   - Reduce TrackerClient threads
   - Reduce delay between peer adds for faster startup
   - Thread the announces and reduce timeout when stopping
 * NativeBigInteger: Workaround for Raspberry Pi to load the correct lib
 * Router: Don't let shutdown tasks hang the shutdown (tickets #564, #566)

2012-06-08 zzz
 * i2psnark:
   - Move private tracker config from create box to torrent config
   - Refactor private and open tracker configuration
   - Add private indication on details page
 * netdb.jsp: Don't show our info on summary page

2012-06-04 zzz
 * i2psnark: Take tracker out of opentracker list when removed

2012-06-03 kytv
* Translation updates:
  - Add Hungarian language from Transifex (thanks AdminLMH!)
  - Italian language updates from Transifex (thanks ColumboBT)

2012-06-02 zzz
 * i2psnark: Improve opentracker configuration
 * Job Queue: Add failsafe check

2012-06-01 zzz
 * Console: Tab the netdb and profile pages
 * i2psnark: Fix partially-complete torrent not announcing
 * NetDB: Reduce flood redundancy from 8x to 6x

2012-05-31 zzz
 * i2psnark:
   - Add per-hour conn limit
   - Blacklist peer after two bad handshakes
   - Reduce connect timeout
   - Close connection immediately if bad protocol
   - Stop adding peers when we hit the limit
   - Lower limit for outbound connections so we give
     new peers a better chance in large swarms

2012-05-30 zzz
 * Graphs: Reduce log EOF error to warn
 * i2psnark:
   - Increase max upload (ticket #645)
   - Increase per-minute conn limit from 6 to 8
   - Improve rarest-first behavior
   - Handle URI encoding, UTF-8, and multiple trackers in magnet links
 * Timestamper:
   - Move from core to router, leave stub in core
     so it doesn't break compatibility. This removes a
     thread in app context and prevents any app context from
     running NTP; external clients must use the time
     received from the router.
   - Increase query interval

2012-05-28 kytv
 * i2prouter: Add support so that 'i2prouter install' will work in ArchLinux
 * jbigi/jcpuid scripts: Improve support for ArchLinux

2012-05-25 kytv
 * German, Italian, Spanish, and Swedish translation updates from Transifex

2012-05-23 zzz
 * i2psnark:
   - Fixes when complete except for skipped files
     (ticket #447) status in UI, don't connect outbound,
     disconnect seeds when done
   - Custom tracker map AIOOBE fix
   - More classes pkg private
 * jobs.jsp: Add more queue diagnostics

2012-05-22 zzz
 * i2psnark:
   - Refactor tracker map
   - Prevent torrent shutdown when changing file priority to skip
   - Fix deadlock when changing file priorities
 * RoutingKeyModifier: Update after large clock shift

2012-05-20 zzz
 * Console: Add full file path to thread dump message
 * i2psnark:
   - Create sparse files at torrent creation and delay
     "ballooning" until first write (ticket #641, #447)
   - Redo clear messages button
   - Concurrent message queue
 * Profiles: reduce same-country bonus
 * RoutingKeyModifier: Several changes to ensure the routing key
                       is correctly changed just after midnight.

2012-05-19 zzz
 * i2psnark:
   - Store received chunks in temp files
   - Don't allocate from heap for unneeded chunks
   - Remove peer count restriction for torrents with large pieces
   - Use priorities and rarest calculations to sort partials
   - Preserve p parameter in clear messages link

2012-05-13 zzz
 * Console: Add X-Frame-Options to headers,
   disable with routerconsole.disableXFrame=true

* 2012-05-02 0.9 released

2012-04-26 kytv
 * German, Spanish, and Swedish Translation updates
   from Transifex

2012-04-20 zzz
 * Remove search box
 * Fix i2psnark dir when started from Windows no-wrapper
   (ticket #627)

2012-04-14 kytv
 * Update wrapper to v3.5.14
 * Update geoip.txt from Maxmind's April 2012 database

2012-04-12 kytv
 * German, Spanish, and Swedish translation updates from Transifex

2012-04-12 zzz
  * Console:
    - Try again to fix console on Windows w/o IPv6
      by starting connectors individually
    - Fix whitespace issues on several pages
    - Prevent rare early NPE
    - Non-default theme cleanups
    - Theme and translate home page logo

2012-03-28 zzz
  * RouterInfo: Fix fatal NPE in last checkin

2012-03-27 zzz
  * FloodfillVerify:
    - Fix verifies stuck on one peer by blamimg the verify peer on failure
    - Follow DSRM in response to RI verifies
    - Increase floodfill verify timeout
  * Home page: Delay router down message until two consecutive fails
  * RouterInfo: Add method to validate sig during read-in for speed

2012-03-27 sponge
  * A hopeful fix to allow SHOUTcast/icecast to work over the http proxy.
  * A little more code clean up

2012-03-26 zzz
  * Code cleanups:
    - Remove unused imports
    - Remove unused local variables
    - Remove unused private fields
    - Remove unnecessary casts
  * Console:
    - Try again to fix console on Windows w/o IPv6 (ticket #621)
    - Move oldconsole rendering from Router to OldConsoleHelper

2012-03-24 zzz
  * GarlicConfig: Remove more unused methods
  * i2psnark:
    - Fix dup torrent msg with magnets (tickets #433 and #504)
    - Fix state when storage dies during transition out of magnet mode
    - Fix NPE in magnet mode
    - Error logging improvements
    - Support add-torrent with infohash alone
    - CSS tweaks

2012-03-22 zzz
  * Home page: CSS tweaks
  * Reseeder: Get rid of static instance, root in netDB,
              don't use system properties for status
  * RetransmissionTimer: Instantiate per-destination
  * Router: When removing a config setting, remove from context also
  * SimpleScheduler, SimpleTimer, SimpleTimer2: Replace static instances
    with I2PAppContext-rooted references

2012-03-20 zzz
  * i2psnark: Message area tweaks and clear link
  * NetDB:
    - Don't reread RI if netdb date is recent
    - Prevent LS/RI overwrites
    - Disallow hash mismatches in RI files
    - Reseed won't fetch our own RI
    - Reseed won't overwrite recent RIs
  * Router: Make runRouter() public

2012-03-19 sponge
  * Plugins: Less confusing message, fix CNFE by catch and ignore on delete.
             Order and reverse order plugin names for start/stop all cases.

2012-03-18 zzz
  * Jetty: Fix check alias override

2012-03-17 zzz
  * BuildHandler: Implement restart and shutdown to stop the thread
  * Jetty: Don't extract wars
  * FileUtil: Better logging of weird unpack200 errors
  * I2PTunnel: Make CLI-only methods private, and static where possible
  * Streaming: Scheduler cleanup

2012-03-16 zzz
  * FragmentHandler: Zero-copy read of unfragmented messages
                     for speed and to reduce object churn
  * Home page: Tag tooltip; CSS tweaks; news tweak
  * HTTP Proxy: Jump and addresshelper page tweaks
  * Jetty: Add I2P mime types to default eepsite config
  * OCMOSJ: Refactor cache to its own class, make non-static
  * TransportManager: Fix fatal exception on soft restart caused by DHSKB refactoring
  * TrustedUpdate: Preserve default key names even when keys are set
                   in advanced config

2012-03-15 sponge
  * Plugins:
    - String.isEmpty() [ java 6 ] -> (String.length() == 0) [ java 5 ]
    - for a file: URL, use "Attempting to copy plugin from" message
    - s/{0}// on non-translated string
    - grammar: "File copy failed {0}" -> "Failed to copy file from {0}"
    - use the context provided to get startup time
    - getCanonicalPath() -> getAbsolutePath()
    - install != update. Don't change the user's settings, and don't restart
      it on an update if "dont-start-at-install". This gives the same
      functionality as before.

2012-03-14 zzz
  * Blockfile, i2psnark: Remove static logs
  * DHSessionKeyBuilder:
    - Move from core to router/transport
    - Make non-static, instantiate in TransportManager
    - Generate keypair in constructor and make final
      to move more processing to the precalc thread
      and eliminate races
    - Synchronize getSessionKey() to eliminate races
    - Comment out unused methods
  * Jetty:
    - Set default cache-control for webapps and eepsite
    - Disable dir listing for console webapps
  * UDPTransport:
    - Make key builder final in InboundEstablishState to
      eliminate rare NPE (ticket #406)
    - Remove unused static instance
  * YKGenerator: Make non-static, instantiate in ElGamalEngine

2012-03-13 sponge
  * Add sponge.i2p :-D bump version.

2012-03-13 sponge
  * Plugins:
    - Fix a bug in the updater. It was not comparing the correct name.
    - Plugin updates can now be deferred if router-restart-required is set.
      The update happens at the next router restart.

2012-03-13 sponge
  * Plugins:
     - Handle 'file://' URLs for installation and updates (ticket #429).
       You must specify the entire path, e.g.
       file:///home/someone/magicplugin.xpi2p
       - This works for updates too!
       - Only tested on Linux, needs to be tested on Windows.

2012-03-12 zzz
  * Console:
    - Better IPv6 test, hopefully will work on Windows
    - Hide home page flags once language is selected
    - Home page shrinkage and other CSS tweaks

2012-03-11 sponge
  * Slackware package script updates

2012-03-11 zzz
  * Build:
    - Include old commons logging classes in commons-logging.jar
    - Preserve manifests in Jetty/Tomcat jars
  * Jetty Logger: Promote warns to errors when a Throwable is the second arg

2012-03-11 sponge
  * fix broken comment in jetty.xml

2012-03-10 zzz
  * Build: Add new jetty jars to router.jar classpath so it works
    on very old installs with individual jars specified in the
    wrapper.config classpath
  * configloggging: Fix clearing log overrides
  * Console: Test if IPv6 addresses will work before instantiating
             connectors, so Jetty will still start without them
  * HTTP Proxy: Fix generation of jump links (ticket #616),
                broken by refactoring in -1
  * Jetty Logger: Put a note in wrapper log saying where the logs went

2012-03-09 zzz
  * Update default eepsite base context to use DefaultServlet
    instead of ResourceHandler, to provide resume, directory
    indexes, caching, etc.
  * Simplify default eepsite base and CGI contexts to use a Context
    instead of a ContextHolder, ServletHandler, and ServletHolder

2012-03-08 zzz
  * GarlicConfig: Remove unused reply block methods
  * SessionKeyManager:
    - Don't use unacked tagsets after consecutive ack failures
      and revert to full ElGamal if necessary (ticket #574)
    - Synchronize creation of new sessions to prevent dups
    - Don't remove an unacked session until it's really out of tags
    - Failsafe removal of old unacked tagsets
    - Cleanups, final, comments, log tweaks, debug.jsp tweaks, synchronization tweaks

2012-03-06 kytv
 * German and Spanish translation updates from Transifex

2012-03-06 zzz
  * i2psnark: Fix NPE on magnet link addition
  * Jetty logger: Fix stack trace logging
  * viewstat.jsp: Properly close the ImageOutputStream to fix
    NPEs in the finalizer, probably was the root cause of
    what we blamed on Jetty
  * Webapp class loader: Fix dup classes in classpath
    caused by last checkin (symptom: i2psnark in wrong directory)

2012-03-05 zzz
  * Build: Make windows and non-windows installers for release
  * configclients: Tweaks
  * Graphs: Add time interval to legend
  * NetDB: Increase min ff to 250
  * Plugins: Fix setting webapp classpath on Jetty 6
  * UDP: Log tweaks
  * viewstat.jsp: Set Connection: Close to work around Jetty bug
    http://jira.codehaus.org/browse/JETTY-1346

2012-03-04 zzz
  * Jetty: Upgrade to Jetty 6.1.26, Tomcat 6.0.35, and JSTL 1.2.
    - Supports Servlet 2.5 / JSP 2.1 standards
    - Jetty and Tomcat jars are checked in, no more need to
      download Jetty in the build process.
    - Bundle Jetty 6 rewrite handler and JMX
    - Bundle sample Jetty config files for rewrite, JMX, and SSL
    - Use ant's ant.jar instead of the one from Jetty
    - Port router console, i2psnark, and I2PRequestLog code to Jetty 6
    - Remove all old Jetty 5 patches and the custom Server() constructor,
      this will break Seedless use of the custom constructor
    - Fix up all .jsps to JSP 2.1 standards
    - Include automatic migration of clients.config,
      and of jetty.xml files for an eepsite at port 7658.
      New config includes files in eepsite/contexts and eepsite/etc
      Any other Jetty-hosted eepsites,
      or an eepsite not at port 7658 or with custom
      modifications of the jetty.xml file, will require
      manual editing of the new Jetty config files.
      This includes modifications for the seedless server in jetty.xml.
    - The following plugins are not compatible with Jetty 6
      and will be disabled until updates are available:
         i2pcontrol, pebble, and zzzot
    - Users updating must use the updaterWithJetty build target once,
      to get the new Jetty and Tomcat.
    - Put I2PRequestLog in its own jetty-i2p.jar
    - Jetty logging moved from wrapper to I2P log using the new I2PLogger class,
      also in jetty-i2p.jar
  * Console: Start all wars after the main console war,
    for faster startup and to prevent one failed war from preventing
    startup of the entire console
  * i2psnark: Disable i2psnark RunStandalone, unused and instantiated Jetty 5
  * i2ptunnel: Move i2ptunnel Bean classes from the jar to the war.
    These were deprecated for external use long ago.
    This will break very old seedless plugins; updates have
    been available for months.
  * susimail: Copy MultiPartRequest and other required classes from Jetty 5.1.15
    and add it to susimail, as the replacement MultiPartFilter in
    Jetty 6 is difficult to migrate to, and does not support content-type

2012-03-03 zzz
  * Console:
    - New simplified home page, refreshing with AJAX
    - New home configuration page
  * i2psnark:
    - CSS tweaks
    - Ajax and link fixes
    - Move js to console in prep for merging w/ homepage
  * NetDB: Remove bw stats (effective next release)

2012-03-02 zzz
  * BlockfileNamingService: Add negative cache
  * Build: Add built-by to jars; check for corrupt jars on debug page
  * configstats.jsp: Hide log settings unless already enabled
  * DataStructures:
    - Remove static logs
    - Sort addresses in RouterInfo at initialization only;
      change from Set to List to save space
    - Remove unused counters in Lease to save space
    - Increase max leases to 16
  * Graphs:
    - New single graph page with easy resizing
    - Support graphing of previous intervals
  * i2pinstall.exe: Add icon
  * i2psnark:
    - Add tracker configuration form
    - Remove custom tracker option from create form
    - Add private torrent option
    - More icons in buttons
    - Use js for refresh
  * I2PTunnelHTTPClient:
    - Refactoring to use Java URI parser to better handle
      escapes, IPv6 addresses, ports
    - Rewrite i2paddresshelper scanning/removal
    - Refactor out local server code
    - Nicer address helper error page
  * NetDB:
    - Reenable verify of RI stores, disabled in 0.7.9,
      checkin comments claim reenabled in 0.7.10 but didn't happen.
    - Synchronize StoreJob.sendNext() to avoid dups
  * netdb.jsp: Fix debug leaseset count again
  * susidns: Add b64 hash to details page

* 2012-02-27 0.8.13 released

2012-02-22 kytv
  * Updated German, Italian, Spanish, Swedish, and Ukrainian translations
    from Transifex.

2012-02-22 zzz
  * ExploratoryPeerSelector: Use fast peers if hidden for
    inbound tunnels to improve success
  * NetDB:
    - Don't publish our RI if it has no addresses
    - Publish our RI sooner after startup
      to facilitate our IB tunnel builds

2012-02-20 zzz
  * i2ptunnel:
    - Fix streamr session registration
    - Don't delete privkey file for a non-persistent client tunnel
      (ticket #599)
  * Streaming: Fix race NPE (thx echelon)

2012-02-17 zzz
  * i2psnark: Escape fixes
  * netdb.jsp: Fix debug median calculation

20112-02-17 kytv
  * Add Czech language from Transifex (thanks Waseihou)

2012-02-12 str4d
  * i2ptunnel: Tunnel creation wizard

2012-02-10 zzz
  * WorkingDir: Fix detection of migrated directory

2012-02-09 zzz
  * i2psnark: Escape semicolons

2012-02-04 zzz
  * Deprecate util classes used only by installer
  * ProfileOrganizer: Add profileOrganizer.sameCountryBonus config
  * WorkingDir: Reset dates of eepsite files while migrating
                to avoid exposing install time (thx Z6)
  * Wrapper files:
    - Move PID and status files to config dir in i2prouter
    - Don't set PID files in wrapper.config as Windows doesn't need them
      and the wrapper won't start if the dir doesn't exist
    - Move wrapper.log to config dir using override in i2prouter,
      Windows stays in system temp dir
    - Move wrapper.log to config dir for no wrapper
    - Move wrapper.log setup for no wrapper from RouterLaunch
      to WorkingDir
    - Redirect stderr too when no wrapper
    - Create config dir in i2prouter for Linux/Mac

2012-02-02 kytv
 * Ukrainian and Polish translation updates from Transifex

2012-01-30 zzz
  * i2psnark: More illegal chars
  * LogWriter: Don't rotate and open file until first message
  * SusiDNS: Reduce listings to 50/page

2012-01-27 zzz
  * Build: Repack release jars with pack200 -r, saves about 1% and
           might save a little memory at runtime too
  * confignet: Add UDP disable option
  * SAM: Remove client demo classes from sam.jar

2012-01-26 zzz
  * configclients: Fix form action default
  * NetDB: Increase min ff to 200
  * Plugins: Fix updated count
  * SusiDNS: Make UI 1-based

2012-01-24 zzz
  * Addresses: Fix NPE if no interfaces found http://forum.i2p/viewtopic.php?t=6365
  * i2ptunnel: Fix white-on-white buttons on hover
  * Plugins: Add completion message after all-update check
  * susidns, susimail: Add icons to buttons

2012-01-22 zzz
  * Transports: Bind only to a single interface if specified
                as the host address and it's available (ticket #591)
  * VMCommSystem: Move to dummy directory

2012-01-21 zzz
  * Build: Fix Windows build, version checking for release
  * Console summary bar: Move some code around

2012-01-20 sponge
  * Fix too short of delay for http. It is up to the browser to time out
    in a shorter time, not the proxy. This is wreaking havoc on large
    downloads, similar to the issues that we had in the distant past with
    jetty's default timeout being too short.

2012-01-18 zzz
  * I2PTunnel: Register ports with the PortMapper
  * Router:
    - Use new synchronized change-and-save-config methods
      to eliminate races with ReadConfigJob
  * Tunnels:
    - When a peer is shitlisted, fail all our tunnels where
      that peer is the adjacent hop. In particular this
      will remove outbound tunnels when we can't contact
      the first hop, and enable quicker recovery.
  * Update: Find the proxy port in the PortMapper

2012-01-16 hottuna
  * Router:
    - Don't throttle tunnel creation if using a higher
    - than default router.maxParticipatingTunnels setting.

2012-01-16 zzz
  * Build: Put Implementation-Version in manifests
  * NetDB: Hopefully fix rare NPE (ticket #589)
  * Plugins:
    - Only stop a plugin before update if it was running
    - Only stop a plugin at shutdown if it was running
    - Don't start a plugin after update if it was disabled
    - Disable plugin if it fails version checks at startup
    - Auto-update plugins after a router update
    - Add update-all button and more cancel buttons
  * Router:
    - Add synchronized change-and-save-config methods to avoid races
    - Save previous version in config so we know when we updated
  * Transport: Revert change from -2, put addresses back in RouterInfo
               when hidden, broke inbound tunnel building

2012-01-14 zzz
  * i2ptunnel: Partial fix for dest formatting (ticket #581)
  * jars.jsp: New debug page
  * logs.jsp: Use wrapper method to find wrapper log if available
  * Stats:
    - Cleanups
    - Remove some locking
    - Change some longs to ints to save space
    - Remove static logs

2012-01-13 zzz
  * i2prouter: Add translation infrastructure

2012-01-10 zzz
  * Console:
    - Add info to error 500 page
    - Add indication on summary bar when in VM comm system
    - Make graceful the default for HUP (ticket #580)
    - Fix class error on wrapper 3.1.1
  * i2prouter: Don't attempt to translate strings from script
  * Router:
    - Auto-hidden mode for bad countries
    - Don't put addresses in our RouterInfo when hidden

2012-01-08 zzz
  * Plugins:
    - Enforce min and max Jetty versions at plugin installation
    - Enforce I2P, Java, and Jetty versions at plugin startup too
  * Router:
    - No longer check for updates or start any threads in the Router constructor,
    - for ease in building multiple routers in the JVM,
    - and also because starting threads in a constructor is bad practice.
    - All threads now start in runRouter().
    - Installation of updates now only happens via Router.main().
  * RouterInfo, RouterAddress: Optimizations and integrity checks
    - Remove synchronization
    - Do not allow contents to change after being set, throw IllegalStateException
    - Do not copy contents out in getters
    - Make options final
    - Add getOption() and getOptionsMap() methods
  * Router shutdown:
    - Fix failsafe shutdown hook broken in 0.8.8;
      HUP, INT, and TERM signals should now shut down cleanly.
    - Shutdown hook no longer prevents other hooks from running
    - Trap HUP, if router.gracefulHUP=true, and do graceful shutdown.
      Only under wrapper, non-Windows.
    - i2prouter stop now uses SIGTERM
    - Implement i2prouter graceful using SIGHUP (ticket #580)
    - Configure wrapper to ignore SIGUSR1 and SIGUSR2 as they will shut down
      or crash the JVM

2012-01-06 kytv
  * EepGet: If transfer fails, exit with status 1 (fixes #576)

* 2012-01-06 0.8.12 released

2012-01-04 kytv
  * Update geoip.txt based on Maxmind GeoLite Country database from 2011-12-08

2012-01-02 kytv
  * Wrapper 3.5.13 for everything other than armv7.

2012-01-02 zzz
  * Fix webapp PortMapper lookup for SSL-only console
  * Wrapper 3.5.13 for arm v7

2011-12-31 zzz
  * Fix log NPE when saveConfig() fails at startup, thx kytv
   (backport from jetty6 branch)

2011-12-30 zzz
  * New Estonian translation thanks ajutine

2011-12-27 kytv
  * Spanish and Swedish translation updates from Transifex

2011-12-23 zzz
  * Logging: Eliminate LogWriter/LogManager deadlock

2011-12-18 zzz
  * Addresses: Add utility toString() methods
  * Blocklist: Buffer input to speed lookup
  * PersistentDataStore: Buffer file writes and reads
  * Router: Cleanup startup jobs and router.config reading; javadocs
  * Transport: Log tweaks

2011-12-17 kytv
  * Ukrainian translation updates from Transifex
  * Add my key to TrustedUpdate.java

2011-12-17 zzz
  * i2psnark:
    - Replace file name characters not supported in default charset
    - Add torrent file name to local details page
  * GeoIP: Reduce thread priority during lookup
  * ProfileManager: Make some methods non-blocking to reduce
                    lock contention in transports

2011-12-15 kytv
  * Swedish translation updates from Transifex

2011-12-14 zzz
  * BuildHandler: Increase next hop timeout again
  * DataHelper:
    - Speed up heavily used long/byte[] converters
    - Add little endian versions of the converters
    - Cache common properties keys
  * GarlicMessageParser: Use cached cert
  * GeoIP: Buffer input to speed lookup by 10x
  * I2NP: Disable pass-through checksum debugging
  * MessageHistory:
    - Flush at shutdown
    - Fix file location, only delete if enabled
    - Cleanups, concurrent
  * ResettableGZIPInputStream: Better footer log errors
  * RouterAddress: Cache transport names
  * TransportBid: Remove unused stuff

2011-12-13 kytv
  * Don't require that full stats are enabled to be able to graph
    router.highCapacityPeers. (closes #450)

2011-12-12 kytv
  * German and Spanish translation updates from Transifex

2011-12-12 zzz
  * ExploreJob: Tweaks to handle DatabaseLookupMessage changes
  * I2NP:
    - Deprecate unused stream methods and I2NPMessageReader since
      all transports provide encapsulation.
    - Don't throw IOE from byte array methods
    - Use cached null cert in GarlicClove
    - Add method to limit size of buffer to read
    - Don't check checksum at input, in most cases
    - Reuse checksum at output, for unmodified pass-through messages
      (but recalculating it now and logging on a mismatch for testing)
    - Fix DatabaseLookupMessage to internally store the don't include peers as
      a List, not a Set, so it doesn't get reordered and break the checksum
    - Log cleanup
  * NTCP:
    - Zero-copy and limit size when handing buffer to I2NP
    - Log hex dump message on I2NPMessageException, like in SSU
    - Don't close connection on I2NPMessageException
  * PortMapper: New service for registering application ports in the context
  * ReusableGZIPInputStream: Fix 3 major bugs, all present since 2005:
    - Payloads an exact multiple of 512 bytes failed to decompress
    - Data at the end of the stream could be lost
    - read() returned -1 when the data was 0xff
  * SearchState: generics and cleanups

2011-12-11 sponge
  * HTTP server tunnel, use log.WARN for 3 first minutes. (closes #460)

2011-12-10 kytv
  * Replace eepget's whitelist of accepted characters with the
    blacklist from i2psnark. (closes #562)

2011-12-09 zzz
  * Base64: Add decodestring command in main()
  * Console, i2psnark: More button CSS tweaks
  * I2NP:
    - Earlier detection and better logging of
      truncated TunnelGatewayMessage and DatabaseStoreMessage
    - Fix and enhance UnknownI2NPMessage implementation
    - Don't deserialize or verify the checksum of the
      embeddedI2NP message in the TunnelGatewayMessage
      at the IBGW, just use UnknownI2NPMessage and pass it along,
      except if zero hop; Still to do: similar thing at OBEP
    - Cleanups and javadoc
  * LeaseSet: Fix size calculations
  * UDP:
    - Fix major bug from 2005 that corrupted outbound messages
      that were an exact multiple of the fragment size.
    - Round expiration times when converting to seconds
    - Zero-copy of single-fragment messages in MessageReceiver
    - Optimizations, log tweaks, comments

2011-12-06 zzz
  * Router:
    - More refactoring tasks to their own files
    - Adjust some thread priorities
  * Susimail: Adjust login form sizes
  * Tunnels: Increase next hop send timeout
  * UDP: Fix major MTU bug introduced in 0.8.9.
    - Change large MTU from 1492 to 1484 and small from 608 to 620
      for encryption padding efficiency
    - Enforce sent MTU limit
    - Increase receive buffer size from 1536 to 1572 so that excessive-sized
      packets sent by 0.8.9-0.8.11 routers aren't dropped
    - Limit the max acks in a data packet
    - Limit the duplicate acks in successive data packets
    - Only include acks that will fit in the mtu in a data packet
    - Correctly remove acks from the pending set after they are sent,
      so they aren't sent repeatedly
    - Don't pad data packets unless necessary
    - Debug logging and javadocs

2011-12-04 zzz
  * Console:
    - Less icons on configclients.jsp
    - Fix some browsers breaking line on negative numbers
    - Tab CSS tweaks
  * i2psnark: Fix directories not always deleted when torrent is deleted
  * IRC Client: Lower log level for connect error to warn (thx echelon/sponge)
  * Tunnel RED:
    - Complete rework of participating traffic RED.
      Implement an accurate bandwidth tracker in FIFOBandwidthRefiller.
    - Fix drop priority of VTBM at OBEP
    - Lower drop priority of VTBRM at IBGW
    - Raise threshold from 95% to 120%
    - Remove unused things in HopConfig
  * UDP: Fix i2np.udp.allowLocal operation (thx Quizzers)

2011-12-02 zzz
  * Console:
    - Summary bar tweaks
    - Config nav CSS tabs
    - CSS cleanups from last checkin
  * Susimail:
    - Login screen tweaks
    - Cleanups, generics, static

2011-12-01 zzz
  * Console:
    - Split up config network page
    - CSS tweaks in summary bar
    - Spiff up the buttons
  * i2psnark:
    - Retry link on torrent download fail
    - Clear URL after clicking 'add torrent'
    - Message tweaks
    - CSS tweaks
  * IRC Server: Fix IOOBE (ticket #559)
  * Throttle: Update throttle status immediately on shutdown request;
              clear starting-up message after 20 minutes

2011-11-29 zzz
  * Random: Use new nextBytes(buf, off, len) for efficiency
  * Router: Refactor periodic tasks to their own files

2011-11-28 zzz
  * Specify locale in all toLowerCase() and toUpperCase() calls to
    avoid the "Turkish four i problem";
    replace most equalsIgnoreCase() calls too.
  * Update: Files listed in deletelist.txt will be deleted

2011-11-28 kytv
  * IRCClient: Add IRCop commands (and other safe commands) to the whitelist

2011-11-27 zzz
  * IRCClient: Outbound whitelist optimization
  * Reseed:
    - Restore i2pbote (ticket #516)
    - Remove r31453 (cert expiring, host soon to be shut down permanently)

2011-11-26 zzz
  * DCCServer: Socket error log fix
  * NTCP: Fix pumper NPE (ticket #555)

2011-11-23 zzz
  * CryptixAESEngine: Fix bogus bounds checks
  * NTCP:
    - More optimizations in recvEncrypted()
    - More efficient XOR
    - Reduce bandwidth stat update frequency
    - Check for repeated zero-length reads
  * RandomSource: Add new method getBytes(buf, offset, length)
  * Tunnel encryption: More efficient XOR

2011-11-21 zzz
  * NTCP Pumper:
    - Ensure failsafe pumper code gets run on schedule
    - Don't copy the read buffers
    - Adjust minimum read buffers based on memory
    - New i2np.ntcp.useDirectBuffer option (default false)
    - Mark peer unreachable when read failure is during establishment
    - Change some Reader Lists to Sets to avoid linear search
    - Log tweaks, debugging, new loop stats

2011-11-18 zzz
  * NTCP:
    - First cut at improving EventPumper performance (ticket #551)
    - Establishment timeout cleanup/concurrent
    - Remove some logging and stats
    - Switch some Queues from LBQ to CLQ
    - Static ByteBuffer cache

2011-11-16 zzz
  * Console: Add Jetty version to logs page
  * NTCP: Reduce log level for race (ticket #392)
  * NTCPConnection: Concurrent PrepBufs
  * OutNetMessage: Remove some fields and methods used only in NTCP debugging
  * Router: Move router.ping file from temp directory to config directory

2011-11-14 zzz
  * Console: Remove % chart at bottom of tunnels.jsp
  * Profiles: Only use same-country metric for countries with
    lots of I2P users
  * SusiDNS: Remove .jsp suffixes

2011-11-12 zzz
  * Installer: Fix Ukrainian translation (ticket #550) thx rndnick

2011-11-11 zzz
  * Console:
    - Less magic and fix img sizes, for speed and less artifacts while rendering
    - CSS tweaks

2011-11-09 zzz
  * Console: Add ability to hide news
  * I2PTunnel IRC Client: Don't filter PASS (ticket #549)
  * Licenses: Update information
  * Router: Clean up config map methods and uses
  * wrapper.config: Increase shutdown timeout

* 2011-11-08 0.8.11 released

2011-11-05 kytv
  * Update geoip.txt based on Maxmind GeoLite Country
    database from 2011-11-02

2011-11-02 zzz
  * HTTP Proxy: Error page tweak
  * Reseed:
    - Add new host
    - Handle % escaping in file URLs
    - Do basic validation of router hash
    - Add some more sanity checks

2011-11-01 kytv
  * Update Ukrainian translations from Transifex
  * Update i2prouter script for better compatibility with Gentoo

2011-10-31 zzz
  * NetDB: Reduce max RI publish interval
  * ProfileOrganizer:
    - Fix expiration of old profiles
    - Don't exceed high cap limit between reorgs
    - Reduce max reorg cycle time
    - Reduce new bonus values
    - Fix rare NSEE thx sponge
  * SSU: Increase threshold for incremented cost
  * Tunnels:
    - Restore and implement lengthOverride()
    - Adjust quantity override

2011-10-29 zzz
  * BuildHandler: Add router.buildHandlerThreads config setting
  * CapacityCalculator: Small adjustment for XOR distance to
    break ties and encourage closeness
  * ProfileOrganizer: Reduce min expire time
  * SSU: Limit max peers to use as introducers

2011-10-28 zzz
  * BuildHandler: Move inbound request handling to its own thread(s)
    (ticket #542, see also http://zzz.i2p/topics/996)
  * CapacityCalculator: Small boost for connected peers, new peers, and
    same-country peers; deduct for recently-unreachable peers
  * DecayingBloomFilter: Whups fix NPE from previous checkin if log=INFO
  * NTCP: Reduce min idle time
  * SSU:
    - Increase default max connections again
    - Reduce min idle time
    - Separate out introducer pinger from introducer selection
      so it can be run separately and more often
    - Only ping introducers if we need them
  * Tunnels:
     - Reduce exploratory tunnel quantity if build success rate
       is very low, but may disable this later
     - Try rebuilding same tunnel (some of the time)

2011-10-25 zzz
  * BloomSHA1, DecayingBloomFilter:
    - Refactor for concurrent, at some small risk of false negatives
    - Optimizations to cache objects and reuse offsets
  * Tunnels:
    - Make most classes package private
    - Final, static, logs, cleanups
    - Consolideate createRateStat calls
    - Add getTotalLength()
    - Remove unused lengthOverride()
  * UDP: Mark only first fragment as a duplicate

* 2011-10-20 0.8.10 released

2011-10-19 kytv
  * Update Italian translation from Transifex (thanks danimoth)

2011-10-19 zzz
  * I2PTunnel: Fix timeout message on POST (ticket #531)
  * NetDB: Reduce RI max expiration again

2011-10-18 zzz
  * StoreJob: Ensure nonzero token
  * Tunnels: Connection limit mitigation:
    - Disable tunnel testing
    - Implement closest-to-the-key tunnel selection
    - Use closest-selection in NetDB lookups, stores, and verifies;
      OCMOSJ; and in BuildRequestor

2011-10-17 zzz
  * BuildExecutor: Efficiency tweak
  * Console: Hide tunnel lag if tunnel testing is disabled
  * NetDB: Fix rare NPE from netdb.jsp (ticket #539)
  * Router: Change all shutdown CRITs to ERRORs; shutdown
    the stat manager last to reduce chance of NPEs
    (similar to that in tickets #534,535)
  * SSU: Increase max concurrent outbound attempts;
    fix udp.establishRejected stat

2011-10-15 zzz
  * BuildExecutor: Add tunnel.buildConfigTime stat
  * configupdate.jsp:
    - Fix setting to 'never' (ticket #523)
    - Fix always saying trusted keys changed
    - Parameterize tags
  * EepGet:
    - Add gunzip support (nonproxied only)
    - Clean up progress formatting
  * FloodfillMonitorJob: Log tweak (ticket #533)
  * I2CP: Improve error message (ticket #533)
  * JobQueue:
    - Log error when queue is out of order
    - Log tweaks
  * FloodfillPeerSelector: Fix stat NPE (tickets #534,535)
  * RouterThrottle:
    - Fix stat NPE (tickets #534,535)
    - Increase max tunnels and max delay again
  * OutNetMessagePool: Log tweak (ticket #533)
  * Router:
    - Add OOM help (ticket #533)
    - Prevent parallel shutdowns after multiple OOMs (tickets #534,535)
  * Stats: Add API methods for zero duration
  * SSLEepGet:
    - Add gunzip support
    - Increase buffer size
  * SSU: Fix concurrency errors (ticket #536)          \

2011-10-13 kytv
  * Updated translations from Transifex
    - Swedish: debconf and i2psnark
    - Finnish: router console

* 2011-10-11 0.8.9 released

2011-10-10 zzz
  * Lower max netdb RI expiration again
  * Increase default max tunnels
  * Cleanups after review
  * Exorcism (ticket #476)

2011-10-07 kytv
  * GeoIP:
    - Switch to Maxmind's GeoIP service (it's better maintained
      than our old provider)
    - Update based on Maxmind GeoLite Country database from 2011-10-07
  * Translation updates from Transifex:
    - I2PSnark: de, es, and pt
    - I2PTunnel: de and es
    - RouterConsole: de and es
    - SusiDNS: de and es
    - SusiMail: de and es

2011-10-07 zzz
  * Reseed:
    - Add an https reseed, thx h2ik
    - Restore ovh reseeds, thx mathiasdm
  * Tunnels:
    - For expl. tunnels, fall back to high cap sooner
    - Tweak build rejections for class N

2011-10-06 kytv
  * Add diftracker.i2p to I2PSnark

2011-10-06 zzz
  * RepublishLeaseSetJob:
    - Out-of-order JobQueue 3nd try to fix
    - Lower timeouts
  * Reseed:
    - Update host lists
    - Switch back to https by default
  * Throttle: Increase max message delay
  * Transport:
    - Add per-style send processing time stat
    - Increase default SSU conn limit

2011-10-05 zzz
  * Streaming: Fix build
  * UDP: Catch address without key sooner

2011-09-30 zzz
  * logs.jsp: Add wrapper version
  * Shitlist: Shorten time
  * Wrapper: Update armv7 to 3.5.12

2011-09-30 kytv
  * fix umask bug by upgrading to wrapper v3.5.12. Binaries are from Tanuki's
    delta pack for the community edition, except:
    - Win64: not available from Tanuki--compiled with VS2010
    - FreeBSD: Tanuki's binaries are compiled in FBSD v6.  I compiled the
      wrapper in FreeBSD 7.4 to eliminate the dependency on the compat6x port.
    - Linux ARM: not available from Tanuki
    - OSX: Tanuki offers separate binaries for 32bit VS 64bit. Our
      wrapper is quad-fat supporting PPC32/PPC64 and x86/x86_64.

2011-09-29 zzz
  * Bandwidth refiller: Reinitialize at restart, avoid
    issues from clock skews

2011-09-27 kytv
  * Remove exotrack.i2p from i2psnark

2011-09-24 zzz
  * HTTPClient: Fix error page not appearing, broken by
                StreamForwarder change
  * HTTPServer: More mime types not to compress

2011-09-23 kytv
  * Update Italian, Spanish, and Swedish translations
    from Transifex

2011-09-20 zzz
  * Crypto: Comment out some main()
  * ClientMessage: Remove unused MessageReceptionInfo
  * i2psnark: File allocation cleanup to use less heap
  * i2ptunnel HTTPResponseOutputStream:
    - Use reusable gunzipper and a larger pipe for efficiency
    - Close output stream in StreamForwarder to prevent lost data,
      existing bug but made worse by larger pipe
  * I2PTunnelHTTPServer: Don't compress small responses or images
  * I2PTunnel, NTCP: Catch unchecked exceptions from GNU NIO (ticket # 519)
  * JobQueue, RepublishLeaseSetJob, StartExplorerJob:
    Out-of-order JobQueue 2nd try to fix
  * NetDB: Limit max explore queue
  * RouterContext: Remove unused MessageStateMonitor

2011-09-18 kytv
 * Add OpenBSD & NetBSD to NBI and CPUID

2011-09-16 zzz
  * Console: Home page flag spacing
  * EepGet: Add some new command line options
  * JobQueue:
    - Add warning to setStartAfter() as queue is no longer
      continuously sorted
    - Fix StartExplorerJob not calling requeue()
    - More pumper cleanups
  * Reseed:
    - Add HTTP proxy authorization support
    - Stub out SSL proxy support
    - Disable i2pbote reseed
  * Router: Fix router changing client-side tunnel options,
    causing original tunnel quantity to not be restored
    (ticket #513)

2011-09-14 zzz
  * Console: Verify valid host/IP before saving on net config form
  * i2psnark:
    - Add refresh time option
    - Add public file permissions option (ticket #501)
    - Fix configuration of tunnel parameters (ticket #524)
    - Allow changing I2CP parameters while tunnel is open
    - Remove duplicated options in I2CP options string
    - Don't open tunnel when saving config
  * IRC DCC: Fix conn limit options
  * Router: Set permissions on router.ping file

2011-09-13 kytv
  * Update i2prouter script

2011-09-12 zzz
  * build.xml: Run test scripts at release time
  * Build Executor:
    - Limit max parallel builds on really slow machines (ticket #519)
    - Slow down build loop when network is apparently disconnected (ticket #519)
  * i2psnark: Fix inaccuracy in the completed bytes display
  * NetDB: Disable floodfill at shutdown time if enabled

2011-09-09 zzz
  * TunnelDispatcher: Fix bug in -13 preventing participating
    tunnels from being expired and causing high CPU usage

2011-09-08 zzz
  * Blocklist: Include IP in shitlist reason
  * Ministreaming: Drop old classes replaced by streaming
    years ago.
  * NTCP: Hopefully fix race NPE, thx devzero
  * Tunnels: Limit Bloom filter size based on max memory

2011-09-07 zzz
  * Console: Limit max displayed participating tunnels
  * JobQueue: Change queue from a Set to a TreeSet for more efficiency
  * TunnelDispatcher: Change participant expire List to a Queue for
    efficiency and to remove global lock. Also remove separate
    time List for space savings.

2011-09-06 zzz
  * Console: Move jobs.jsp rendering code from
    the router to the console
  * Crypto: Rework use of SHA256 for efficiency and
    to avoid clogging the Hash cache with one-time hashes,
    and avoiding the global cache lock.
    This also greatly increases Hash cache hit rates.
    Also use SimpleByteCache for temporary byte buffers.
  * I2PTunnel: Save keys to privkey file when enabling
    persistent key after tunnel creation (ticket #480)
  * JobQueue: Change queue from a List to a Set for efficiency
  * PrivateKeyFile: Add more constructors
  * SDSCache: Use weak refs; increase size for pub keys

2011-09-04 zzz
  * NetDB:
    - Try again to fix ISJ deadlock, thx devzero
    - Lower RI expiration again
    - Expire RIs with SSU only and no introducers sooner
  * Transport: Remove one global lock in OutboundMessageRegistry.

2011-09-03 zzz
  * i2psnark: Fix "eject" button in certain browsers (ticket #511)
  * UDP Inbound:
    - Hopefully fix race NPE, thx devzero
    - Catch some more fragment errors
    - Exception and log tweaks
    - Cleanups and javadocs

2011-09-02 zzz
  * Console: Cache user-agent processing
  * NetDB: Hopefully fix ISJ deadlock, thx devzero

2011-09-02 sponge
  * I2PSnark: Fix GUI html tag for adding a torrent, it was missing a space.

2011-09-01 zzz
  * Console: Enable color logs
  * GeoIP: Cache country codes
  * NetDB: Explore more aggressively if hidden or K
  * UDP: Cleanups and introduction fixes

2011-08-31 zzz
  * OCMOSJ: Remove some global cache locks, other cleanups

2011-08-30 zzz
  * I2CP: Cache b32 lookups client-side
  * I2PTunnelHTTPClient: Use existing session for b32 lookups
                         rather than a new SimpleSession
  * Naming: Increase b32 lookup timeout to 15 sec.

2011-08-29 zzz
  * NetDB:
    - Replace the old parallel lookup method with a true
      Kademlia lookup that iteratively queries additional floodfill
      peers returned in DatabaseSearchReplyMessages. This is a more
      efficient and reliable lookup that will work much better
      when not all floodfill peers are known, and it removes a serious
      limitation to network growth.
    - Limit max number of DSRM entries to look up
    - Cleanups, javadocs, log tweaks
  * Tunnels:
    - Increase timeouts on all deferred netdb lookups to 15s; add lookup stats
    - Cleanups, javadocs, log tweaks

2011-08-28 zzz
  * checkcerts.sh: New test
  * Console: Remove 'firewalled and fast' message, just say 'firewalled'
  * I2PTunnelRunner: Fix logging
  * Log: Fix level stuck at DEBUG when using public constructor
  * OutboundMessageRegistry: Cleanups
  * Stats: Restore pre-0.8.8 API to not create a new Rate if it does not
           exist in RateStat.getRate()
  * UPnP: Lower some log levels

2011-08-26 kytv
  * Debian: Bugfix: Avoid overwriting preseeded debconf values
    upon package installation (ticket #514).
  * Windows: Fix bug in fixperms.bat that occurred when installing on
    non-English versions of Windows 7 and Vista.

2011-08-25 zzz
  * Blockfile:
    - Avoid NPE after corruption (ticket #515)
    - Add reverse lookup table; bump DB rev to 2
  * I2PTunnelIRCClient:
    - Big refactoring into multiple class files
    - Allow AWAY and CAP messages
    - First cut at DCC support - not for SOCKS (yet)
  * Streaming:
    - Hook I2CP ports through to I2PSocket
    - Javadocs, init cleanups, final
  * UDP:
    - Complete rewrite of OutboundMessageFragments for
      concurrent and for efficiency to avoid O(n**2) behavior
    - Don't delay in OutboundMessageFragments at the end
      of the loop if we have more to send now, this should
      speed things up
    - Queue a new send immediately after a packet is acked
    - Send session destroy message when dropping connection
    - Increase large MTU to 1492 (was 1350)
    - Cleanups, log tweaks, javadocs, final

* 2011-08-23 0.8.8 released

2011-08-23 zzz
  * Tweaks after review

2011-08-21 zzz
  * RateStat: Cleanups and javadoc fixes
  * susimail: Fix page encoding

2011-08-20 zzz
  * Translations:
    - New Danish and Ukranian translations from transifex
    - Update Italian, Chinese, Spanish, Polish, Swedish,
      and Vietnamese translations from transifex
    - Update .tx/config

2011-08-19 zzz
  * Soft restart:
    - Allow NTP to reinitialize clock after the comm system
      in the first minute of uptime
    - Fix i2ptunnels not restarting
    - Increase minimum forward clock shift for soft restart
    - Reduce minimum backward clock shift for soft restart
    - Signal the I2CP client with a different message when restarting
    - I2CP client reconnects when receiving restart message

2011-08-17 kytv
  * Fix #506: Don't attempt to load systray4j when using a 64bit JVM
    in Windows.

2011-08-16 zzz
  * Console: Tweak logs page CSS
  * Graphs: Delete corrupt rrd file (ticket #483)
  * UPnP: Fix bug causing failure when the PC has multiple interfaces

2011-08-06 kytv
 * Fix #473 (wrapper.logfile set to the wrong path in Windows).

2011-07-31 zzz
  * Crypto: Implement and then comment out an alternate
            AES-256/CBC implementation using the JVM crypto libs,
            and tests, it isn't faster
  * Netdb: Add a job to refresh all the old router infos at startup,
           to speed integration

2011-07-30 kytv
 * Installer:
   - add libjbigi*core*jnilib, libjbigi-osx-none_64.jnilib, and
     libjbigi-linux-ppc.so
   - Add Linux PPC wrapper
 * Add linux-ppc to NBI.
 * Remove unused lock

2011-07-29 zzz
  * Netdb Search:
    - Follow all DSRM's, not just the last one, by moving the code
      from the match job to the selector
    - Update peer profile after SingleSearchJob
    - Cleanups, javadocs, log tweaks, final
  * ProfileOrganizer: Tweak fast tier size

2011-07-28 zzz
  * Context: Split up big lock to avoid deadlocks
  * Streaming: Avoid a rare exception on race
  * TunnelPoolManager: Reduce race window for restarting a tunnel pool

2011-07-27 kytv
  * Add armel (armv5tejl) wrapper. Compiled and tested in Debian Squeeze.

2011-07-26 zzz
  * Installer: The previous wrapper files only work on armv7
  * NativeBigInteger: Move libjbigi-linux-arm.so to libjbigi-linux-armv7.so,
                      do ARM version detection in NBI.
  * NetDB:
    - Explore even more aggressively at startup
    - Increase SingleSearchJob timeout
    - Increase time at startup for processing DSRM
    - Cleanups, final, javadoc, concurrent
  * OutNetMessage: Cleanups
  * Tunnels: Change another log error to a warn
  * Watchdog: Improve the way it calls for a thread dump

2011-07-22 kytv
  * Add a 64bit wrapper to OSX. With 0.8.7 came a fat Mac wrapper with i386 and PPC.
    The included wrapper is now quad-fat (i386, ppc, x86_64, and ppc64).

2011-07-21 zzz
  * Atalk: Remove this terrible example
  * Console: Use capability method for counting integrated peers
  * i2psnark: Don't let connection problem crash the DirMonitor (ticket #495)
  * Netdb: Speed up collection of all the floodfill peers by using
           PeerManager.getPeersByCapability()
  * PeerManager: Capability cleanups
  * Tunnel TestJob:
    - Don't continue testing after the pool is dead
    - Tweak test intervals
  * TunnelPool: Make more methods package private

2011-07-18 zzz
  * FileUtil: Add a rename method and a new copy method
  * I2PTunnel: Rename privkey file when deleting tunnel to prevent inadvertent reuse
  * Netdb: Update reseed lists
  * Streaming: Improve conn limit log message
  * UDP: Lower max port below 31000 since wrapper uses that

2011-07-15 zzz
  * Shutdown:
    - Cancel our JVM shutdown hook when shutting down
    - Run a spinner task so shutdown always completes
    - exit() instead of halt() so other JVM shutdown hooks run
    - Prevent duplicate wrapper notifier hooks
    - Notify the wrapper twice, once for stopping and once for stopped

2011-07-13 zzz
  * Blocklist:
    - Fix delayed lookup of reason from file
    - Tag strings for translation
    - Sort IPs on configpeer.jsp correctly
  * SummaryHelper: Fix NPE at startup (ticket #493)

2011-07-10 zzz
  * DH, YK:
    - Improve YK speed test
    - Shut down thread faster
    - Refiller keeps going until full
    - Cleanups
  * I2PTunnel: Fix a shutdown hang
  * Message Registry: Clear pending messages at restart / shutdown
  * OCMOSJ: Clear caches at restart
  * Router Clock: First cut at recognizing and reacting to large system
    clock shifts by partially restarting the router. Also improve
    restarts initiated from config.jsp
    Tickets #465, #468, #494
  * UPnP:
    - Wait for a while to ensure port removal at shutdown or restart
    - Fix device rediscovery and port opening after restart

2011-07-08 zzz
  * Findbugs: Several fixes and cleanups
  * I2NP: Consolidate common code from TunnelBuildMessage and
          TunnelBuildReplyMessage into a common base class
  * NetDB, TestJob: Fix NPEs at startup (ticket #493)
  * Sha256Standalone:
    - Use system SHA-256 MessageDigest instead of Sha256Standalone in PRNG
    - Deprecate DataHelper functions using Sha256Standalone arguments;
      used only by Syndie
    - Note deprecation in javadocs

2011-07-07 zzz
  * Blockfile:
    - Log error on out-of-order spans
    - Log error on corrupt level and discard
    - Fix SkipSpan non-flush bug causing null levels
    - Add level fixer that repairs nulls and out-of-order levels
    - Fix bug on backwards span construction, not hit in practice
    - Lots of log level changes

2011-07-06 zzz
  * EepGet: Add method to add extra headers to request
  * Floodfills: Increase again
  * HTTP Proxy: Fix error on shutdown
  * NamingService: Use HostsTxtNamingService if default fails to initialize
  * Netdb: Catch exception on dup netdb entries
  * Netdb exploration:
    - Remove floodfills from dont-include list in exploration
      DatabaseLookupMessage, as the dont-include-floodfills flag
      has been supported since release 0.7.9.
      This will make exploration work better, as there is room for
      non-floodfills in the don't-include list now.
    - Reduce min and max exploration intervals
    - Explore aggressively at startup and if known routers is low
    - Explore slowly if known routers is high
  * PeerManager: Load profiles in separate thread to avoid slowing
                 down the context initAll()
  * Tunnels: Use exploratory tunnels to help maintain a minimum number
             of connected peers

2011-07-03 zzz
  * AppContext: Add hasWrapper() method
  * Shutdown:
    - Clear more resources in peer manager, netdb, stat manager,
      session key manager, naming service, tunnel dispatcher,
      OCMOSJ (result of testing with jvisualvm)
    - Don't call wrapper on shutdown (starting two threads) if we
      were started with runplain

2011-07-01 zzz
  * EepGet:
    - Fix error output bug
    - Output error data for 504 too
  * I2PThread: Remove logging, too many issues with extra contexts
  * Router, console, i2psnark: Change three errors to warns (tickets #479, #482, #487)

2011-06-30 zzz
  * BlockfileNamingService:
    - Support readonly blockfiles
    - Open blockfile readonly if not in router context
    - Log warning if blockfile is locked
    - Set as default
  * DataHelper: Throw IOE if uncompressed data too big,
    instead of silently truncating
  * EepGet:
    - Add method to get response code
    - Add method to write error data to the output
    - Increase buffer size to 8 KB
    - Trim content type
  * IRC Server: Send a message back if the tunnel is up but the server is down
  * NewsFetcher: Change default interval to 36 hours
  * Random: Refactor refiller for concurrent
  * Shutdown:
    - Register shutdown hooks for caches, in the first step of cleaning up
      resources on shutdown, which is important in Android as the JVM
      isn't going away.
    - Clear profiles from memory on shutdown
    - Add shutdown hook for AsyncFortunaRandomSource
    - Implement and call shutdown for BandwidthRefiller
    - Implement and register shutdown hook for i2ptunnel
    - Implement and register shutdown hook for Jetty console server
    - Implement and register shutdown hook for Timestamper
    - Fix UPnP-SSDPNotifySocket thread not stopping
    - Fix all but one UDP PacketHandler threads not stopping
    - Fix i2psnark DirMonitor not stopping
    - Fix UPnP-Disposer not stopping quickly
    - Implement and call YKGenerator and DHSessionKeyBuilder shutdown
    - Implement and call shutdown for RouterWatchdog
    - Kill the global app context
    - Recognize multi-router case
    - Fix RandomIterator, YKGenerator, DHBuilder, NTCPConnection
      hanging on to old context
    - Fix DHBuilder thread not stopping
    - Stop I2PThread from starting a new App context at shutdown
    - Stop LogWriter from starting a new App context at shutdown
    - Have router kill any leftover App context at startup
    - Fix I2PThread hanging on to old context
  * Updates:
    - Add the router version to the zip file comment in the updater
    - Add a class to extract the zip file comment
    - Require the sud version header to match the zip file comment
      to prevent spoofing of the version number, since the version
      number in the header is not covered by the sud signature.

* 2011-06-27 0.8.7 released

2011-06-26 zzz
  * Fixes after review:
    - Fix Polish po file
    - Install as a service by default on Windows again
    - Change CPUID getters to package private
    - Split new jbigi install messages into two lines
    - Test script updates
    - Javadocs

2011-06-23 zzz
  * IRC: Allow outbound INVITE

2011-06-21 kytv
  * Make the i2prouter script fail more gracefully if there's
    a problem loading the wrapper.

2011-06-14 zzz
  * Build: New targets for including jbigi in the updater
  * Console: CSS tweak for flag box
  * i2psnark: Recognize ktorrent
  * Jbigi / NBI / wrapper / installer:
    jbigi and wrapper files for arm.
    Compiled on trimslice with gcc version 4.4.5 (Ubuntu/Linaro 4.4.4-14ubuntu5)
    Log postinstall errors to postinstall.log.
  * NetDB: Increase floodfills and better adjustment based on available memory
  * RateStat: final
  * Router: Delete old libjbigi.so and libjcpuid.so at startup if jbigi.jar is newer.
            This will force a reextraction by CPUID and NBI.

2011-06-13 duck
    * Finnish, Italian, Polish and Vietnamese translations, thanks Transifex teams.

2011-06-13 zzz
   * To ensure we don't release bad packages, fail the build
     if gettext fails. Change property at top of build.xml if
     you don't have gettext and want the build to continue.

2011-06-12 kytv
   * Add jcpuid files (32 & 64bit) for Intel Macs
   * Compile jbigi-osx-none for Intel Macs. libjbigi-osx-none.jnilib
     is now a fat binary combining the already existing PPC
     compile and my new x86 build.

2011-06-11 zzz
    * i2psnark Polish translation, thanks polacco

2011-06-10 zzz
    * CPUID, NativeBigI: Add support for atom, core2, corei, nano, pentiumm, geode
    * Random: Add config setting prng.bufferSize to override the default 256 KB
    * JBigI:
      - Add new libjbigi-linux-xxx.so files built by sponge, now that we have
        CPUID.java support for them (thanks hottuna).
        See http://zzz.i2p/topics/306 for discussion and test results.

        64-bit processors (atom, core2, corei, nano):
        Built with GMP 5.0.2. License is LGPLv3.
        Built by sponge with GCC 4.4.4, downloaded from
        http://sponge.i2p/files/jbigi/gmp-5.0.2/
        For 64-bit processors, both performance testing and
        the GMP changelog http://gmplib.org/gmp5.0.html led us to use 5.0.2
        for both the 32- and 64-bit versions, even though the files are twice as big.
        5.0.x contains specific optimizations for atom and nano.
        All 64-bit libs have _64 appended.

        32-bit processors (pentiumm, geode):
        Built with GMP 4.3.2. License is LGPLv3.
        Built by sponge with GCC 4.4.4, downloaded from
        http://sponge.i2p/files/jbigi/gmp-4.3.2/
        The 4.3.2 files are half the size of those built with GMP 5.0.2, and there was
        little or no performance difference between the two versions for 32 bit processors.
    * NBI: Enable 64-bit processor detection
    * Profiles: Skip and delete a corrupt profile read from disk

2011-06-10 kytv
   * jcpuid & jbigi added for 64bit Windows (only used with a 64bit jvm).

2011-06-09 kytv
   * Added an x64 wrapper for Windows. This is needed because a 32bit wrapper
     cannot start a 64bit JVM.

2011-06-08 zzz
    * Build:
      - Add standard manifest to jbigi.jar
      - Don't do 'mtn list changed' if not in a workspace or not needed
    * LogManager: Use DataHelper methods for loading and storing config

2011-06-08 kytv
    * Update jbigi/jcpuid Windows dlls. As was done for FreeBSD and Linux, the
      libraries for 32bit CPUs were linked against gmp-4.3.2 and those for the
      64bit CPUs were linked against gmp-5.0.2.

2011-06-07 kytv
    * Upgrade the wrapper to 3.5.9. Noticable changes include:
      - FreeBSD amd64 is now a supported arch along with i386. To use the wrapper
        with the most recent version of FreeBSD the port 'misc/compat6x' will need
        to be installed.
      - OSX: Both Intel and PPC Macs are supported. 32-bit support. If you'd like 64-bit
        support, please file a bug in trac with the output of "uname -m".
    * Upgrade jbigi/jcpuid for FreeBSD i386 and add support for amd64. As was done with
      the Linux compiles, 32bit compiles were linked with gmp 4.3.2 and 64 bit builds
      (as well as 32bit builds for 64bit cpus) were linked against gmp 5.0.2.

2011-06-06 zzz
    * Drop andorid/ directory; further development will happen in
      an android-only branch.

2011-06-05 zzz
    * Console: Tag stat descriptions at declaration rather than in Strings.java
    * Data: Remove duplicate signature verification code
            in RouterInfo and LeaseSet
    * DSAEngine: Add code for alternate implementation using Java libs;
                 disabled by default. Add test code to verify identical results
                 and compare speed.
    * JBigI:
      - Replace old non-PIC 32-bit linux libs (GMP 4.1.3 built in 2004)
        with PIC libs built with GMP 4.3.2. License is LGPLv3.
        Built by sponge with GCC 4.4.4, downloaded from
        http://sponge.i2p/files/jbigi/gmp-4.3.2/
        The 4.3.2 files are half the size of those built with GMP 5.0.2, and there was
        little or no performance difference between the two versions for 32 bit processors.
        See http://zzz.i2p/topics/306 for discussion and test results.
      - Replace old non-PIC 64-bit linux libs (GMP 4.1.4 built in 2005)
        with PIC libs built with GMP 5.0.2. License is LGPLv3.
        Built by sponge with GCC 4.4.4, downloaded from
        http://sponge.i2p/files/jbigi/gmp-5.0.2/
        For 64-bit processors, both performance testing and
        the GMP changelog led us to use 5.0.2 for both the 32- and 64-bit versions,
        even though the files are twice as big.
        See http://zzz.i2p/topics/306 for discussion and test results.
        libjbigi-linux-athlon64.so was a 64 bit file; by the new naming standard
        supported by NativeBigInteger, it is now a 32-bit file and the
        64-bit one is libjbigi-linux-athlon64_64.so.
        All new 64-bit libs will have _64 appended.
      - Remove libjbigi-windows-athlon64.dll which was a duplicate of libjbigi-windows-athlon.dll;
        NBI now tries athlon as a fallback for all 64-bit processors.
      - Update build docs

2011-06-04 zzz
    * NBigI: Recognize Android
    * KeyGenerator: Restore old return type to not break ABI (thx kytv)
    * Router:
      - Add a lock for reading/writing the router.info file
      - Check our RouterInfo validity after reading and before saving,
        to catch fatal errors sooner

2011-06-03 zzz
    * Android: More build updates, start working on JNI for GMP
    * Build: Fix dependency issue cause by misspelled file name

2011-06-02 zzz
    * Android: Build fixes
    * Crypto:
      - HMAC Javadocs and cleanups
      - HMAC Use SimpleByteCache
    * ElGamalAESEngine: Fixups required after SessionKey enforcement
    * Reseed: Give up on a seed after 90% of fetches fail
    * SessionKey: Enforce data size and prevent reuse

2011-06-02 sponge
    * Remove txt file in BOB.jar as per zzz's request.

2011-06-01 zzz
    * Crypto:
      - Use java.security.MessageDigest instead of bundled GNU SHA-256 code
        if available, which it should always be.
        5 to 20% faster on Oracle JVM; 40 to 60% on Harmony;
        5 to 15% on JamVM; 20x (!) on GIJ.
      - Use java.security.MessageDigest instead of bundled Bitzi SHA-1 code
        if available on non-Oracle JVMs, which it should always be.
        Not faster on Oracle JVM; 30 to 60% faster on Harmony;
        15 to 20% on JamVM; 10-15x (!) on GIJ.

2011-06-01 sponge
    * ConfigClients stopClient stubbed out.

2011-06-01 sponge
    * Re the below, using better way that kytv suggested.
      There is more than one way to peel a pineapple...

2011-06-01 sponge
    * Remove the one little html file that ends up in BOB.jar.
        The file is NOT a javadoc file, it is a package file.
        Still, it is zapped.

2011-05-31 zzz
    * HTTP Proxy: Don't send redirect for POST (thx kytv)
    * jbigi: Add support for solaris

2011-05-30 zzz
    * I2CP:
      - Append I2CP Version information to the Get/Set Date Messages,
        so that both the router and client are aware of the other side's version,
        and future protocol changes will be easier to implement.
        Previously, router version information was not available to the client,
        so when router and client were in different JVMs,
        old clients would work with new routers
        but new clients would not work with old routers.
        After this change, we can design future changes so that new clients
        will work with old routers.
        This is an enhancement to the old protocol version byte sent by the client,
        which we have never changed and probably never will.
      - Prevent a client from setting the router's clock
      - Javadocs
    * i2psnark: Restrict swarm size for small torrents
    * netDb: Don't refetch expiring router infos if we have enough

2011-05-28 zzz
    * i2psnark: Fix bug preventing Robert from connecting to snark (thx sponge)

2011-05-27 zzz
    * Console: Fix router.updateThroughProxy being set to false after saving
               change on /configupdate when install dir is read-only.
               (ticket #466)
    * EepGet:
      - Fix redirect loop (thx kytv)
      - Reset redirect counter when retrying
    * JBigI:
      - Refactor to handle 64 bit libs and a list of fallback libs
      - Logging tweaks
      - Only check for one file name in library path
    * CPUID:
      - Recognize amd64 as x86
      - Only check for one file name in library path

2011-05-25 zzz
    * CPUID: Load 64-bit libcpuid if available
    * HTTP Proxy: Address helper refactoring, address book add form
    * JBigI:
      - Start updating NativeBigInteger
      - Remove k63 libs that are dup of k62; handle in NBI
    * Naming: B32 fixes
    * NetDB: Increase floodfills again

2011-05-23 zzz
    * Console:
      - Disable zh translation in graphs on windows due to font issues
      - Force news refetch after URL change
      - Fix NPE at startup
      - Graph tweaks

2011-05-23 sponge
    * mbuild.sh fixups
    * add new jcpuid/mbuild.sh -- pedantic naming
    * jbigi/mbuild-all.sh -- pedantic naming
    * see also http://zzz.i2p/topics/306?page=1#p3341

2011-05-22 zzz
    * GeoIP: Read countries.txt in UTF-8
    * Jetty: Fix build error that omitted local jetty patches from org.mortbay.jetty.jar;
             affected 0.8.4 and 0.8.6 installers. Include jar in the updater for the next release.

2011-05-21 sponge
    * mbuild.sh document and fixes
    * mbuild-all.sh add cpu types

2011-05-20 zzz
    * Certificate: Fix creation bug; improve router cert generation
    * DataHelper:
      - Undeprecate fromProperties() and toProperties()
      - Undeprecate BOOLEAN_FALSE and BOOLEAN_TRUE
      - Fix fromProperties() and toProperties() to correctly throw DataFormatExceptions
      - Add sort option
      - Efficiency improvements in writeProperties(), toProperties(), storeProps(), and toString()
      - Fix encoding issues (ticket #436)
    * i2ptunnel: Fix server-side stripping of X-Accept-encoding
    * Jbigi / JCPUID:
      - Remove nativeDoubleValue(), update jbigi README
      - Unbundle jbigi.jar, create at build time
      - Add support for new Intel family/model names.
      - Add proper support for using Core2 machines as P4.
      - Add support for identifying SSE 3/4.1/4.2/4A support on CPU.
      - Rewrite cpuid.c so it builds with PIC (source only, binary not updated yet)
    * LogManager: Try to prevent out-of-order logging at shutdown
    * Naming Services, Addressbook, and SusiDNS:
      - Add new API for Naming Services to support modifications
      - Redesign HostsTxt NS as an interface to three
        SingleFile NSs, one for each text file
      - Add locking to SingleFile NS
      - Redesign SusiDNS and addressbook to interface to the API
        instead of accessing files directly
      - SusiDNS requests addressbook update via the NS API
      - Redesign addressbook to reduce memory usage when processing subscriptions
      - Redesign SusiDNS to use much less memory by not loading in the whole
        addressbook where possible
      - Add new Blockfile NS for an on-disk database of hosts
        Based on the BlockFile database:
        http://www.metanotion.net/software/sandbox/block.html
        with substantial enhancements to lower memory usage
        and improve exception handling
      - Remove old unused AddressDB NS, FilesystemAddress NS, and PetName NS.
      - Restructure Dummy NS and Meta NS
      - Redesign NS caching to use an LRU map
      - SusiDNS checks for invalid host names
      - SusiDNS IDN conversion and better support for non-ASCII host names
      - Add b32 links in SusiDNS
      - HTML fixes and cleanups in SusiDNS
      - SusiDNS message and tagging cleanups
      - SusiDNS new details page
    * Stats and Graphs:
      - Update to JRobin 1.5.9.1
      - Major rework required for 1.5.9 API
      - Disable graphs in JVMs that crash with 1.5.9 (gij, JamVM, Harmony)
      - Make graph data persistent (3 month RRD on disk),
        with option to disable
      - Improve error handling
      - Disable graph page refresh when appropriate
      - Fix HTML errors
      - Add restart marker on graphs
      - Restore zh text on graphs
      - Improve form save messages
      - Add expires directive to graphs
      - Refactor handling of required stats
      - Clean up / shorten description for required stats
      - Change bw.sendBps and bw.receiveBps from KBps to Bps

* 2011-05-16  0.8.6 released

2011-05-13 zzz
    * Increase min floodfills; decrease min routerinfo expiration

2011-05-11 zzz
    * Use partitions of fast tier for various hops of client tunnels

2011-05-06 zzz
    * Tunnels and profiles:
      - Increase max fast and high-cap tier sizes
      - Slow profile eval cycle after sufficient uptime
      - Fix bug which started a new build after a successful build
      - Misc. cleanups

2011-04-28 zzz
    * Console: Try to prevent cascaded IllegalStateExceptions in .jsp code;
      add logging for original error
    * peers.jsp: Tag UPnP strings
    * UPnP: Strip trailing nulls from incoming XML to prevent
      "content not allowed in trailing section" exceptions

* 2011-04-18  0.8.5 released

2011-04-11 zzz
    * Console: Hide iframe on mobile browsers
    * DataHelper: Speed up eq() (Ticket #437)
    * HTTPServer: Strip inbound X-Accept-Encoding header
    * netdb.jsp: HTML fixes
    * Plugins: Log error when console server not found
    * Reseed: Log tweak

2011-04-02 m1xxy
    * routerconsole, i2psnark, ...  I2P ahora también en español: ¡Bienvenidos los hispanohablantes!
      - routerconsole, i2ptunnel, i2psnark, SusiDNS, Susimail fully translated into Spanish
        (thx to PunkiBastardo and user)
    * routerconsole, i2psnark, ...
      - French translations completed by magma

2011-03-22 zzz
    * Handle GNU JRE returning Long.MAX_VALUE for max memory
    * i2ptunnel: HTML fixes

2011-03-20 zzz
    * Console: Remove cache directives
    * i2psnark: Fix peers stuck at uninteresting after metainfo fetch
    * i2ptunnel: Change all clients to 3 hops by default (new installs only)
    * Profiles:
      - Nicer profile dump
      - More efficient profile lookup for display
      - Fix dumpprofile NPE
      - Change file suffix from .dat to .txt.gz
      - Set firstHeardAbout on creation
    * Rate: Fix equals()
    * Recognize links and links2 as text browsers

2011-03-12 zzz
    * Blocklist: Add bogons since they won't change any more
    * BuildHandler: Loop double-check
    * Console:
      - Fix HTML errors in form message box,
        logs.jsp, netdb.jsp, profiles.jsp, stats.jsp,
        configpeer.jsp, configtunnels.jsp, configupdate.jsp
      - ngettext cleanups
    * LogWriter: Prevent NPE after permissions fail

2011-03-11 duck
    * Susimail: translation support, including dutch translation.

2011-03-10 zzz
    * configclients.jsp: Split form up, fix HTML warnings
    * configui.jsp: Fix lang setting broken by previous nonce change
    * Console: Consolidate nonce handling
    * eepget: Don't send X-Accept-Encoding header to proxy (ticket #422)
    * logs.jsp: Fix NPE (ticket #430)
    * netdb.jsp: Fix table alignment
    * Tunnel Preprocessor: Use entropy for padding more efficiently

2011-03-08 zzz
    * Clock: Cleanups and javadocs
    * Console:
      - Parameterize download button tags (ticket #425)
      - Clean up summary bar HTML warnings
      - Just display a summary bar link for text browsers
      - Move welcome div from the readme files to index.jsp
      - Require a nonce to change language
    * EepGet: Cleanups and javadocs
    * i2psnark:
      - More efficient metainfo handling, reduce instantiations
      - Improved handling of storage errors
      - Improved handling of duplicate file names
      - More metainfo sanity checks
      - Metadata transfer error handling improvements
      - Code cleanup, remove dead and duplicated code
    * Reseed: Use the reseeder as a clock source

2011-03-02 zzz
    * BuildHandler:
      - Limit request queue size
      - Concurrent request queue
      - Remove dead code for queued reply handling
    * OutNetMessage: Remove dead code
    * Tunnel cleanups, final, javadoc

* 2011-03-02  0.8.4 released

2011-02-27 zzz
    * Console:
      - Fix numerous readme HTML errors
      - Fix flag locations in readmes
      - desktopgui.enable now defaults to false; run systray if false
      - Start icon app before console
      - Restore systray form in configservice.jsp
      - Only save lang when clicking on flags if desktopgui is running
      - Only allow two-letter lang code from cgi parameter
    * Reseed: Disable HTTPS until we have enough working hosts again

2011-02-24 zzz
    * i2psnark:
      - Fix delete and remove buttons for Opera and w3m
      - Stop torrent if no valid trackers
      - Fix war build dependencies

2011-02-23 zzz
    * BuildHandler:
      - Lower participating throttler max limit
      - Cleanups and loop checks
    * Console: Fix summary bar HTML error

2011-02-22 zzz
    * BuildHandler: Prelmiinary participating tunnel throttler
    * I2PTunnel:
      - Add spellcheck=false to textareas
      - Fix HTML error in 503 error page

2011-02-19 zzz
    * I2PTunnel: Fix standalone server tunnels
                 http://forum.i2p/viewtopic.php?t=5376
    * Plugins: Fix signature verification if router.config specifies
               trustedUpdateKeys (ticket #416)

2011-02-18 Mathiasdm
    * Desktopgui now has an option to be disabled (desktopgui.enabled)

2011-02-17 zzz
    * Build:
      - Add includeAntRuntime=false to all javac targets
      - Add build date, mtn rev, and changed file list to all manifests
      - Add unless=uptodate to all jar and war targets
        (bob and dtg still todo)
    * Console: Add Arabic
    * i2ptunnel: outproxy2 -> outproxyng (Ticket #394 take 2)

2011-02-15 zzz
    * i2psnark: Details link shuffle, mostly restore 0.8.3 behavior
    * Profiles: Punish rejections more, in an attempt to spread the
                load more through the network
    * Timers: Log cleanup

2011-02-14 Mathiasdm
    * Fix headless issue without reboot

2011-02-13 zzz
    * Connect Client: Minor NPE fix cleanup
    * JobQueue: Prevent NPE at shutdown (thanks liberty)
    * GeoIP: Prevent startup NPE (ticket #413, thanks RN)
    * NetDB: Prevent ExpireLeaseJob NPE (thanks sponge)

2011-02-11 Mathiasdm
    * routerconsole: fixed graphs using jrobin; and headless issue
          in general: no more switches between headless and non-headless.

2011-02-11 sponge
    * I2PTunnel: fix NPE in I2PTunnelConnectClient

2011-02-10 sponge
    * I2CP: fix NPE in QueuedClientConnectionRunner

2011-02-10 zzz
    * I2CP: Correctly close internal connections on the router side
            when closed by the client, was causing massive memory leak
            for internal clients using lots of sessions (thanks sponge)
            (ticket #397)
    * i2psnark:
      - Improved magnet link parsing, use tr parameter if present
    * i2ptunnel: Change shared clients default for new clients to false
    * Streaming: Don't use iter.remove() on a COWAS

2011-02-09 sponge
    * BOB: fixup delivery in config, adds config file versioning.
    * I2CP: Fix most of the I2CP leaks. Two leaks remain, but they are small.
            net.i2p.internal.QueuedI2CPMessageReader and
            net.i2p.router.client.I2CPMessageQueueImpl
            are the two remaining leaks.

2011-02-07 zzz
    * i2psnark:
      - Check for dup magnet torrent when adding torrent file
      - Add exotrack.i2p (ticket #403)
      - Disable spellcheck in textarea
    * i2ptunnel: Generate error message when i2ptunnel.config save fails
                 (ticket #404)

2011-02-06 zzz
    * i2psnark: Fix maggot links, and magnet links with trailing parameters (thx user)

2011-02-05 zzz
    * .mtn-ignore: New, to make it harder to check in stuff you shouldn't
    * BOB: Drop checked-in build dir
    * i2psnark:
      - Big refactor to support torrents where only the infohash is known
        (i.e., added by magnet links)
      - Big refactor to use accessors instead of public fields
      - Add support for metadata transfer (BEP 9) via the
        extension protocol (BEP 10)
      - Add support for adding torrents via standard magnet links (BEP 9)
        and "maggot" links (http://sponge.i2p/files/maggotspec.txt)
      - Add support for peer exchange (i2p_pex)
      - Add stubs for future DHT support (BEP 5)
      - Add more information on torrent details page;
        add details page for single-file torrents
      - Make filename filtering consistent (ticket #368)
      - Fix add-torrent locking (ticket #371)
      - Fix opentracker configuration
      - Add several connect-to-self checks
      - Add support for using new I2CP bandwidth limiter
      - Add support for using new in-session I2CP naming lookups
      - Don't expire outbound Piece messages, since we now defer loading the
        data from disk
    * i2ptunnel:
      - Change connect proxy default to outproxy2.h2ik.i2p (ticket #394)
      - IRCClient: Use tunnel log instance
      - Server: Full queue log tweak

2011-02-03 zzz
    * Build:
      - Remove dup flag files (ticket #316)
      - Remove BOB dependency on i2ptunnel
    * Console: Add DTG to classpath for old installs
    * I2PTunnel: Fix NPE
    * RandomSource: Fix seeding from /dev/urandom
    * Reseed: Limit time spent downloading from a single source

2011-02-02 sponge
    * BOB: Revise lookup code, bump BOB version

2011-01-31 zzz
    * Console: Put all socket handlers in same thread pool,
               set min/max threads and idle timeout
    * Context: Fix properties init
    * DataStructures:
      - Cleanups
    * DecayingBloomFilter, DecayingHashSet: Cleanups and speedups
    * Findbugs: Lots of cleanups
    * I2CP:
      - Add experimental bandwidth limiter
      - Add I2PSession API method to update tunnel and bandwidth
        configuration on an existing session
      - Filter more system properties before passing them to the router
      - Start work on passing per-message flags to the router via I2CP
    * I2PAppContext: New getProperties() method
    * i2ptunnel:
      - Use context properties as defaults
    * NetDB, DatabaseStoreMessage:
      - Convert everything from DataStructure to the
        new DatabaseEntry superclass
      - Optimizations made possible by DatabaseEntry
      - Don't rescan netDb directory unless changed
    * OCMOSJ:
      - Don't send expired messages
      - Clean up stat init
    * PeerManager: Make calculators static, take out of router context
    * Router:
      - Add new RandomIterator, use in UDP, peer selector,
        profile organizer
      - Add a stat to monitor peer selector run time
    * RouterContext: Clean up clock overrides
    * Streaming:
      - Add new real sockets for easier porting of apps.
        See http://zzz.i2p/topics/792 for info. Untested.
      - Case cleanups
      - Javadoc

* 2011-01-24  0.8.3 released

2011-01-16 zzz
    * Console: Allow editing of console args
    * UDP: Prevent rare startup NPE
    * UPnP:
      - Change all log errors to warns (tickets #76, #95, #120)
      - Double socket soTimeout to 2 seconds

2011-01-15 zzz
    * Console: Add some HTTP headers in the view servlets

2011-01-12 zzz
    * Log: Fix rare initialization problem
    * PrivateKey: Fix hashCode()

2011-01-09 zzz
    * DataHelper: Speed up and annotate sortStructures()
    * Data Structures: More caching improvements, don't cache where we shouldn't
    * NetDB: Don't rescan netDb directory unless changed,
             to reduce Hash cache thrash (backport from test4)
    * RouterInfo:
      - Don't cache byteified data by default, to save ~1.5 MB
      - Don't create empty peers Set, to save ~100KB

2011-01-07 zzz
    * Data Structures: More caching
    * i2psnark: Improve request tracking to reduce memory usage

2011-01-05 zzz
    * build.xml: Fix findbugs target
    * Fix some miscellaneous findbugs bugs
    * i2psnark: Refactor request tracking to prevent possible deadlocks
    * OCMOSJ: Fix cache bug
    * TrustedUpdate: Fix key store bug

2011-01-02 zzz
    * Console: Disable spellcheck in textareas
    * Data Structures: More tweaks
    * I2CP: Fix BWLimits Message reply in standard session

2010-12-31 zzz
    * Console:
      - Make themes and history.txt return 403 on error,
        not 500, to avoid the new error page
      - Add logging, enable with routerconsole.log=filename
      - Link to full history.txt on help page
    * Data Structures: Caching cleanups
    * Datagram Dissector: Fix RuntimeException caused by reuse,
                          preventing iMule from connecting on UDP
                          (thanks devzero)
    * i2psnark:
      - Send cache directive for in-war icons
    * OCMOSJ: Refactor cache keys for efficiency

2010-12-30 zzz
    * Data Structures:
      - New SDSCache for SimpleDataStructures
      - New SimpleByteCache for byte[]
      - Cache Hash, PublicKey, and SigningPublicKey
      - Remove global lock in ByteCache
    * I2CP: Missing piece of parallel naming lookup
    * i2psnark: Fix buttons on Firefox 4.0b
    * i2ptunnel:
      - Use dropdown box to select interface for clients
      - Warn on index page if required fields not set

2010-12-29 zzz
    * Console: Add 500 error page
    * DSAEngine: Restore variants of methods using a Hash argument,
                 required by Syndie, removed in 0.8.1
    * Reseed:
      - Add new configreseed page
      - Add StartCom CA cert required for www.i2pbote.net

2010-12-27 zzz
    * Crypto: Cleanups and fixups
    * Console:
      - Add SSL support - To enable, change clients.config. Examples:
          ## Change to SSL only: just add a '-s'
          clientApp.0.args=-s 7657 ::1,127.0.0.1 ./webapps/
          ## Use both non-SSL and SSL: add '-s port interface'
          clientApp.0.args=7657 ::1,127.0.0.1 -s 7667 ::1,127.0.0.1 ./webapps/
          ## ...and change URLLauncher args further down for the browser to open https:// at startup if you like.
      - Add a simple history.txt servlet
      - Add form for I2CP options on configclients.jsp
    * Context:
      - Add hook for internal I2CP
      - Change temp file random to Base64 http://zzz.i2p/topics/804
    * Data structure caching:
      - Use a single static null certificate in place of
        tens of thousands of them
    * graphs.jsp: Form tweaks, fix setting delay to 'Never'
    * I2CP:
      - Change from the internal pseudo-socket that was
        implemented in 0.7.9 to an internal Queue that directly
        passes I2CPMessage objects. For in-JVM clients,
        this eliminates two writer threads per client and
        avoids the serialization/deserialization of I2CP messages.
      - New option i2cp.disableInterface to turn off external I2CP port
        (7654) and allow internal clients only
      - I2CP over SSL, enable with i2cp.SSL=true
      - Bypass authorization for internal accesses
      - Move BWLimits and DestLookup message support from
        I2PSimpleSession to I2PSessionImpl
      - Include the Hash in the DestReplyMessage on a failed lookup
        so the client may correlate replies
      - Add support for parallel lookups and BWLimits requests
      - Add support for specifying the timeout for DestLookups
        (can only be smaller than the router timeout for now)
      - Extend dest lookup router timeout from 10s to 15s
    * i2psnark:
      - Backport TrackerClient NPE fix
      - Fix last piece length calculation for torrents > 2GB (ticket #361)
    * i2ptunnel:
      - Get Log from the logManager instead of instantiating,
        so we may adjust the levels on the fly
      - Better logging of server errors
      - Return 503 to client before closing i2p socket if server is not there
      - Extend header timeouts for HTTP and IRC server tunnels
      - Limit server blockingHandle threads
      - Run standard server blockingHandles inline
      - For clients, use a common thread pool that expires idle threads
        rather than keeping 5 accept() threads for each client.
      - Use pool for HTTP decompression also.
      - Disable router host/port options when in router context
      - Add blacklist, connection limit, and jump list options to edit form
    * Pack200: Find and use either Oracle or Apache library at runtime;
               neither required at compile time.
    * Router: Convert 'mark router liveliness' thread to SimpleScheduler
    * Stats: Change stat.full default to false
    * Threads:
      - Reduce thread pool sizes based on memory and/or bandwidth limits
      - Tweak some thread names for clarity
    * Update:
      - Change the UpdateHandler to try all sources in a loop, rather than one,
        so the user need not retry manually
      - For each source, fetch the first 56 bytes and check the version
        before downloading the whole thing, so we need not wait for every
        host to have the latest before updating the news.

2010-12-26 sponge
    * URI resource fixes from pre-review time from upstream prior merge
    * Evolve URI fixs another step.
    * Document how the URI path fix works.
    * Fix 302 redirects so they URL encode properly.
    * bump to -1

* 2010-12-22  0.8.2 released

2010-12-13 dr|z3d
    * Console themes: Midnight & Classic renovations.

2010-12-12 zzz
    * i2psnark:
      - Fix end-game deadlock
      - Fix last-modified check for multifile torrents, causing
        apparent loss of data after abnormal exit
      - Tweaks

2010-12-11 zzz
    * Build: Fix 'ant distclean poupdate' again
    * I2CP: Change a log error to a warning (ticket #353)
    * i2psnark:
      - Restore text (ticket #273)
      - Fix several HTML errors (ticket #273)
      - Fix HTML error causing info links to be unclickable in dillo (tiicket #273)
      - Fix alt text duplicated or looking bad in text browsers (ticket #273)
      - Fix Opera button errors (ticket #332)
      - Fix POST resubmission errors (ticket #334)
      - Catch FetchAndAdd copy error (ticket #352)
      - Set permissions on downloaded torrent files
      - Hide some columns when not running
      - Lots of spacing cleanups
      - Rename images so users don't end up with unused files
      - Remove ~15 unused images
      - Clean up theme selection speed-coding exercise
      - Indent fixes
    * Log: Don't double-timestamp CRITS in wrapper.log
    * News: XML fixes (ticket #350)
    * Plugins: Better handling of signing keys (Ticket #351)
    * TunnelPoolManager: Fix rare startup NPE (http://forum.i2p/viewtopic.php?t=5192)

2010-12-10 Mathiasdm
    * I2PTunnel: Fixed up security fix.

2010-12-07 Mathiasdm
    * I2PTunnel: Security fix: change server reply
      to return 'I2PServer' instead of the actual servername.

2010-12-06 dr|z3d
    * I2PSnark:
      - Resolve table header wrapping issue.
      - Vanilla/Ubergine theme enhancements.

2010-12-05 zzz
    * DataHelper: Have readLong() and readString() throw an
      EOFException instead of a DataFormatException on EOF,
      which should lower the log severity in I2CP and I2NP
      when a client or peer disconnects.

2010-12-02 zzz
    * Console: Format console refresh time
    * I2NP: Allow message to be written more than once,
            instead of throwing an IllegalStateException
    * i2psnark: Fix extension messages
    * Streaming: Restore I2PSocketManagerFull as public
                 (broke jwebcahe ticket #345)
    * Transport: Hamachi address block 5/8 assigned by IANA

2010-12-01 dr|z3d
    * Console:
      - Extensive reworking of ieshim.css for classic theme/Internet Explorer.
      - Additional console_big.css files for other themes to enhance doublebyte glyph support.
    * I2PSnark:
      - Make show/hide peers and stop/start all torrent buttons more obvious.
      - Rework Vanilla icons to bring in line with color scheme.

2010-11-30 zzz
    * I2CP: Try to hide Pipe closed messages (several tickets)
    * i2psnark: Move PeerCheckerTask from Timer to SimpleTimer2
                to save some threads
    * Logging:
      - Limit buffer size; block and wakeup writer when full
      - Limit errors written to system log
      - Add method to force a log below the current level
      - Try to fix log flushing error
    * Streaming: Change some logged errors to warnings
                 (tickets 76, 341 and others)

2010-11-29 dr|z3d
    * Updated console theme "light".

2010-11-29 zzz
    * i2psnark:
      - Don't timeout queued piece messages
    * Logging:
      - Use System locale and time zone for default date/time format,
        so it matches the wrapper log time (we can't set the wrapper log time zone).
        (existing installs must remove logger.dateFormat line
         in logger.config to get system default format)
      - Force RuntimeExceptions to CRIT level
      - Don't have log() count buffer size
    * Streaming: Make all classes outside the API package private
    * UDP:
      - Fix bug causing PacketPusher to loop quickly instead of sleeping
      - Fix udp.sendCycleTime stat
      - Fix speed values on peers.jsp
      - Try to fix rare NPE (ticket 298)

2010-11-28 zzz
    * Build: Move all dependencies to top-level build.xml,
             so each sub-build.xml is only executed once
    * i2psnark:
      - Fix NPE and other partials bugs
      - More extension message stubbing
      - Log tweaks
    * I2PTunnel: Deprecate destFromName()

2010-11-27 zzz
    * Build:
      - Add man pages to package
      - New updaterWithJavadoc target
    * configstats.jsp: Fix NPE
    * Console:
      - Linkify "plugin installed and started" message
      - Add link to javadocs if installed
    * i2psnark:
      - Drop queued outbound requests when choked
      - Redo some data structures and locking to hopefully prevent deadlock
      - Memory reduction part 3: Return partial pieces to PeerCoordinator when choked
    * Streaming: Fix race NPE at stream close

2010-11-27 dr|z3d
   * I2PSnark: New alternative theme: "Vanilla".
   * Big thanks to sponge for implementing the theme changer!

2010-11-27 sponge
   * Plugin: ticket 336 fix NPE

2010-11-27 sponge
   * Slackware: bump i2p-base version, so that it can be upgraded with the new
	base code fixes.

2010-11-26 sponge
   * i2psnark: Don't save theme parameter if it has not changed.

2010-11-26 sponge
   * i2psnark: Add theme change and theme selection storage abilities.

2010-11-26 zzz
    * Console: Split initialNews.xml into a file for each language
               don't copy to config dir at install.
    * i2psnark: Clean up and enhance the PeerCoordinator's partial piece handling,
                in preparation for more improvements
    * LogManager: When not in router context, delay creating log file until required
    * NetDb: Lower RouterInfo expiration time again
    * Router: Prevent NCDFE after unzipping update file
    * Transports: Round time to prevent clock bias, also adjust for RTT in UDP

2010-11-26 dr|z3d
    * Readme: Overhaul (English) layout and text.

2010-11-25 dr|z3d
    * Console themes: Classic and Dark theme refresh.
    * Fix langbox overflow issue in all themes.

2010-11-24 zzz
    * configui: Add .pt
    * configtunnels: Log cleanup
    * graphs: Synch to conserve memory; cleanup
    * i2psnark:
      - Prevent dup requests during end game
        (ticket 331 - thanks sponge and Oct!)
      - POST parameter tweaks
      - Message cleanup
    * logs: Add trac login hint
    * Router:
      - Save some info to config file when installing or updating
      - Remove global lock on accessing config
      - Add global lock on reading/writing config file
    * SimpleDataStructure: Fix problem in fromBase64() that
      manifested itself as a configtunnels.jsp bug

2010-11-24 sponge
    * Slackware, fix rc.i2p, bad logic.

2010-11-24 sponge
    * Plugin: ticket 104 Fix webapp isRunning to check ALL webapps.
      The only defecency is that if one is running, that it considers the
      entire pliugin to be running. I'm not sure if that is a good thing
      or a bad thing, but the other code checks threads that way.

2010-11-22 zzz
    * Addressbook: Fix rename error on Windows (tkt 323 - thanks RN!)
    * build.xml: Cleanup, fix distclean error in older ants.
    * Console:
      - Convert GraphHelper to a FormHandler
      - Require POST for all forms
      - Change the way we store the Writer to prevent problems
      - Fix bonus setting on configpeer.jsp
      - More ".jsp" removal
    * i2psnark:
      - Defer piece loading until required
      - Stub out Extension message support
      - Convert GET to POST, require POST
    * NTCP: Log tweak
    * SSLEepGet, Reseeder:
      - Implement additional CA loading
      - Provide facility to reuse SSL state for speed
      - Provide facility to store previously untrusted certificates
      - Add www.cacert.org cert to the installer and updater so
        SSL on a.netdb.i2p2.de and c.netdb.i2p2.de will work
      - Add SSL reseed hosts, prefer them by default
      - Reseed message cleanup

2010-11-19 zzz
    * Addressbook
      - Store last-fetched time so we don't always fetch subscriptions after restart
      - Randomize first fetch time
      - Make most classes package private
    * Console: Rewrite URLs so we don't need .jsp
    * i2psnark: Recognize postman b32, recognize ogv and oga.
    * i2ptunnel:
      - More work on error propagation and improving log messages
      - Increase nonce queue size again
    * News:
      - Store news last-fetched time so we don't always fetch news after restart
      - Don't include news in the updater
    * peers.jsp fixups
    * PrivateKeyFile: Speedups and better messages
    * SecureFile: New class, catch places that were missed,
                  add i2p.insecureFiles option to disable (default false)

2010-11-17 zzz
    * Addressbook: Try to save files safely
    * Console: Display durations with new tagged formatDuration2()
    * DataStructures:
      - Shim in 3 new abstract classes
        SimpleDataStructure, KeysAndCert, and DatabaseEntry
    * I2CP:
      - Send DisconnectMessage at router shutdown
      - Add username/password authorization
    * I2PTunnel:
      - Improve messages when starting and stopping tunnels
      - Index page outproxy display cleanup
    * I2PTunnel HTTP and Connect clients:
      - Shim in a new abstract superclass I2PTunnelHTTPClientBase for common code
      - Add local proxy username/password authorization
      - Add outproxy username/password authorization
      - Filter hop-by-hop Proxy headers appropriately
    * I2PTunnel SOCKS and SOCKS IRC clients:
      - Add local proxy username/password authorization
      - Add SOCKS 5 outproxy support, with username/password authorization
    * logs.jsp: Format multiline messages better
    * Stats: Improve Frequency, enable coalescing; cleanup and javadocs
    * stats.jsp: Cleanup, more tagging, hide obscure stuff unless ?f=1
    * Streaming: Fix bug causing read() to incorrectly return EOF

* 2010-11-15  0.8.1 released

2010-11-08 zzz
    * I2CP: Fix NPE caused by null session options (seen in i2pbote)

2010-11-06 HungryHobo
    * New Ant target: debianrepo
    * Rename debian target to debian-binary
    * New debian target generates binary and source packages
    * Debian tweaks

2010-11-03 zzz
    * Merge and snark fixups

2010-11-01 zzz
    * ClientConnectionRunner: Add synch to fix race causing AIOOBE
                              (http://forum.i2p/viewtopic.php?t=5061)
    * configlogging.jsp: Parse log limit with current locale
                (ticket #118)
    * i2psnark:
      - Limit number of parallel requests of a single piece when in the end game
      - Shorten and weight the speed tracker so the display is more
        reflective of current speed
    * logs.jsp: Add message if wrapper log not found
                (ticket #103)

2010-10-30 zzz
    * i2psnark:
      - Priority mapping bugfix
      - Close files as we go when creating/checking
        so we don't run out of file descriptors
      - Update request queues after priority change
      - Only add wanted pieces to wanted list at startup
      - Make sure lastRequest is null when it should be
      - Delay during StopAll so we don't close the tunnel before the
        stopped announces go out and reopen it
      - Logging tweaks

2010-10-27 zzz
    * i2psnark:
      - Don't stay interested if we run out of pieces
        to request (thanks sponge)
      - Enhance debug mode to show requests
      - Priority mapping bugfix
    * Transport: Avoid rare NPE at startup

2010-10-24 zzz
    * FileUtil: Make it easier to compile without Pack200, or with
                Apache Harmony's Pack200, add unzip to main()
    * i2psnark: Catch a race after disconnect()
    * NTCP: Catch a race after stop()
    * Router: Set permissions on wrapper.log when not called by RouterLaunch
    * Systray: New doc and main()

2010-10-22 sponge
    * Sanity and some fixs for slackware package

2010-10-22 sponge
    * Fix rc.i2p for slackware package

2010-10-19 zzz
    * Escape & in logs and i2psnark (much more to do)
    * JobImpl: Deprecate two debugging methods
    * replaceAll() -> replace() when we don't need regex

2010-10-15 zzz
    * i2psnark: Add file priority feature
    * I2PSocketEepGet: Set connect delay to save a RTT, will
      speed announces in i2psnark

2010-10-12 zzz
    *** 1.6 or higher JDK now required to build
    * configlogging.jsp:
      - Add easy way to add an override
      - Make file size specifier more flexible
    * Console:
      - Sort RouterAddress options on netdb.jsp and peers.jsp
      - Remove unused web-*.xml file from war
    * Crypto:
      - Convert all ArrayList caching to LBQs in YKGenerator,
        HMACGenerator, and AESKeyCache.
      - Change DSAEngine params from Hash to new SHA1Hash, since
        these were really 20 byte hashes, not 32 byte Hashes.
      - Add stats to track YKGenerator caching success
      - Fix YKGenerator precalculation to be much more useful by
        increasing the cache size and dramatically shortening the delay
      - Option cleanups
      - YKGenerator cleanups
      - Mark HMAC256Generator unused
    * EepGet: Reset length variable on redirect
    * Files: Change permissions to 600/700 for all written files/directories.
      Now requires Java 1.6 to build, but only 1.5+ to run.
      (requires 1.6 to set permissiomns)
    * GeoIP: Fix locking bug causing lookups to stop
    * Hash: Throw IAE if data length is not 32 bytes,
      now that DSAEngine abuse is gone
    * HTTPResponseOutputStream:
      - More caching
      - Stats cleanup
      - Max header length check
      - Catch OOM
      - Initializer cleanup
      - Javadoc
    * I2CP:
      - Add new option i2cp.messageReliability=none, which prevents the
        router from sending MessageStatusMessages back in reply to an
        outbound SendMessageMessage. Since the streaming lib always ignored
        the MSMs anyway, make it the default for streaming.
        This will reduce the I2CP traffic significantly.
        MSM handling now avoided, but it is still fairly broken, see
        comments in I2PSessionImpl2.
      - Cleanups to replace method calls with fields
      - More cleanups, javadoc, rate reduction
    * i2psnark:
      - Compact response format
      - Add link to finished torrent in message box
      - Don't let one bad torrent prevent others from
        starting or stopping
      - Sort peers by completion %
      - Add some missing mime types to web.xml
      - shouldLog() cleanup
    * i2ptunnel:
      - Now that streaming flush() is fixed, use it in IRCClient, and
        for initial data in I2PTunnel runner, to avoid the 250 ms
        passive flush delay
      - Add hostname DSA signature field, to be used for addkey forms.
        Experimental, may be commented out later.
      - More header blocking (thanks telecomix!)
      - Remove unused web-*.xml file from war
    * Installer: Add startup hint for non-x86
    * Javadoc updates all over the place
    * LogConsoleBuffer: Java 5
    * Naming:
      - Increase cache size and expiration time
      - Add clearCache() method
      - Don't use EepGet or Exec for b32
      - Javadoc updates
    * NetDB:
      - Expire unreachable routers quickly, even if they don't have introducers,
        so we don't have old data on routers that ran out of introducers.
      - Fix rare NPEs at shutdown
    * NTCP:
      - Cleanups
    * Streaming:
      - Make flush() block less, by waiting only for "accept" into the
        streaming queue rather than "completion" (i.e. ACK from the far end).
        This prevents complete stalls when flushing, and should help performance
        of apps that use flush(), like i2psnark (and SAM?).
        close() still does a flush that waits for completion, as i2ptunnel
        doesn't like a fast return from close().
      - cleanups
    * SusiDNS:
      - Remove unused web-*.xml file from war
    * TransportManager: Convert _transports from a List to a CHM
      to prevent a rare concurrent exception
    * Tunnels:
      - Don't use peers < 0.7.9 for tunnels due to the old
        message corruption bugs
      - Javadoc
      - Cleanups
    * UDP:
      - Beginnings of destroy message support
      - Try to avoid running out of introducers by relaxing selection criteria
        and increasing minimum number of potential introducers
      - Avoid rare AIOOBE
      - PacketBuilder refactor
      - Make most classes package private
      - Comments
      - Logging cleanup
      - Comment out a main()

2010-10-10 sponge
    * Fulfill Request for name resolving in BOB

2010-09-15 dr|z3d
    * I2PSnark: Overhaul UI, implement new theme.

* 2010-07-12  0.8 released

2010-07-08 zzz
    * I2PTunnel: More error propagation fixes

2010-07-07 duck
    * RouterConsole: Add Help & FAQ link, minor label improvements.

2010-07-05 zzz
    * i2psnark: Fix transition to end game
    * I2PTunnelIRCClient: Filter PART messages like we do for QUIT

2010-07-04 duck
    * RouterConsole: Dutch translation (thanks to monkeybrains)

2010-07-03 zzz
    * Build: Fix poupdate dependencies
    * I2PTunnel: More error propagation fixes
    * I2PTunnelHTTPClient: Don't use BufferedReader

2010-07-01 zzz
    * EventDispatcher: Minor cleanups and comments
    * I2PTunnel: Don't start a tunnel if no valid destinations;
      cleanups, logging, and error propagation fixes
    * Transport: Fix NTCP address generation when host is specified but port is auto

2010-06-29 sponge
    * 25%-50% cpu savings in BOB. The remainder of the fix is in streaming
      lib, which aparently keeps running and does not sleep according to
      profiling.

2010-06-29 zzz
    * CapacityCalculator: Cleanup
    * I2PTunnel: Add default HTTPS outproxy
    * Jetty: Disable TRACE and OPTIONS in console and eepsite
    * RouterInfo: Add main() to dump RI files
    * Scale prng.buffers based on max memory, reduce default from 16 to 9
    * SOCKS: Better HTTP error message

2010-06-26 zzz
    * I2PTunnel:
     - Move connection profile and delay connect to advanced config section
     - Add persistent client key support to SOCKS IRC
     - Fix display of interactive setting
    * jbigi, jcpuid: Suppress log messages when not in router context
    * jetty.xml: Add info on how to configure for following symlinks
    * logs.jsp: Add more JVM version info so we can distinguish OpenJDK from Sun

2010-06-16 zzz
    * Console: Sort countries with selected locale
    * FileUtil: Try to handle lack of unpack200 support more gracefully
    * Update: Select old update URL if no unpack200 available

2010-06-13 zzz
    * Console: Add some divs for languages to news and readmes
    * HTTP Proxy: Pass different User Agent to outproxy
    * i2psnark:
      - Move config to separate page
      - Icon tweaks
    * Translation: zh fix

2010-06-12 welterde
    * fixed possible race-condition and improved code style in ObjectCounter utility class

* 2010-06-07  0.7.14 released

2010-06-07 zzz
    * Misc tweaks after code review

2010-06-05 zzz
    * Netdb:
      - Use new receivedAsReply flag in LeaseSet to mark
        those received as response to a query
      - Mark which methods in FloodfillPeerSelector may return
        our own hash
      - Redefine selectNearest() so it may return our own hash,
        so it can be used for closeness measurement
      - Redefine findNearestRouters() to return Hashes
        instead of RouterInfos
      - Fix LeaseSet response decisions for floodfills, based
        on partial keyspace and closeness measurements
      - List only count of published leasesets in netdb

2010-06-03 zzz
    * NewsFetcher: Delay a minimum amount at startup
    * Update: Fix multiple updates after manually
      starting update - caused by refreshing summary bar
      (thx 'backup'!)

2010-06-02 zzz
    * graphs.jsp: Tag some more
    * Translation: Set xgettext add-comments option
    * UDP: Fix a bug from a blank i2np.udp.host config
      causing frequent RouterInfo updates and incorrect
      addition of introducers, caused by config.jsp handling
    * Update: Change default update URLs to .su2 for pack200

2010-06-01 zzz
    * i2psnark:
      - More listing fixes
      - Revert choker change
      - Start end game a little sooner
    * Installer: Disable pack200 in updater again, doesn't work
      on Java 1.5
    * Remove jetty from updater - it's been in for a few
      releases, and i2psnark now has its own listHTML method

2010-05-27 zzz
    * Translate: Add GNU ngettext (plurals) support

2010-05-26 zzz
    * i2psnark: Listing fixes and cleanups;
      icons on front page; tweak bw choker again

2010-05-24 zzz
    * i2psnark: Listing icons and cleanups

2010-05-23 welterde
    * core:
      - fixed major security hole in DatagramDissector
    * I2PTunnelServer: Implemented WEBIRC support in IRC server tunnel

2010-05-23 zzz
    * i2psnark:
      - Choke slower when at bandwidth limit
      - Fix completion % for small files
      - Use Random from context
    * NewsFetcher:
      - Add backup URL
      - Change to 0 retries (was 2)

2010-05-21 zzz
    * i2psnark:
      - Spiff up dir listings
      - Urlify some messages
      - Only go into end game at the end

2010-05-19 zzz
    * Data: Remove lots of unnecessary initializers
    * susidns: More validatation when adding entry

2010-05-15 zzz
    * Console:
      - Tag text in graphs
      - Move SummaryRenderer to its own file
    * Eepsite: Set no-cache in redirecting page
    * Hash: Move caching XOR methods only used by KBucket
      into netdb
    * i2psnark: CSS tweaks
    * Log: Translate priority

2010-05-13 zzz
    * netdb.jsp debug tweaks
    * Plugins: Try to prevent ZipErrors after upgrade

2010-05-10 zzz
    * Console:
      - Summary bar tweaks
      - Add monthly bw estimate
    * DataHelper: Deprecate inefficient eq() methods
    * i2psnark:
      - Add tunnel config dropdowns
      - Comment out old proxy stuff
    * NetDB:
      - Handle old and duplicate stores more efficiently
      - Have DataStore put() return success
      - Move getDistance() to its own class
    * Router: Add router.forceBandwidthClass advanced config for testing
    * Streaming: Add support for connection throttling
    * TunnelPoolManager: Concurrent
    * UDP: To help limit connections, don't offer to introduce
      when floodfill

2010-05-10 sponge
     * PluginStarter: If there is some delay, there may be a really good reason for it.
       Loading a class would be one of them!
       So we do a quick check first, If it bombs out, we delay and try again.
       If it bombs after that, then we throw the ClassNotFoundException.

2010-05-05 zzz
    * build.xml: Create packed sud in release
    * Console:
      - Print stack trace if exception on startup
      - IllegalStateException rather than NPE if no context
    * EepGet: Limit max times to fail completely even if numRetries is higher
    * i2psnark: Skip 'the' when sorting snarks
    * I2PTunnelHTTPClient: Reject 192.168.*
    * Plugins:
      - Set classpath for specific client only, not for the whole JVM
      - Use ConfigDir() not AppDir()
    * Replace size() <= 0 with isEmpty() everywhere, ditto > 0 -> !isEmpty()
    * RouterInfo: Clean up use of sortStructures()

2010-05-02 zzz
    * ByteCache:
      - Add a per-cache stat
      - Limit each cache based on max memory
      - Disable in UDP MessageReceiver
      - Add clearAll() method to be called when under
        severe memory pressure; call from Router
    * Plugins: Fix version checker bug

2010-04-27 zzz
    * i2psnark: Serve downloaded files from the servlet rather
      than with a file: link
    * Jetty: Backport directory listing bugfix from jetty 6
    * peers.jsp: Cleanup and tag

* 2010-04-27  0.7.13 released

2010-04-23 zzz
    * Plugins: Cleanups

2010-04-21 zzz
    * EepGet: Don't convert a MalformedURLException into
      an IOE so we recognize it when it's thrown
    * ReusableGZIPStreams:
      - Concurrent
      - Workaround for Apache Harmony 5.0M13 Deflater bug
    * TrustedUpdate: Increase buf size for extraction

2010-04-18 zzz
    * configclients.jsp: Start button logic for clients was inverted
    * Console: IRC links in readmes and initialNews
    * I2PTunnelServer: Debug log incoming conns
    * Transport: Reduce floodfill max NTCP conns to 425 (was 500)

2010-04-16 sponge
    * BOB early session destroy to speed up tunnel tare-down.

2010-04-15 zzz
    * DataHelper: Limit max length in readline()
    * Floodfills: Increase max to 100 (was 60) and min to 60 (was 45)
    * i2ptunnel: Log tweaks
    * I2PTunnelHTTPServer: Limit max header lines

2010-04-15 sponge
    * I2PTunnelHTTPClient: Test for "http://:/" and output error page.
      This avoids an ArrayIndexOutOfBoundsException, which can eventually
      cause the eepproxy to stop functioning.

2010-04-12 zzz
    * configstats.jsp: Fix full stats checkbox default
    * i2psnark:
      - Concurrent, limit, display, log tweaks
    * i2ptunnel: Implement access lists for TCP servers.
      Enter b32 or b64 hash or dest into list box, and
      check enable for whitelist. Uncheck enable and enter
      i2cp.enableBlackList=true in advanced i2cp options for
      blacklist. Todo: make black/whitelists radio buttons.
    * LogManager: Concurrent

2010-04-10 zzz
    * i2psnark:
      - Disconnect seeds that connect to a seed
      - Lower per-torrent conn limits for large pieces
    * Startup:
      - Don't die horribly if there is a router.info file
        but no router.keys file
        http://forum.i2p/viewtopic.php?t=4424
      - Log tweaks
    * Streaming:
      - Fix the window size increment logic so it
        does it much more often

2010-04-08 zzz
    * Key Manager: Hopefully avoid some races at startup
      http://forum.i2p/viewtopic.php?t=4424
    * OCMOSJ:
      - Increase min timeout
      - Logging tweaks
    * Streaming:
      - Detect and drop dup SYNs rather than create
        a duplicate connection - will hopefully fix
        "Received a syn with the wrong IDs"
      - Send reset for a SYN ACK with the wrong IDs
      - Don't send a reset to a null dest
      - Logging tweaks
      - Cleanups

2010-04-05 zzz
    * Console:
      - Add tooltip support for plugin links
      - Make target=_blank for plugin links
      - More HTML transitional fixes
      - Standardize on 'save' to the right of 'cancel'

2010-04-02 zzz
    * FloodfillPeerSelector: Adjust rankings again

2010-03-31 zzz
    * FloodfillPeerSelector: Adjust rankings to try to
      improve LeaseSet lookups
    * HostsTxtNamingService: Don't load the whole hosts.txt
      into memory for every lookup

2010-03-29 zzz
    * build.xml: Prep for a windows-only pkg
    * configclients.jsp:
      - Always show start button for webapps and plugins
    * configclients.jsp, configupdate.jsp:
      - Fix submission when entering CR in a text box
    * EepGet: Don't retry after a MalformedURLException
    * HTTPResponseOutputStream: More static
    * Plugins:
      - Stop all plugins at shutdown
      - Log tweaks
    * WebApps:
      - Remove the WAC after stopping it
      - Stop a WAC before starting it to prevent dups
      - Implement destroy() in addressbook to prevent dups
      - Implement destroy() in i2psnark to prevent dups

2010-03-25 zzz
    * configclients.jsp: Fix dup anchor
    * Console: Sort plugin links in summary bar
    * i2psnark:
      - Send numwant=0 if we don't need peers
      - Report returned complete and incomplete counts
        if higher than peer count
      - Allow missing peer list
      - Log tweaks
    * netdb.jsp: Tag transport properties
    * Plugins: Remove final check and install console
      messages after a while
    * PrivateKeyFile: Add b32 output
    * Reseed: Add another host

2010-03-18 zzz
    * Blocklist, CommSystem, FIFOBandwidth, TransportManager,
      OutNetMessage, InNetMessagePool:
      - Java 5 cleanup
    * ByteCache:
      - Replace some locks with concurrent
    * Clients:
      - Negative delay means run immediately and inline
      - Add methods to test class and run inline,
        to propagate errors to the console
      - Use new methods for plugins
      - Add javadoc for clients.config format
    * config.jsp: Set burst to +10% for 20s by default,
      to fix bug where the burst stays high when limits
      are reduced.
    * FIFOBandwidthRefiller:
      - Replace global counters with atomics
      - Use lockless shortcut methods to grant
        requests if we can satisfy immediately
    * i2psnark: Tweak upload bw tracking
    * Installer: Enable pack200 (-3.3MB)
    * Job Queue:
      - Replace some locks with concurrent
      - Change job ID to a long so it won't wrap
      - Remove some unused stats
      - Java 5 and debug cleanup
    * KeyManager: Concurrent
    * logs.jsp: Add link to trac
    * netdb.jsp: Display transport cost if not default
    * Peer Manager:
      - Replace some locks with concurrent
      - Switch back to fast version of getPeersByCapability()
      - Java 5 cleanup
    * Streaming: Concurrent
    * Throttle:
      - Remove some unused stats
    * Tunnel Builds: Enable VTBM
    * Tunnel Dispatcher: Discard at IBGW based on router clock,
      not system clock.
    * TunnelGatewayPumper:
      - Refactor for concurrent
    * UDP:
      - Big refactor of several classes for concurrent,
        elimination of several locks
      - Reduce max number of resent acks in a packet to
        lower overhead
      - Take incoming messages from the head of the queue,
        not sure why taking them from the tail "reduces latency"
      - Java 5 cleanup

2010-03-17 zzz
    * I2PTunnel: Disable nonce checking when console password set
    * Reseed: Add another host

* 2010-03-15  0.7.12 released

2010-03-13 zzz
    * Partial fix for i2ptunnel nonce troubles

2010-03-08 zzz
    * Floodfills: Increase max to 60 (was 28) and min to 45 (was 20)
    * i2psnark: Better track outgoing bandwidth by incrementing
      counter before the blocking write
    * Random: Remove and deprecate some old classses
    * Reseeder: Reduce max response size to 1MB (was 8MB)

2010-03-05 zzz
    * Console:
      - Tag reseed messages
      - Translate country names on flag popups
    * I2PSOCKSIRCTunnel:
      - New, for filtering IRC client traffic when using SOCKS
    * I2PTunnelIRCClient:
      - Make filter classes static and public for use by SOCKS
      - Eliminate redundant case conversion
      - Pass ISON message through (jIRCii uses it for pings)
      - Switch back to StringBuffer since it's used by 2 threads
      - Set daemon on filter threads
    * SOCKS5Server:
      - Fix handling of multiple authentication methods

2010-03-02 zzz
    * Console:
      - Add link to jobs.jsp on configservice.jsp
      - Add plugin disableStop support
    * Context: Add boolean getProperty methods
    * HTTP Proxy:
      - Fix address helper conflicts caused by last checkin
      - Use B32 instead of random hostname for conflict link
    * LoadClientAppsJob:
      - Fix unquoted arg after quoted arg
      - Logging cleanup

2010-02-27 zzz
    * eepsite: Add some help to index.html
    * HTTP Proxy:
      - Put B32 instead of B64 in Host: header, saves 450 bytes
      - Eliminate some redundant lookups
      - Fix http://i2p/b64/ and /eepproxy/site/ requests
      - Disallow a port specified for an i2p address
      - Cleanup and comments
      - For more info see http://zzz.i2p/topics/566
    * i2psnark:
      - Fix NPE after create file failure
      - Sanitize more characters in file names
    * netdb: Fix NPE after OOM http://trac.i2p2.i2p/ticket/38
    * NTCP Transport:
      - Replace lists with concurrent queues in EventPumper
        and NTCPConnection to remove global locks
      - Java 5 cleanup
    * Plugins: Support console themes
    * UDP Transport:
      - Replace the unused-since-2006 TimedWeightedPriorityMessageQueue
        with DummyThrottle
      - Don't instantiate and start TWPMQ Cleaner and OutboundRefiller
        threads, part of priority queues unused since 0.6.1.11
      - Don't instantiate and start UDPFlooder, it is for testing only
      - Prevent NPE http://zzz.i2p/topics/571

2010-02-23 zzz
    * Unzip: Any files in the zip with a .jar.pack or .war.pack extension
      will be transparently unpacked with unpack200. Savings is about 60%.
      Someday we will do this for suds, but we can do it for xpi2ps now.
    * build: Add updater200 target

2010-02-22 zzz
    * configclients.jsp:
      - Add js delete confirm
      - Remove delete button for webapps
    * i2psnark:
      - Ignore a non-i2p tracker in a torrent rather than deleting
        the torrent, thus "converting" a torrent to in-netowrk use
        via the open trackers
      - Add js delete confirm

2010-02-19 zzz
    * i2psnark: Make file box bigger
    * Plugins:
      - Fix display of download status
      - Unhide

2010-02-18 zzz
    * Clock: Slew tweak
    * i2psnark: Improve error message when finding HTML
    * HTTP Proxy: Fix blank page instead of error page for eepsite unreachable
    * Plugins:
      - Fix plugin start button
      - Change signer prop to match docs
      - Tweaks
    * Transport:
      - Fix recognition of IP change when not firewalled
      - Require consecutive identical results from two peers before changing IP
    * TrustedUpdate: CLI exits 1 on failure for ease of use in scripts

2010-02-15 zzz
    Propagate from 3 dev branches.

    i2p.i2p.zzz.test:
    * Clock:
      - getFramedAveragePeerClockSkew() now returns a long (ms);
        was a Long (s)
      - Implement NTP-style clock slewing so the clock is adjusted
        gradually
      - Implement clock strata so we prefer better clocks
      - Implement a timestamper in the transport so we will periodically
        update the clock even if NTP is not working.
        This allows the router to converge the clock instead of simply
        hoping the first connected peer is correct.
      - Slow down NTP attempts after several consecutive failures
    * Console: refactor and tag update messages
    * Streaming: MessageOutputStream logging tweaks
    * Transport:
      - Prepare for using address costs
      - Adjust bids based on address cost
      - Increase cost if near transport capacity, disabled until 0.7.12
      - Clear the geoip negative cache periodically

    i2p.i2p.zzz.plugin:
    * Jrobin: Move from routerconsole.jar to its own jrobin.jar,
      adjust classpath in routerconsole.jar manifest
    * Plugins:
      New plugin support, hidden for now, enable with router.enablePlugins=true
      Configure and add plugins on configclients.jsp
      Supports the following:
      - Console webapps
      - New translation bundles
      - Link on console
      - Anything that can be started in clients.config
      - Additions to classpath for clients and webapps
    * TrustedUpdate:
      - Add method to check if we know about a key
      - Add method to add a key
      - Add method to extract without verifying
      - Add method to get key signer name
    * Webapps: Allow additions to a webapp classpath.
      - Pull jstl.jar and standard.jar out of susidns.war
      - Remove 100KB of duplicate classes from i2psnark.war

    i2p.i2p.zzz.VTBM:
    * I2NP: Add UnknownI2NPMessage so we can route unknown message types
    * Tunnel Builds:
      - Add getRecordCount() to TunnelBuildMessage and TunnelBuildReplyMessage so they can be extended.
      - New I2NP Messages VariableTunnelBuildMessage and VariableTunnelBuildReplyMessage,
        which contain the number of request slots in them.
      - Convert all static assumptions of 8 slots to getRecordCount()
      - Use the new VTBM if all hops in the tunnel and the OBEP or IBGW of the reply tunnel
        support it, and the tunnel is 4 hops or shorter.
      - Reply to a VTBM with a VTBRM of the same size
      - Make BuildReplyHandler static
      - Convert the currentlyBuilding List to a ConcurrentHashMap to speed reply lookups
        and eliminate a global lock; don't put fallback tunnels in there
      - Add new tunnel.corruptBuildReply stat
      - Various cleanups and javadoc
      - Fix first hop expiration for Build Messages, was way too long
      - Randomize Build Message expiration to make it harder to guess hop position
      - Save expired tunnel build configs for a while, so that we will still use the tunnel
        and update peer stats if the reply comes in late
      - Don't update our own profile for Tunnel Build Replies
      - VTBM generation only through routers >= 0.7.12
      - VTBM generation disabled for now

* 2010-02-15  0.7.11 released

2010-02-13 sponge
    * Fix addWebApplications API goofup
    * Bump BOB version, which I forgot to do.

2010-02-13 zzz
    * Floodfills: Increase max to 28 (was 15) and min to 20 (was 10)

2010-02-12 sponge
    * org.mortbay.jetty.Server modified method to accept attributes for
      batch webapp launches via addWebApplications.

2010-02-10 zzz
    * I2PTunnelRunner: Flush initial data, for some reason it wasn't
      getting flushed ever in some cases.

2010-02-10 zzz
    64-bit windows installer fixes. Still no 64-bit wrapper.
    Thanks eche|on for testing!
    * Izpack:
      Add 64-bit windows dll so installer doesn't die trying to add shortcuts
    * Launch4j:
      Upgrade to launch4j 3.0.1 2008-07-20.
      The license is BSD for launch4j and MIT for the wrapper code in head/
      Changelog is in installer/lib/launch4j/web/changelog.html
      Hopefully this will fix installs for 64-bit JRE on 64-bit windows.
      The previous version was 2.0-RC3 2005-08-13.
      The previous license was GPLv2 for launch4j and LGPLv2.1 for the wrapper code in head/
      The bin/ld.exe and bin/windres.exe files were contributed by
      i2p users in 2005 so the i2p installer could be built on windows.
      They have not been updated for 3.0.1, so pkg builds on windows
      will presumably still get 2.0-RC3.

2010-02-06 zzz
    * Console: Fix saving update keys, was broken in 0.7.10
    * i2psnark: Add transmission ID
    * news.xml: Wrap i2p version tags in XML comment
    * Transport: Try yet again to prevent two NTCP pumpers

2010-02-04 zzz
    * i2psnark: Fix sending stopped events to the tracker

2010-02-03 zzz
    * Console:
      - Hide update buttons and update config if install dir is readonly or if configured
      - Show yellow star if no outbound tunnels
    * i2psnark: Don't prefer to opportunistically unchoke unchoking peers when not interested
    * NetDb: Lower min RouterInfo expiration to 2.5h (was 3h)

2010-01-31 zzz
    * i2psnark standalone: Fix CSS
    * Jetty: Update to 5.1.15 to get ResourceHandler fix

2010-01-30 sponge
    * Fix NPE in TCPtoI2P when a lookup fails, report the error to the stream.
    * Fix setkeys bug in DoCMDS, forgot to create the object before calling
      it's methods, which threw an NPE.

2010-01-29 zzz
    * build.xml: Add a debian-source target
    * Data structures:
      - Speed up some hashcode() and equals()
      - Cleanup and javadoc
    * Jetty: Turn on checkAliases
    * NetDb:
      - Add basic DOS prevention for lookups
      - Move flood throttle check so we don't throttle ourselves
      - Don't store over client tunnels to pre-0.7.10 floodfills
      - Don't update unused lease fail stats
    * Startup: Disable browser launch for debian daemon

2010-01-28 welterde
    * enhance support for multiple RouterAddresses' of the same style in RouterInfo

2010-01-26 zzz
    * build.xml: Speed up distclean additions
    * Clock: Don't refuse to update because of peer skew the first time
    * Debian: Fixup, update, enhance scripts
    * I2NP: Various cleanup and bulletproofing
    * Log: Try to avoid complaints at shutdown
    * Profiles: Fix lack of profiles at router startup, especially for new routers
    * stats.jsp: Shrink the dropdown box

2010-01-24 zzz
    * ProfileOrganizerRenderer: Cleanups
    * Reseed: Update welt's reseed hostname
    * Transport clock skews:
      - Store and report UDP clock skews even for large values, so
        a badly skewed local clock will be reported to the console
      - Don't shitlist for NTCP clock skew if we don't know what time it is
      - If NTP hasn't worked yet, have NTCP or SSU update the clock one time
      - Include failed clock skew in NTCP skew vector if there aren't many connections
      - Don't include NTCP clock skews for non-established connections
      - Fix framed clock skew frame size
      - Report framed clock skew even if for only one peer, if NTP hasn't worked yet
      - Don't log RRD errors after clock adjustment
      - Reduce min skew for console warning to 30s (was 45s)
      - More Java 5 cleanups

2010-01-24 zzz
    * Clock:
      - Don't let a client update the router clock
      - Restore and enhance vanished clock error log message
    * Graphs: Enforce max size to lessen chance of OOM from malicious link
    * NetDb:
      - Move stat initialization, reduce number of rates
      - Add basic DOS prevention by not flooding if stores are too-frequent
    * ProfileOrganizer:
      - Limit High Cap to 75 max
      - Reduce max lock wait time, change no lock error to warning
      - More cleanup
    * Startup:
      - Enable multiple parallel job runners much sooner to speed startup
      - Rearrange the startup order to get the long jobs started sooner
      - Don't allow the netDb readin job to clog the job queue

2010-01-21 dr|z3d
    * New eepsite structure and enhanced pages. Now with graphics and stuff!

* 2010-01-22  0.7.10 released

2010-01-21 zzz
    * eepget.bat: Add to pkg
    * Floodfills: Increase max to 15 (was 9) and min to 10 (was 4)
    * I2PTunnelServer: Fix bug preventing connection retries
      at startup from working
    * Logs: Don't be quite so noisy in the wrapper log if we
      can't open the router log
    * Properties: Don't play games with \r and \n on load/save,
      it was causing fatal issues on DOS if your username started
      with r or n

2010-01-19 sponge
    * Firewall fix for NTCP, where firewalls will forget a NAT relationship
      on a stream... AKA setting keepalive. This should fix the stuck NTCP
      issue that has been bothing zzz for years.
    * Set keepalive on BOB connections too, since this will assist closing
      the connections in the event of a crash on a client.

2010-01-18 zzz
    * configclients.jsp: Fix add-new-client feature
    * Console: Add a tunnel share ratio estimate
    * graphs.jsp:
      - Remove jrobin sig
      - Set lower limit to 0
      - Save settings when changed
    * Reseed: Support SSL and proxies
    * Translate: Catch empty string

2010-01-17 zzz
    * Clock: Change a CRIT to an ERROR, lower threshold for changing from 10s to 5s
    * configclients.jsp: Support add, delete, edit
    * I2CP: Clean up resources on 5-minute leaseset timeout at startup
    * LeaseSet generation: Increment the lease date slightly, to force
      the floodfill to flood it when it changes
    * NetDb Lookups: Don't try to send a RI lookup to itself through a zero-hop tunnel
    * NetDb Stores and Verifies:
      - Do LS stores and verifies through client tunnels
        to prevent correlation by the OBEP or FF
      - Encrypt LS stores to prevent snooping by the OBEP,
        if the floodfill supports it
      - Encrypt LS and RI verifies to prevent snooping by the OBEP
      - Extend verify delay and timeout
      - Reenable RI verifies
      - Disallow simultaneous verifies for the same key
      - Don't resend on verify timeout; try a different peer instead
      - Don't resend to same peer on verify fail, try a different one
      - Adjust ff selection criteria
      - Flood even if received garlic-encrypted
    * Profiles: Limit fast peers to 30 max
    * SSLEepGet: New
    * Tunnels: Prevent more than one zero-hop tunnel in a lease
    * VersionComparator: Move from TrustedUpdate.java to util

2010-01-14 sponge
    * Fully clean up I2PTunnel. No more lint issues, should compile 100%
      clean.
    * Dropped unused class BufferLogger from I2PTunnel as it is not used
      anylonger.

2010-01-14 sponge
    * Clean up reverse connection ability, remove some annoyingly redundent
      code. Place all settings in the console. It works!

2010-01-10 sponge
    * Insert reverse connection ability into the http server code so that
      seedless can start to get worked on. It's disabled by default.

* 2010-01-12  0.7.9 released

2010-01-12 zzz
    * I2CP: Clean up resources on 5-minute leaseset timeout at startup
    * Increase max floodfills to 9 (was 6)
    * Temporarily disable routerInfo floodfill verifies
    * Fix .fr eepsite index css
    * Javdoc tweaks


2010-01-09 zzz
    * Include new eepsite indexes in pkg

2010-01-06 zzz
    * Summary bar tweaks

2010-01-02 sponge
    * Fix one last stupid mistake in build.xml, my fault.

2010-01-02 sponge
    * Fix NB 6.8 goofyness... 'till ant 1.7.1 or > is needed, stay with NB
	6.5, as the newer ones place a check for 1.7.1. We require 1.7.0

2010-01-02 sponge
    * Fix build.xml target for justBOB
    * Fix Main build.xml so that it actually deletes backup files and add a
      few extra types that should be commonly needed... atleast by me.

2010-01-02 zzz
    * Console: Save refresh setting
    * i2psnark:
      - Don't URL-encode chars we don't have to
      - CSS tweaks
    * Transport: Implement 'laptop mode' to change ident and port
      when the IP changes

2010-01-01 sponge
    * Happy New year everyone!
    * Added a target to generate a stand-alone BOB jar file.

2009-12-31 zzz
    * BuildResponseRecord: Make static
    * i2np: Remove unused logs
    * i2psnark: Fix message box, was a little too small
    * InternalSocket: Fallback to external socket on fail
    * NetDb: Fix exploration by adding a null hash to mean
      "don't give me floodfills"
    * PeerSelector: Downgrade floodfills with high fail rate

2009-12-26 zzz
    * Console:
      - Tag the rest of logs.jsp
    * Tunnels, Transports:
      - Lots of code to detect improper reuse of cached objects
        after release
      - Prevent release of TunnelDataMessage cached ByteArray,
        as it may be reused if retried in another transport;
        a nasty bug causing corrupt messages
      - Prevent race with released resources in UDP OutboundMessageState;
        a nasty bug causing corrupt messages
      - More cleanups and comments
    * UDP: Bid lower than NTCP when we need introducers and don't
      have enough

2009-12-22 zzz
    * Tunnels:
      - Do RED dropping before the IBGW fragmenter, not after
      - Change batch time to 250ms for IBGWs (was 100ms)
      - Change batch time to 150ms for exploratory OBGWs (was 100ms)
      - Start a new message in the fragmenter if almost full
      - Fix a major, longstanding synchronization bug in the FragmentHandler
        which led to corrupt messages at the endpoints
      - More cleanups and comments

2009-12-20 zzz
    * Console:
      - Fix status to show a disconnected network error rather than
        clock skew or UDP error when disconnected
      - Use peer clock skew rather than clock offset for determining
        whether to display clock skew error
      - tunnels.jsp: Clarify tunnel table headings
    * Contexts: Add isRouterContext() method
    * Profile, DBHistory:
      - Tweak the rate periods
      - Add a global fail rate stat
      - Increase the HashMap sizes
    * Router: Move some more threads to I2PAppThread so an OOM won't
      crash the router
    * Timestamper: Reduce delays (cuts 10s out of router startup)
    * Transport: Rework peer clock skew method to always return a value
    * Tunnels:
      - Reduce the drop probability for TunnelBuildMessages at the OBEP
      - Schedule outbound startup instead of hanging the thread for 3s
      - Cleanup preprocessor code, add comments

2009-12-18 zzz
    * Console: Fix spacing in update section
    * I2CP:
      - Move client-side writes to their own thread
      - Reenable InternalSockets
    * i2ptunnel: Fix bundle script
    * InNetMessagePool: Cleanup
    * Log:
      - Close old file on rotate
      - Buffer writes
      - Write in UTF-8
    * SusiDNS:
      - Remove untranslatable button images (-15KB)
      - Tag buttons and messages
      - Add some button CSS
    * Tunnel building:
      - Increase timeout to 13s (was 10s)
      - Fix tunnel.buildReplyTooSlow stat
      - Tweak logging
      - Prioritize expl. builds over client builds
      - Code cleanups
    * TunnelSettings: Drop, unused

2009-12-15 zzz
    * HTTP Proxy: Make jump server list configurable
    * I2CP: Remove unused logs
    * i2psnark: Fix stop/start, cleanups
    * i2ptunnel: Fix bundle location
    * SusiDNS:
      - Rewrite and correct a lot of the text, tag jsps
      - UTF-8 fixes
    * TunnelManager: Fix a locking bug
    * Update: Improve error message

2009-12-13 zzz
    * Find ResourceBundles in wars
    * Fix restart from config.jsp if no wrapper
    * i2psnark: Elaborate popups

2009-12-12 welterde
    * Sort peers on tunnels.jsp by country
    * fix NPE in ^^

2009-12-12 zzz
    * Disable InternalSockets until it's fixed

2009-12-11 zzz
    * Addressbook, susidns: Rework addressbook into a
      HttpServlet, so susidns can kick it when the subscription
      list changes
    * Build: Truncate the history in the updater (-80KB)
    * Console:
      - Add a nicer handler for missing webapps
      - Restore the restart message
      - Change "depth" to "length"
    * Data: Cache the Hash hashcode
    * EepGet: Use InternalSocket if available
    * Fragmenter: Pull the new comments, new stats, and
      debug log fix from i2p.i2p.zzz.batch in - but not the
      batching mods, which need a fresh look.
    * I2CP: Implement an internal "socket" class that
      allows clients in the same JVM to connect to the
      router without going through the kernel
    * I2NP: Drop unused classes
    * i2psnark:
      - Translation support
      - Tweak torrent name popup
    * I2PTunnel:
      - Translation support
      - Switch all I2PThreads to I2PAppThreads
      - Run an InternalSocket as well for the HTTP Proxy
    * Naming Services:
      - New EepGetAndAddNamingService that appends new
        hosts to hosts.txt
      - Move default reverseLookup to base class
      - Deprecate unused services
    * NetDb:
      - Switch from ArrayList to ConcurrentHashSet in
        KBucketImpl to reduce chance of deadlock;
        remove periodic shuffling of the bucket,
        needs to be addressed elsewhere
    * SusiDNS:
      - Translation support
      - Remove jsp's from the war
    * Translation: Move code from routerconsole to core,
      to support translation of other webapps

* 2009-12-08  0.7.8 released

2009-12-08 zzz
    * Misc. cleanups after review, prep for release

2009-12-06 zzz
    * netdb.jsp: Fix bug caused by XSS fix
    * Translations: drop ru until after release

2009-12-05 zzz
    * Build: Fix poupdate dependency
    * Console: Add Russian option

2009-12-05 sponge
    * BOB: fix a critical bug causing ghosts on probes
      and remove unused code.

2009-12-04 zzz
    * Console: Close up some possible XSS (thanks Pragmatk)
    * i2psnark: Config cleanup, more HTML transitional fixes
    * readme*.html: Point to translated pages on www.i2p2.i2p

2009-11-29 zzz
    * config.jsp: Comment out unused stuff better
    * profiles.jsp: Hide non-ff from ff table
    * HTTP Proxy: Don't send proxy.i2p to the naming service,
      it was making the error pages load slowly
    * SOCKS Proxy: Fix an error message
    * Transport: Fix the default inbound burst

2009-11-29 sponge
    * net.i2p.router.transport.udp deadwood code cleanup.
    * documented rare NPE in InboundEstablishState.java.

2009-11-28 sponge
    * Improvement to BOB's TCPio to hopefully lower load average. It seems
      to be helping a little when stress-tested with Robert.

2009-11-24 zzz
    * DataStructures: Remove unused Logs
    * OrderedProperties: Simplify, use in i2psnark
    * Profiles: Record successes in the DB fail rate
      too, so we can calculate a percentage
    * profiles.jsp:
      - Change fail rate from count to percent
      - Hide standard profiles by default
    * Streaming:
      - When an "immediate" ack is requested, do it within
        250 ms (was 2000)
      - Request immediate acks when < 1/3 of window remains,
        or when < 3 packets remain in window,
        and every 8 packets (was when < 2 packets in window remain)
      - Change requested delay to RTT/2 (was RTO/2)
      - Log cleanup and javadoc

2009-11-21 zzz
    * GeoIP: Update to Nov 17 2009 data
    * Netdb Floodfill rework part 4 of N:
      - Search closest-to-the-key
      - Put closest-to-the-key in explore don't-include-list
      - Use facade's peer selector for exploration rather than
        instantiating a new one
      - Adjust response time limit
    * netdb.jsp: Add popups on flags
    * Routerconsole build: rename include files so they aren't
      compiled and bundled separately (~15KB)

2009-11-18 zzz
    * Build: Don't update the po files by default, add new
      target "poupdate" to do that.
    * Netdb:
      - Floodfill rework part 3 of N: Send closest-to-the-key
        in DSRM replies
      - Adjust criteria for following DSRM
      - Note failed floods in the profile
      - Reduce max flood

2009-11-16 zzz
    * addressbook: Move class to net.i2p.addressbook
    * build: Take two test scripts out of the installer
    * i2psnark: Bye TPB
    * Shitlist: Fix bug from two checkins ago, all were forever

2009-11-14 zzz
    * HTTP Proxy:
      - Add support for error page translations
      - Add support for external pages for all errors
      - Fix lack of \r in error page headers
      - HTML transitional fixes
      - Cleanups
    * UDP PeerTestManager: Throw in some synchronization to
      try to fix stuck tests

2009-11-11 zzz
    * Console: Some colon cleansing
    * FloodfillPeerSelector: Adjustments
    * Shitlist: Move HTML renderer to router console,
      add cause parameter for ease of translation,
      tag all causes

2009-11-11 zzz
    * Addressbook, NamingService: Allow 516 byte dests
      that end with AA but not AAAA, so we can permit
      non-null zero-length certs.
    * Console:
      - Tag tunnel status
      - Add transport table to netdb.jsp
    * i2psnark:
      - Reject torrents with too many pieces
      - Reject torrents with a single file named *.torrent
      - Increase max piece size to 2MB (was 1MB), but reduce
        max number of connections to lessen ooms
    * Netdb FloodOnlySearchJob:
      - Fix up field hiding and duplicate overrides
      - Other javadoc and java 5 improvements
    * Netdb StoreJob, FloodfillVerifyStoreJob:
      - Fix bug where reply selector wasn't registered for
        routerinfo stores, so we didn't get stats, and
        we kept retrying. This also prevented verification
        and profile updates for routerinfo stores.
        This bug was introduced 4 years ago by the change to
        store routerinfos directly.
      - Add dbStoreSuccessful() to profile, and have FVSJ
        call it or dbStoreFailed() as appropriate to give
        credit or blame to the floodfill we stored to.
      - Don't let FVSJ verify using the peer we stored to
    * Netdb Stores:
      - Floodfill rework part 2 of N:
        Store and verify closest to the key, subject to
        last-failed lookup and store stats.
      - DataHelper: Fix broken byte[] compareTo() used by XORComparator,
        was not doing unsigned comparisons!
      - FloodfillPeerSelector: Use standard XORComparator
        now that it works, instead of messing with BigInteger
      - FloodfillVerifyStoreJob: Set correct timeout for
        requeued store job (was only 10s)
      - KNDF: Rework getPeerTimout() to use 1 day averages,
        and lower the min, max, and multiplication factor.
      - Publish jobs: Lengthen timeout to 90s (was 30s for
        routerinfos and 60s for leasesets)
      - StoreJob: Limit max peer timeout to 15s for direct stores
    * Streaming: Fix unused resend delay field in the packet header,
      it is defined as seconds and we were not dividing by 1000,
      so we were truncating 1000 to one byte which equals 232.
    * UDP:
      - Better handle a test reply from bob with a 0-length IP
      - Add config options for min and max random port

2009-11-09 dr|z3d
    * New midnight blue lightweight theme; supports IE and provisions its own console_big.css
    * Streamlining and honing of console_big.css

2009-11-07 zzz
    * Console:
      - countries.txt: Convert to mixed case, include in update
      - netdb.jsp: Hide all routers by default, sort and tag country names
      - oldstats.jsp: Move to stats.jsp
      - profiles.jsp: Show new DBH times instead of counts
    * Profiles:
      - Track last good and bad lookup times
        and last good and bad store times,
        to prep for floodfill changes
      - Don't reset last-heard-about at router startup
    * Checklist and Android readme fixups

2009-11-04 zzz
    * Build:
      - Move some files to installer/resources
      - Fix initialNews.xml in install package
    * Console: More tagging
    * NetDb: Reduce routerinfo expiration slightly
    * Profiles:
      - Remove the almost-unused send and receive size RateStats;
        this also reduces the effective time for isActive()
      - Only store DB history on-demand to save space;
        fix up resulting NPEs
      - Savings: ~2MB heap
    * Throttle: Reduce max msg delay to 1250ms (was 1500)
    * UDP: Pick a random port on first install or bind failure -
      No more port 8887 to prevent easy state-level blocking

2009-11-04 sponge
    * Fixups to Slackware scripts

2009-10-31 zzz
    * Console:
      - More tagging
      - Show user-installed themes on configui.jsp
      - Fix reseed button spacing
    * GraphHelper cleanup
    * Susidns: add link to subscription faq

2009-10-29 zzz
    * Console tag fixes, bundle script fix
    * Add help target to build.xml

2009-10-28 zzz
    * Console:
      - Rewrite TrustedUpdate version comparator, use for netdb version table
        so 0.7.10 will be sorted correctly
      - Reduce netdb.jsp memory usage
      - More tagging fixups
      - configclients.jsp fixup for "Web console"
      - Remove limiter status from peers.jsp
      - Fix UPnP status header
    * NetDb:
      - Generate new RI immediately at startup
      - Try again to not publish RI until we have been up a few minutes

2009-10-26 zzz
    * Console:
      - Add parameterized tag
      - Don't save config when checking for updates on configupdate.jsp
      - Refactor confignav.jsp to java and tag
      - Start tagging profiles.jsp
      - Rework ConfigRestartBean and tag
      - More tag fixups
      - Add lang=xx for testing
      - Add file for additional tagged strings

2009-10-23 zzz
    * Certificate: Fix the (apparently unused) readBytes(byte[], int) method
      for a null certificate - http://zzz.i2p/topics/388 - thanks HungryHobo
    * Console:
      - Don't hide link to configui.jsp for IE any more
      - Add lang selection on configui.jsp
      - Tag strings in configui.jsp
      - Load console_big.css if lang == zh
      - Add _x() tag for static iniitializers
      - HTML transitional input tags
      - Rename cssHelper to intl for ease of tagging
    * Update: Better error message when .sud file not found or truncated
      http://forum.i2p/viewtopic.php?t=3979
      The bug with the file going to the wrong place was fixed a couple months ago.

2009-10-21 dr|z3d
    * Enhance index.jsp with "paperclips" for the main links
    * Tighten sidepanel layout to gain us some vertical screen real estate
    * Update news.xml with the correct link for Chinese translation page

2009-10-20 zzz
    * I2NP: Remove old TunnelCreateMessage and TunnelCreateStatusMessage
    * Logger: Don't kill the whole JVM if we can't open the log file
    * MessageHistory: Cleanups
    * NetDb: Move renderStatusHTML to routerconsole
    * Router Console translation infrastructure:
      - Persistent lang setting with routerconsole.lang=xx
      - Loading any page with ?lang=xx changes the persistent setting
      - Add a custom Jetty handler to load foo_xx.jsp if it
        exists for language xx. This is for jsp files with lots
        of text in them. Otherwise use inline translate methods.
        Not for included jsps.
      - Add a script to create and update messages_xx.po translation
        files, and create ResourceBundles from them
      - Add class to translate strings from cached ResourceBundles
      - Add translate wrappers to HelperBase, FormHandler, and *Renderer,
        so calls can be made from both jsp and java files
      - Add example translations on configupdate.jsp - two in
        the jsp itself and one in the helper.
      - This is for strings in routerconsole only. Will be expanded
        to other webapps and the router later.
    * summarynoframe.jsp:
      - Refactor to SummaryBarRenderer (saves 100KB)
      - Add translate tags
      - Use context RNG for nonces
      - Transitional HTML style for input tags
    * TunnelDispatcher: Drop messages that expire far in the future
    * TunnelPoolManager: Move renderStatusHTML to routerconsole

2009-10-16 dr|z3d
    * Extensive UI whitespace cleanups and positional finessing.

2009-10-16 zzz
    * Crypto: Two more test classes out of the lib
    * FloodfillMonitor: Slow down the volunteers again
    * i2psnark: Add TPB tracker
    * NetDb: Rework part 1 of N:
      - Flood only to those closest to the key
      - Java 5 fixups
    * oldconsole.jsp: Remove almost all of it, add lines for tino
    * ProfileOrganizerRenderer:
      - Move to routerconsole
      - Write directly to Writer for speed
    * Router: Add router.hideFloodfillParticipant option for testing
    * StatisticsManager: Cleanup after release

* 2009-10-12  0.7.7 released

2009-10-11 zzz
    * Misc. cleanups after review, prep for release

2009-10-09 zzz
    * ElGamalEngine: Fix rare AIOOBE (thanks hottuna!)
    * I2PTunnel: Fix persistent client tunnel keyfile location
    * peers.jsp: Fix NTCP rate formatting (thanks hottuna!)

2009-10-09 dr|z3d
    * Add paste.i2p2.i2p, and echelon's software links to readmes (thanks
      to GoHE for Swedish translations); cosmetic tweaks to same.
    * Various optimizations and tweaks to all 3 themes.

2009-10-07 zzz
    * Doc and eepsite_index updates
    * UDP: Remove port number from thread names

2009-10-04 zzz
    * i2psnark: Fix NPE caused by last checkin (thanks wuxia!)

2009-10-02 zzz
    * BuildMessageTest: Move out of the lib
    * i2psnark: Fix changing opentracker list
    * Makefile.gcj: fixups
    * OCMOSJ: Fix SKM NPE on closed dest
    * ProfileOrganizerRenderer: static tweaks
    * SusiDNS: HTML transitional fixes, might help opera
    * Tunnel IVValidator: Increase size of bloom filter
      for high-bw routers (>= 512KBps share bw) to reduce
      false positive rate. Adds 2MB heap for >= 512KBps routers
      and 6MB for >= 1536KBps.

2009-09-21 sponge
    * fixups to SlackBuilds. requiredbuilder does the wrong thing, and
      thinks that java is perl! This isn't really a big deal,
      the file format is simple enough and the requirements are known.

2009-09-07 mkvore
    * removes a SAM v1&2 bug

2009-09-04 zzz
    * SessionKeyManager, OCMOSJ, Garlic:
      - Enable per-client SessionKeyManagers for better anonymity
      - tagsDelivered() now means tags are sent, not acked.
      - OCMOSJ uses the new TagSetHandle object returned from tagsDelivered()
        to call tagsAcked() or failTags() as appropriate.
      - Assume tags delivered on an established session to
        reduce streaming lib stalls caused by massive tag deliveries;
        should increase throughput and window sizes on long-lived streams
      - Unacked tagsets on a new session are stored on a separate list
      - Don't kill an OB Session just because it's temporarily out of tags
      - Increase min tag threshold to 30 (was 20) due to new speculative
        tags delivered scheme, and to increase effective max window
      - More Java 5 and dead code cleanups, and more comments and javadoc,
        debug logging cleanups
      - Key toString()s for easier debugging
      - HandleGarlicMessageJob: cleanup of unused things
    * Tunnel TestJob:
      - Consume the tag after a failed test so it doesn't
        stay in the SKM
      - Disable tests with router.disableTunnelTesting=true
    * configkeyring.jsp: Add delete and cancel buttons
    * Logging: Fix directory for rotated log
    * TunnelDispatcher: Cleanup

2009-09-02 sponge
    * Small logic fix for dr|z3d

2009-08-28 zzz
    * Client: Fail if no date handshake after 30s or no leaseset
      after 5m, rather than hanging forever.
    * Console:
      - Prevent OOMs in NewsFetcher or StatsSummarizer from
        killing the router
      - Fix favicon (-17)
    * Data: Speed up many hashcodes
    * DataHelper: Fix byte array hashcode for small arrays
    * DecayingBloomFilter:
      - Replace with new DecayingHashSet for 3 of 4 uses,
        and also in the 4th if the router is low-bandwidth.
        Saves 8 MB heap.
    * EepGet, I2PSnark:
      - New I2PSocketEepGet fetches through existing tunnels
        rather than through the proxy
      - Use new eepget for i2psnark
      - Add a fake user agent for non-proxied fetches
      - Cleanups
    * NetDb:
      - oops, store leaseset locally even when shutting down
        (fix -16)
      - Java 5 cleanups
    * PRNG:
      - Rename config option to prng.buffers (was router.prng.buffers)
      - Change the default from 16 to 2 for I2PAppContext (saves 3.5MB)
    * Tunnel:
      - Adjust the random drop probability for the message size
      - Concurrentify HashSetIVValidator
    * TunnelPool:
      - Don't test tunnels when shutting down
      - Less rates
      - Java 5 cleanups

2009-08-24 zzz
    * ClientManager:
      - Prevent client destination theft by rejecting duplicates
      - Java 5 cleanups
    * Console:
      - Put favicon on every page
      - Make every page UTF-8, ☃ safe for snowmen
      - Remove options boxes on configtunnels.jsp
      - Fix UTF-8 form submission (i2ptunnel too)
      - Throw 403 instead of 404 from flags.jsp and viewstat.jsp
        so we don't render error.jsp
    * I2CP: Fix the SessionConfig serializer in DataHelper,
      so that UTF-8 tunnel names are not corrupted by
      I2CP and can be displayed on the console
    * Message: Move 2 unused classes out of the router lib (~15KB)
      (more SKM prep)
    * Message, I2PSession, SessionKeyManager, Console:
      Prep for SessionKeyManager work in the router -
      Fix up SKM renderStatusHTML(); add debug.jsp to see it;
      Redefine getClientSessionKeyManager();
      More cleanups
    * Ministreaming: Kill deprecation warnings
    * profiles.jsp: Bulletproofing, less memory usage
    * Streaming, I2PSession:
      Prep for SessionKeyManager work in the router -
      Comment out, deprecate, and javadoc for unused keys and tags,
      they are vestiges of end-to-end crypto
    * Updates: Verify zip at startup before extracting
    * Wrapper: Take a couple fields out of the log so it's narrower

2009-08-20 zzz
    * Config files:
      - Add some path and encoding help
    * configclients.jsp: Add full path to config file
    * configpeer.jsp: Limit max displayed banned IPs
    * Console:
      - Don't display firewall warning unless it's real
      - Cleanups
    * DataHelper, I2PTunnel, Router:
      - Save config files in UTF-8 rather than the default encoding,
        since we read them in UTF-8!
    * eepsite_index_de.html: localhost -> 127.0.0.1
    * i2psnark: Add size total
    * I2PTunnel:
      - Make IRC Proxy non-shared, delayed-start, close-on-idle
        for new users, for the anonymity benefits (see "Shared Clients,
        Correlation and Collusion" http://zzz.i2p/topics/217 )
      - Remove "experimental" flag on new client options
    * Jetty build: More clean targets
    * jetty.xml: Change encoding to UTF-8
    * jobs.jsp: Cleanup
    * logs.jsp: Add system encoding
    * Ministreaming: Cleanups, deprecation, move demos out of the lib
    * netdb.jsp: Flags for leases
    * NTCP: Clean up clock skew shitlist message
    * profiles.jsp:
      - Rename the Failing column
      - Reduce the time cutoff again to 90m (was 2h)
    * readme*html: localhost -> 127.0.0.1
    * Router: Don't do some things when we are shutting down
    * Shitlist: Clean up expire message
    * Stats:
      - Fix BufferedStatsLog so it works at all
      - Don't instantiate BufferedStatsLog unless stats.logFilters
        property is defined (restart now required to enable logging)
        This eliminates the StatLogWriter thread and a decent
        amount of memory.
      - Move two CLI classes out of the lib
      - Commment out places where getStatLog() isn't checked for null
      - Cleanups
    * Transports: Lower conn limit factor to 50 (was 60)
    * Update:
      - Fix problems where a requested unsigned update would actually
        kick off a signed update
      - Fix problem when policy set to notify, and clicking
        check for update, incorrectly causing unsigned update download
        and bad messages
      - Verify zip integrity of unsigned updates
      - Move zip files to router dir, not base dir
      - More tweaks and cleanup
    * VMCommSystem fixups
    * WorkingDir: Ensure modified files are processed with UTF-8 encoding
    * XmlPull: Remove, unused.

2009-08-19 sponge
    * Java code to set Router Console password for dr|z3d

2009-08-18 dr|z3d
    * Fixes for sidepanel
    * Overhauled classic theme for i2ptunnels
    * First stage of code validation to fix broken and "illegal" code
    * Multifarious other UI tweaks and fiddles.

2009-08-15 sponge
    * Merge in dr|z3d and my own html fixes for router console java and jsp
      files so that Opera (and now IE?) doesn't puke anymore on the missing
      and misplaced HTML tags.
    * Optimized all jsp files so that they are shorter to save space, which
      is then used to fix the broken HTML. We should break even space-wise.
    * Bump to -13.

2009-08-11 sponge
    * Code Janitor time! Many fixes and documenting fixes that should be
      done in the future. for the most part, this is a general code cleanup.
    * On smaller/embedded systems, the "final" keyword cleanups will have
      more of an impact than on larger systems.
    * Document missing hashCode() methods.
    * Unhide more variables to make code easier to read.

2009-08-11 zzz
    * Android:
      - Merge in the branch
      - Build instructions in the android/ dir
      - Rename HMac to I2PHMac to avoid android lib conflicts
      - Configurable number of PRNG buffers in AsyncFortunaStandalone
        (router.prng.buffers=16) to control memory use - these
        are 256KB each.
      - Configurable size of the DecayingBloomFilters
        (router.decayingBloomFilterM=23) to control memory use - there
        are 4 pairs of these (8 total), each 2**(M-3) bytes,
        or 8MB total for M=23.
      - There's at least two unsolved fatal problems:
        1) Most of the routerinfo signature verifications fail,
           including our own
        2) It randomly dies after a while
    * Console:
      - Rename the shitlist and the blocklist
      - Try to reduce servlet problems on iframe
      - Select server or client icon for local dests
    * EepHead: New
    * Move StatsGenerator from router to routerconsole
    * Move the unused AdminManager from router to the apps directory
    * NetDb stats: Hide part. tunnel total events, effective next release
    * Router: Comment out dead oldconsole code
    * Updater:
      - Add new unsigned update option, triggered by
        last-modified date, using the new EepHead.
        Buttons still are not hidden after download complete.
      - Make the .sud updater use the temp dir when proxied
      - Several cleanups

2009-08-11 dr|z3d
    * Extensive sidepanel overhaul
      - Ensure all sidepanel headings link to pertinent pages
      - First stage of enhanced Local Destinations sub-panel presentation
      - Move Configuration, Help, and I2PTunnel manager links to headings
      - Add tooltips to all linked content; table content next in line

2009-08-07 dr|z3d
    * summarynoframe.jsp
      - Main content now tabulated for better presentation
      - Headings now more prominent
      - Pruning where necessary of text strings
    * Console themes (light/dark/classic)
      - Ensure functionality with new sidepanel layout
      - Custom hacks for IE/classic
      - Enhanced form/button presentation

2009-08-07 zzz
    * build.xml:
      - Try to automate the release process
      - Take jetty back out of the updater after 4 releases
    * Console:
      - Add a custom error page
      - Don't count ourselves in known peers
      - Hide update button when shutting down
      - Increase skew warning threshold to 3s (was 100ms)
      - Remove UTC time from summary bar
      - Truncate long dest names
      - Try to reduce servlet problems on index page
    * Core:
      - Catch unzip fd leaks on error
      - Move 2 test classes out of the lib
    * Eepsite:
      - Quote the jetty.xml path in clients.config,
        and adjust the migration function, to fix the
        eepsite-won't-start bug on windows
    * HTTP Proxy:
      - Restore the localhost error message
      - Catch 127.0.0.1:xxxx addresses too
    * I2PTunnel:
      - Move the privkey files from the app dir to the
        config dir, in preparation for splitting the two
        dirs by default
    * Ministreaming:
      - Make getInt() static
      - Move the big TestSwarm class out of the lib
    * NetDb stats: Post-release cleanup
    * PersistentKeyRing: Fix broken storage of keys in config file
    * Router: Move the WorkingDir class from i2p.jar to router.jar
    * Streaming: New option i2p.streaming.answerPings (default true)
    * Timestamper: Don't start thread if not enabled
    * Wrapper:
      - Extend timeout to 20s (was 5s)
      - Shorten ping interval to 5m (was 10m)

2009-08-03 dr|z3d
    * Extensive update to the Classic theme; custom css hacks for IE.

2009-08-02 dr|z3d
    * Better support for Internet Explorer/classic theme.
    * Incremental improvements to classic theme.
    * More UI tweaks and fiddles.
    * Fixes for I2PSnark UI; more to come.

2009-07-31 dr|z3d
    * Resolve anomalous buttons and text fields in console ui.
    * Enhance presentation of data in /peers.jsp.
    * Fix themes issue with horizontal width of radio/checkbox icons.
    * Other cosmetic UI enhancements.

* 2009-07-31  0.7.6 released

2009-07-31 zzz
    * Update versions, package release
    * Fix snark.css link
    * Revert graph antialias enable
    * Remove <center> from iframe head
    * Fix tunnels.jsp HTML
    * Prevent linux-only installer screen from displaying on windows

2009-07-28 zzz
    * Add new reseed URL (thanks eche|on!)

2009-07-27 zzz
    * Add flag dimensions to speed up profiles.jsp rendering
    * Catch i2psnark create torrent with no data entered error
      http://forum.i2p/viewtopic.php?t=3763
    * Fix typos in proxy error files

2009-07-26 zzz
    * Add wrapper.config and i2prouter comments for 'portable'
    * Recognize same base and config dir in WorkingDir
    * Reformat XInfoPanel in installer for clarity

2009-07-25 dr|z3d
    * Enhance the layout of /graphs.jsp
    * Fix some of the irks in I2PSnark UI.
    * Ongoing tweaks and fiddles to the themes' css. Not finished by any means!

2009-07-24 zzz
    * Eepsite: Add Deutsch index page and css (thanks sperrbezirk!)
    * Router: Support i2p.dir.base and i2p.dir.config passed in via properties
    * Throttle: Decrease default max tunnels to 2500

2009-07-23 dr|z3d
    * Include additional tile graphics and I2PSnark header logo in /console/images/
    * Tidy up some layout irks; add some last minute 0.7.6 pre-release sparkle!
    * Ongoing overhaul of the I2PSnark UI.

2009-07-23 sponge
    * Add bob.i2p and sponge.i2p keys to hosts.txt

2009-07-23 sponge
    * Fix jdk 1.6izm in BOB as per zzz

2009-07-22 dr|z3d
    * More work on the I2PSnark UI.
    * Start of improvements to tunnel table data.
    * Ongoing theme enhancements.

2009-07-21 dr|z3d
    * First stage of overhaul of webapps ui.
      susidns, susimail & i2psnark now lightly themed.
    * Proxy error messages now themed as per chosen theme.
    * Modest tweaks to the classic theme, et al.

2009-07-21 zzz
    * configclients.jsp: Close anchor
    * Console: Drop top-level css, unused now
    * Eepsite: Add default robots.txt (thanks v1v4)
    * GeoIP: Add license info
    * HTTP Proxy: Additional proxy.i2p restrictions
    * ServiceManager: Drop, unused

2009-07-20 zzz
    * BuildHandler: Increase threshold for dropping instead
      of rejecting to 81% (was 75%)
    * Console: Hide configui.jsp from IE, disable selection
    * GeoIP: Fix minor bugs (thanks Arsene)
    * graphs.jsp: Reduce refresh time to eliminate double iframe load
    * HTTP Proxy: Fix proxy.i2p "home page" (thanks dr|z3d)
    * I2PSnark: Remove Postman tracker
    * Peer Profiles:
      - Reduce max age for display to 2h (was 3h)
      - Drop unused Persist classes
      - Dynamically adjust expire time to control memory use
      - Increase reorganize time to 45s (was 30s) to reduce CPU use
        and lock contention
      - Remove some stat rates
      - Delay start of PeerTestJob
    * Stats: Increase coalesce time to 50s (was 20s) to reduce CPU use
    * summarynoframe.jsp: Cleanup
    * Transports: Reduce the number of Rates

2009-07-16 zzz
    * HTTP Proxy: Themes for error pages

2009-07-16 sponge
    * ministreaming:
      - small pedantic fix
    * streaming:
      - Fix a deadly race condition.
      - Some small pedantic fixes.
    * core:
      - Fix a deadly race condition.
    * BOB:
      - Fixed some races that occured from fixing races in streaming and core.
      - Some badly needed code refactoring to depend less on the database.

2009-07-15 zzz
    * Console:
      - Make light the default theme
      - Convert readme_zh.html from GB2312 to UTF-8
    * Installer: Don't launch the router from the postinstall.sh script
      on linux anymore; add a panel to the installer to provide launch instructions.

2009-07-15 sponge
    * Slackware SlackBuild fixes.

2009-07-14 dr|z3d
    * Increment to 0.7.5-10
    * Tidy up layout of readme.* files.
    * Work on console css to make it more Opera/webkit friendly.
    * Other cosmetic tweaks.

2009-07-13 zzz
    * Build: Add readme*.html files to the udpater
    * Build Handler: Don't reject for conn limits if class O,
      under the assumption that they are already talking
      to most of the routers, so there's no reason to reject. This may drive them
      to their conn. limits, but it's hopefully a temporary solution to the
      tunnel build congestion. As the net grows this will have to be revisited.
    * Throttle: Increase default max tunnels to 3000,
      to give us more capacity during congestion
    * Tunnels: Change the default variance from 1 to 0.
      Under the one-packet-enough theory, and the fact that most
      tunnels in a x+1 pool are of length x, variable lengths
      don't really help that much. Also, a default of 1 led
      to all sorts of problems with iMule/SAM, who was not
      setting the variance properties.
      This will affect exploratory tunnels for new users,
      and those that have never saved a change on configtunnels.jsp,
      and iMule users 1.4.5 and earlier.

2009-07-12 zzz
    * Add configui.jsp
    * orange flash remove take 2

2009-07-11 zzz
    * netdb.jsp: Fix bad tag causing orange mouseovers

2009-07-11 dr|z3d
    * More enhancements to the router console, consolidation of the
      light and dark themes.
      - Apply new themes with routerconsole.theme=light/dark/classic
        added to advanced config.

2009-07-11 zzz
    * Build Handler: Drop rather than reject requests when near
      conn limits and the next hop is not connected, to reduce
      connection congestion
    * Console: Force IE to the classic theme
    * I2PSnark:
      - Bring back details links for Postman2 B64 torrents
    * I2PTunnel:
      - Make reduce-on-idle the default for all the shared clients
        for new installs (15m)
    * Profile Organizer:
      - Allow NTCP-only peers in inbound tunnels
    * Transports:
      - Move from a single connection limit threshold (80%) to
        two (75% and 87%), and only start rejecting tunnels
        at the higher threshold, to increase build success
      - Move some limit methods from the transports to TransportImpl
      - Add limit methods with a threshold argument
      - Increase default SSU conn limits a little more

2009-07-07 dr|z3d
    * Introducing 2 new console themes (light & dark), in addition
      to changes to the console navigation; navbar now resides in
      the sidepanel and other stuff besides. More to follow!

2009-07-06 zzz
    * Console: Fix small textareas on Opera
    * EepGet: Don't send X-Accept-Encoding for non-proxied fetches
    * HTTP Proxy: Limit proxy.i2p to /themes/ directory
    * I2PSnark:
      - Change postman2 announce URL to use hostname rather than B64
      - Shorten torrent name to fit better on one line
    * I2PTunnel:
      - Add edit text
      - Fix broken favicon
    * Move almost all uses of StringBuffer to StringBuilder,
      for efficiency (thanks Arsene for the suggestion)
    * Reseed:
      - Fix console status messages broken by global replace
      - Remove tino, add b.netdb.i2p2.de
    * SSUDemo: Move to the router/java/test directory
    * Startup: Log clients.config problems
    * Transport: Implement NTCP auto-transition from an
      address to no address, so that inbound NTCP is disabled
      after SSU detects a firewall. When UPnP was apparently successful
      but the router is still firewalled (due to an additional
      software firewall or a bad UPnP indication, for example)
      the router will now remove the NTCP address.

2009-07-05 sponge
    * Added X-I2P-DestB64 and X-I2P-DestB32 http headers

2009-06-29 zzz
    * Big directory rework:
      Eliminate all uses of the current working directory, and
      set up multiple directories specified by absolute paths for various uses.

      Add a WorkingDir class to create a user config directory and
      migrate certain files to it for new installs.
      The directory will be $HOME/.i2p on linux and %APPDATA%\I2P on Windows,
      or as specified in the system property -Di2p.dir.config=/path/to/i2pdir
      All files except for the base install and temp files will be
      in the config directory by default.
      Temp files will be in a i2p-xxxxx subdirectory of the system temp directory
      specified by the system property java.io.tmpdir.

      Convert all file opens in the code to be relative to a specific directory,
      as specified in the context. Code and applications should never open
      files relative to the current working directory (e.g. new File("foo")).
      All files should be accessed in the appropriate context directory,
      e.g. new File(_context.getAppDir(), "foo").

      The router.config file location may be specified as a system property on the
      java command line with -Drouter.configLocation=/path/to/router.config
      All directories may be specified as properties in the router.config file.

      There will be no migration from an existing installation
      unless the system property -Di2p.dir.migrate=true is set.
      If there is no migration, it will continue to use $I2P for all files,
      except for temporary and PID files.

      The following linux scripts are now customized with the install path at,
      installation, and may be moved to /usr/local/bin and run from any
      working directory:
          eepget, i2prouter, runplain.sh

      For new installs, the i2p base directory ($I2P) may be read-only
      if updates are disabled. The only time i2p should write to the base directory
      is to unzip the update file. Updates are downloaded to the config dir. If, upon
      restart, the base dir is not writable, it will log a message and continue.

      Additional information, copied from I2PAppContext:

      #  Directories. These are all set at instantiation and will not be changed by
      #  subsequent property changes.
      #  All properties, if set, should be absolute paths.
      #
      #  Name	Property 	Method		Files
      #  -----	-------- 	-----		-----
      #  Base	i2p.dir.base	getBaseDir()	lib/, webapps/, docs/, geoip/, licenses/, ...
      #  Temp	i2p.dir.temp	getTempDir()	Temporary files
      #  PID	i2p.dir.pid	getPIDDir()	router.ping
      #  Config	i2p.dir.config	getConfigDir()	*.config, hosts.txt, addressbook/, ...
      #
      #  (the following all default to the same as Config)
      #
      #  Router	i2p.dir.router	getRouterDir()	netDb/, peerProfiles/, router.*, keyBackup/, ...
      #  Log	i2p.dir.log	getLogDir()	logs/
      #  App	i2p.dir.app	getAppDir()	eepsite/, ...

      *  Note that the router can't control where the wrapper actually puts its files.

      All these will be set appropriately in a Router Context.
      In an I2P App Context, all except Temp and PID will be the current working directory.

      Related changes:
      i2prouter:
      - Don't cd to script location, no longer required
      jbigi, cpuid:
      - Extract files from jar to temp dir, load from that dir, then
        copy to the base dir if we have permissions (and failing silently
        if we don't), so we have optimized libs and no complaints
        when we have a read-only base dir.
      logs.jsp:
      - Get wrapper log location from a property too
      - Display log file locations
      RouterLaunch:
      - If no wrapper, put wrapper.log in system temp dir
        unless specified with -Dwrapper.logfile=/path/to/wrapper.log
        or it already exists in CWD (for backward compatibility)
      - Append rather than replace wrapper.log
      - Pass wrapper log location to router as a property, so that logs.jsp can find it
      runplain.sh:
      - Add path substitution to runplain.sh on install
      - Pass I2P base dir to the router as a property
      Systray:
      - Fix NPE if no config file
      wrapper.config:
      - Put wrapper.log in system temp dir for new installs
      - Pass I2P base dir to the router as a property

2009-06-29 zzz
    * HTTP Proxy:
      - Add simple web server for "proxy.i2p" to serve
        images and CSS for the error pages
      - Take CSS out of the error pages; use internal server
        for CSS, image, and favicon
    * i2psnark build:
      - Move FetchAndAdd to static inner class
      - Fix standalone build to include i2psnark.jar since classes
        aren't in the .war anymore
      - Have standalone jetty use I2PAppContext temp directory
      - Replace launch-i2psnark.jar with launch-i2psnark script,
        since RunStandalone is in i2p.jar
      - Clean up jetty-i2psnark.xml, turn off jetty logging
      - Remove standalone build from the pkg target in the main build.xml
    * Jbigi, CPUID:
      - Reduce memory demand on startup from 4MB to 4KB each
    * NetDb: Fix an NPE on early shutdown
    * Reseeding / NetDb:
      - Move reseeding from the routerconsole app to
        the router, so that we can bootstrap an embedded router lacking a routerconsole
        (iMule or android for example), without additional modifications.
        This allows better integration between the reseeding function
        and the netDb.
      - Call reseed from PersistentDataStore, not from the
        routerconsole init, and start seeding as soon as the netdb has read
        the netDb/ directory, not when the console starts.
      - Wake up the netdb reader as soon as reseeding is done,
        rather than waiting up to 60s.
      - Don't display the reseed button on the console until the
        netdb initialization is done.
    * RouterConsoleRunner:
      - Catch a class not found error better

2009-06-29 zzz
    * Console: Convert table headers to <th> to prep for CSS changes
    * Console CSS: Move css file, make a classic theme to prep for CSS changes
    * Console: Move favicon.ico and i2plogo.png out of the .war
      so that the HTTP proxy can use them directly;
      proxy error pages must be updated next
    * NetDb stats: Normalize tunnel build stats for increased anonymity,
      effective in 0.7.6

2009-06-30 sponge
    * General cleanup on streaming and ministreaming.
      This fixes some compile warnings, and prepares for a larger fix.
      There is no code-flow changes, just lint. One warning remains as I am
      unsure exactly how to solve the problem yet.

* 2009-06-29  0.7.5 released

2009-06-29 Complication
    * Update versions, package release
    * Remove the last reference to my eepsite as a "news.xml" source,
      and likewise stop my public key from being included
      among valid release signing keys.

2009-06-25 sponge
    * Summary frame layout change so it makes sense.

2009-06-23 zzz
    * Browser Launch: Add sensible-browser, x-www-browser, defaultbrowser, and
      www-browser in an attempt to launch the user's preferred browser
    * configupdate.jsp: Cleanup
    * Installer: Include console.css!!!
    * NTCP: Try again to prevent two Event Pumpers
    * Update: Increase max retries
    * UPnP: Catch AIOOBE reported by tuna

2009-06-21 zzz
    * Browser Launch: Wait until the routerconsole is up before launching the browser
    * Installer: Fix wrapper.config parsing on windows
    * netdb.jsp: Add country chart at bottom, clean up version chart
    * News Fetcher:
      - Change default news URL, use it instead of the old one even if
        the old one is saved in the configuration, to assist in the transition
    * ReseedHandler:
      - check for upper case HREF to be compatible with apache indexes
    * Statistics Manager: post-0.7.4 cleanup
    * Transport: Treat 5.0.0.0/8 (Hamachi) as local

2009-06-17 Mathiasdm
    * desktopgui:
      - Added client and server tunnel view
        (saving does not work yet)

2009-06-17 zzz
    * PeerSelector:
      - Limit exploratory tunnels to connected peers when over
        half the connection limit (was 80%)
      - Have the high capacity tier fall back to a new connected tier
        before moving on to the not failing tier
        so that tunnel build success doesn't collapse and drive
        connections to the limit
    * PeerTestJob:
      - Limit to connected peers

2009-06-12 zzz
    * Console:
      - Move the console css from default.css in the .war to docs/themes/console/console.css,
        and support console themes in the main console with routerconsole.theme=foo
      - Remove unused NoticeHelper

    * Installer:
        Upgrade to izpack 4.3.0 and add a short script to fix Vista install problems.
        (previous izpack was 3.7.2 from 2005-04-22)

        izpack 4.3.0 from :
        http://dist.codehaus.org/izpack/releases/4.3.0/IzPack-install-4.3.0.jar
        SHA1 f06da6b26ac2c68fed64ab38980352989b8d8841
        (no signatures or sha1sums found on website, and the jar is unsigned)
        License: Apache 2.0

        upack izpack:
        java -jar IzPack-install-4.3.0.jar
        or
        java -jar IzPack-install-4.3.0.jar -console

        get the standalone-compiler.jar from the installation lib/ directory:
        SHA1 6d2b4a5657bfb864a333b1c4b1c0f8223aa57d80
        (no signatures or sha1sums found on website, and the jar is unsigned)

        This fixes the bug with the install windows centered in all the
        workspaces, not the current workspace. And who knows what other
        bugs in the last 4 years.

        To fix Vista (and presumably Windows 7) permissiom problems,
        add a run-privileged flag for those, and run the new fixperms.bat
        which calls icacls to add the privileges to the install directory.

        Add support for 6 more language packs found in the new release.
        Change from ISO3 codes to native language names.

        Disable creation of the i2p.tar.bz2 file in build.xml
        (distributed as i2pheadless-0.7.x.tar.bz2), as izpack 4.3.0 now
        supports headless installation with java -jar i2pinstall.exe -console.
        Update INSTALL.txt and INSTALL-headless.txt accordingly.

      - Add install and temp path substitution to wrapper.config and
        i2prouter on install

      - Change the wrapper.config classpath to one line: lib/*.jar
        This means we lose control of classpath load order, so move the windows installer
        jars copy.jar, delete.jar, and exec.jar to a new installer/ directory so
        these jars won't be in the classpath or potentially conflict, since
        copy.jar and delete.jar include FileUtil.class, and we don't want to have
        to remember to add them to the updater if we ever change FileUtil.class.
        Delete the installer/ directory in postinstall.sh since it is windows-only.

    * Watchdog: Only try to dump threads if there is a wrapper
         and we aren't on windows

* 2009-06-12  0.7.4 released

2009-06-12 Complication
    * Update versions, package release

2009-06-09 zzz
    * NTCP: Fix startup race NPE (thanks postman!)

2009-06-08 sponge
    * Last commit for this cycle. All debugging except for WARN removed.
      I can use the visit command to debug now anyway.

2009-06-08 sponge
    * Removed BOB debugging as-per zzz

2009-06-08 sponge
    * Fixed NPE and some other goofups in BOB.
    * BOB bump version

2009-06-07 zzz
    * Build file:
      - Add updaterWithJettyFixesAndGeoIP, use it in pkg for one release
      - Cleanups
    * Console:
      - netdb.jsp cleanup
      - tunnels.jsp cleanup
    * ExploratoryPeerSelector:
      - Limit to connected peers when near connection limit
    * Timestamper:
      - Use locale country if geoip unavailable
    * Transport:
      - Lower min NTCP idle time to 3m (was 5m)
      - Increase SSU conn limit by 33%
    * UPnP: Fix deprecation warning
    * Watchdog:
     - Defang him again

2009-06-06 sponge
    * Added BOB's license to licenses
    * Janitorial javadoc fixes *sigh*
    * bump to -13

2009-06-05 sponge
    * Merge and bump to -12

2009-06-05 sponge
    * BOB now cleans up tunnels, although they can take up to 5 minutes to
      disapear. This is due to the fact that the streaming lib doesn't
      actually remove the connections properly and kill them off when the
      manager is destroyed. I'm not certain if this is a bug, or a feature,
      but it sure is annoying, and you have to wait for the connections to
      time out. What should happen is the streaming lib should cause an IO
      error to the pending read or write.

2009-06-05 zzz
    * Build file:
      - Add license info for launch4j includes
    * Console:
      - 16x11 transparent flags for ch and np, thanks anonim!

2009-06-04 zzz
    * Console:
      - Update geoip file to June 3 version
      - Hide some controls if no wrapper on configservice.jsp
    * I2PTunnel:
      - Fix bug where delayed-open and close-on-idle tunnels would
        use a different tunnel pool instead of building their own
      - Add standby indication to web page
    * NetDb:
      - Try to talk directly to a floodfill if we don't know enough,
        to help integrate more quickly
      - Change a no-floodfill error to a warn
    * NetDb Stats:
      - Average TX and RX bw stats for additional anonymity,
        effective in next release
    * Reseed:
      - Limit to 200 pulled randomly from the full fetched list
    * Transport:
      - Increase default bw for new installs to 96/40
        (was 64/32). This is as high as we can go upstream
        without making the default class M.
    * Watchdog:
      - Allow disabling by property again
      - Logging tweaks

2009-05-30 zzz
    * Console:
      - config.jsp now cause graceful restart
      - More peers.jsp and profiles.jsp cleanup
      - tunnels.jsp improvements
      - Use CSS for form messages
      - Goodbye nonce spoof messages (sorry jr)
      - config.jsp: Comment out unused burst config code
      - Don't forget Serbia!
      - configadvanced.jsp cleanup
    * LoadTestManager: Delete, unused
    * Peer Selector: Make strict order opaque to hash value
    * SendGarlicMessageJob: Delete, unused
    * Session Keys:
      - Don't instantiate unused SessionKeyPersistenceHelper
      - Use TransientSessionKeyManager instead of PersistentSessionKeyManager
      - Add generics to TransientSessionKeyManager to help understand it
      - Change initial session map size to 64 (was 1024)
      - Prepare for per-destination SessionKeyManagers in ElGamalAESEngine
      - More stubs for per-destination managers in the client manager
    * Transports:
      - Adjust bids when near conn capacity
    * UDP:
      - Remove unused stats and test code
      - Only save IP when it changes
    * UPnP:
      - Prevent NPE after ParserException
      - Tweak to help startup problems?
      - Retry port forward if it fails
      - Make peers.jsp display faster
      - Lengthen POST timeout
      - More comments

2009-05-29 sponge
    * added big fat start/stop lock into BOB
    * added zap command to shut down BOB... now we need a way to start it
      after it stops. :-)

2009-05-27 Mathiasdm
    * Increase sendProcessingTime some more, add a property to configure.
      Configure with 'router.defaultProcessingTimeThrottle'.

2009-05-27 Mathiasdm
    * Increased sendProcessingTime limits and added testSuccessTime
      to avoid unwanted throttling

2009-05-26 Mathiasdm
    * Throttling extension by looking at sendProcessingTime

2009-05-26 zzz
    * Console:
      - configlogging.jsp cleanup
      - Flags tweak
    * NetDb:
      - Don't send our own hash in the don't-include list when exploring
      - Remove any pending write when removing a RouterInfo
      - Cleanup to use routerHash()
    * Streaming: Hopefuly fix infinite loop in the SYN queue handler

2009-05-25 zzz
    * GeoIP:
      - Save our own location in the config
      - Check whole netDb at startup (last try didn't work)
    * NTCP:
      - Increase routerinfo send frequency to every 90m (was 9h)
      - Don't send 3 floodfill infos at startup or with routerinfo
    * Profile Organizer: Increase min fast peers based on
      number of local destinations
    * Timestamper:
      - Use GeoIP to query a closer ntp source if available
      - Lengthen query time if well-synced
      - Cleanup

2009-05-24 mkvore
    * SAM: logging some exceptions at INFO level instead of ERROR

2009-05-24 zzz
    * Connection limits / throttle:
      - Better limits when no inbound TCP
        (limit inbound and outbound separately)
      - Don't offer to SSU introduce when near connection limit
    * Console:
      - Move flags from icons/ to docs/icons
      - peers.jsp cleanup
      - Add readme_zh.html
    * GeoIP:
      - Check netDb SSU IP too
      - Check whole netDb at startup
    * NTCP: Log who is sending us big messages
    * UPnP: Move logging from wrapper log to router log

2009-05-23 Mathiasdm
    * Router netDB:
      - Added flags to the netDB page

2009-05-22 Mathiasdm
    * desktopgui:
      - Updating works in general config
      - Switched to Swingworker threads for improved responsiveness

2009-05-21 zzz
    * Router Watchdog:
      - Log memory stats
      - Dump threads on linux
      - Restart after 20 minutes (give the dog his teeth back)

2009-05-21 zzz
    * DataStore:
      - Adjust interface to have persistent and non-persistent methods,
        to prepare for partial storage in RAM
    * ExpireRoutersJob:
      - Rewrite, not enabled yet
    * I2Punnel:
      - Increase eepsite default to 3+0 for new installs
    * PersistentDataStore:
      - Cleanup, simplify, and concurrentify
      - Tweak stats
      - Remove write limit
      - Flush to disk on shutdown
      - Don't write out what we just read in
    * Router and console:
      - Bundle geoIP files and flags in new installs,
        spiff up tunnels.jsp and profiles.jsp.
        Existing installs can get files with 'ant updaterWIthGeoIP'
        or in the console docs bundle 'ant consoleDocs'
      - Use flags for shitlist and peers.jsp too
      - Tweak tunnels.jsp to show class letters
      - Hide in-progress details on tunnels.jsp
      - Add a little color to confignav
      - Remove 'no skew' message
      - More message tweaks if no wrapper
    * TunnelManager:
      - Remove now-unused isInUse()
    * UPnP:
      - Fix up port binding, add some logging on bind fails
      - Force IPv4 only for binds

2009-05-20 Mathiasdm
    * General configuration enabled by default
    * General configuration speed tab works completely

2009-05-17 zzz
    * Merge i2p.i2p.zzz.upnp branch
     * Major changes:
      - Detect IP with UPnP
      - Open firewall ports with UPnP
      - Detect IP by checking local interface addresses
      - Enable TCP auto-IP and auto-port by default, if UDP status is "OK"
      - Network configuration page rework
     * Other stuff:
      - Remove unused verifyupdate.jsp
     * Details of the UPnP and related Transport changes:
      - Add UDP Port configuration to config.jsp
      - Don't restart router when configs change on config.jsp;
        simply rebuild router info.
      - Clean up some port config code in UDP
      - Implement UPnP enable/disable
      - Start to rework inbound configuration
      - Tweak UPnP warning messages
      - Start of callbacks from UPnP to transports
      - Tell UDP local addresses at startup
      - NTCP Port must now be either auto or configured;
        now defaults to auto; and configured now trumps auto.
        Port configuration now does not affect whether inbound
        NTCP is enabled - the host configuration alone can do that.
      - i2np.ntcp.autoip=true redefined to enable inbound only if
        SSU reachability is OK. i2np.ntcp.autoip=always for the old behavior.
        autoip default is now "true".
        i2np.ntcp.hostname=xxx now trumps i2np.tcp.autoip.
      - SSU always tells NTCP when status changes.
      - Implement config save of new IP address options
      - Implement local address and UPnP configuration of UDP address
      - Limit received port to 1024 minimum
      - Simplify bw form
      - Add config link to UPnP status
      - Make short timeouts for UPnP HTTP POST so we don't hang when
        the UPnP device goes away
      - Fix a bug in UPnP HTTP Server timeout
      - Make short timeouts for the XML parser so we don't hang when
        the UPnP device goes away - same as for HTTP POST
      - Stuff the port mapping requester into a thread so it doesn't
        delay everything for several seconds
      - Handle UPnP devices that return IP = 0.0.0.0
      - Better HTML output when no IP found
      - Tweak logging
      - Set Disposer thread name
      - Keep the control point running after we find an IGD,
        so that we get notifications of it leaving or
        coming back or replaced.
      - Detect UPnP start failure
      - Sort local addresses
      - Store last IP for future laptop mode
      - Subscribe to service, doesn't seem to do anything though,
        need to test it more
      - Change UPnP listener port defaults, allow configuration option
      - Don't notify for non-changed options on config.jsp
      - Simplify config.jsp some more
      - No longer use i2np.udp.forceIntroducers
      - Tweak UDP port qualification
      - Fix allowing low ports again
      - Add option to completely disable NTCP, for those behind nasty firewalls
      - Use SSU reachability rather than global reachability for determining NTCP reachability,
        since we are now reporting NTCP reachability too
      - Tweak the config sub-navbar
      - Don't start UPnP if we have a public interface address
      - Fix setting IP to a local interface address
      - Work on the configuration help some more
      - Rework UDP peers.jsp table a little
      - Don't let UDP bid on messages that are too long
      - Clean up the max fragments code in UDP

2009-05-17 zzz
    * Build files:
      - Remove unneeded ant.jar from package (900KB)
      - Fail on Jsp compile errors
    * FloodfillVerifyJob: Don't consider an older search result as verified
    * logs.jsp: Add link to config
    * NetDb: Lower the routerinfo expiration again
    * SusiDNS:
      - Reduce displayed entries from 300 to 100
      - Add ability to go forward or back
      - Make textareas bigger
      - Clean up file names
      - Clarify messages about filter and search

* 2009-05-16  0.7.3 released

2009-05-16 Complication
    * Update versions, package release

2009-05-12 sponge
    * BOB clean up, change println's to _log.warn, bump BOB version
    * I2PSessionMuxedImpl.java changes as per zzz, and they test OK for me.

2009-05-12 mkvore
    * SAM: fix: warnings when generating javadoc

2009-05-11 zzz
    * Connect client: Fix NPE when used with advanced i2ptunnel features
    * Context: Don't instantiate unused AdminManager
    * logs.jsp: Put critical log at the top
    * NetDb: Don't accept stores of our own LeaseSets or RouterInfo

2009-05-11 mkvore
    * SAM: fix: removed ERROR level logging when a client disconnects

2009-05-09 sponge
    * merge

2009-05-09 sponge
    * fixed OOM on lock (woops! my bad!)

2009-05-08 Mathiasdm
    * desktopgui: moved files to stop polluting the namespace
          (everything now in net.i2p.desktopgui)
    * desktopgui: some variable renaming in general configuration

2009-05-07 mkvore
    * SAM: version 3 added
    * SAM: blocking case corrected on simultaneous client connection (v.1-3)

2009-05-07 zzz
    * Add nibble.i2p to proxy list and hosts.txt

2009-05-07 zzz
    * Addressbook: Name the thread
    * Console:
      - More IE button fixes, try harder to not refresh the iframe after shutdown
      - Disable idle options for streamr client, it will never be
        idle because it pings the server
    * Floodfill Monitor: Slow down the volunteers
    * Throttle: Throttle at 90% so we throttle before we WRED

2009-05-06 Mathiasdm
    * Improvements to popup menu rightclick action
    * Added general configuration options (still not available by default)
    * General fixes
    * Added ant build options (irc says eche|on would like that ;))

2009-05-06 sponge
    * Hopefully the last fixes for BOB.
    * Fixes to prevent race in client-side I2CP and Notifier.

2009-05-03 sponge
    * More hopeful fixes for BOB.
    * Added new Robert ID to snark

2009-05-01 zzz
    * Build files:
      - Fix up susidns build file so it will work with gcj
      - Add consoleDocs target
    * Client: Fix race NPE (thanks sponge)
    * Console: fix ERR-UDP Disabled and Inbound TCP host/port not set
    * I2CP: Fix race NPE
    * I2PTunnel:
      - Try to fix locking to prevent duplicate destinations when using
        the new option new-dest-on-resume. Still not right for shared clients
        but should be better for non-shared.
    * Router console:
      - Add jbigi and cpu info to logs.jsp
    * Session key manager:
      - Log before a hang maybe
    * URL Launcher:
      - Launcher on linux was stopping after trying opera, whether it succeeded or failed.
        Now it keeps going to try firefox, etc. as designed.
      - Extend default delay from 5s to 15s so it will reliably start

2009-04-27 sponge
    * more BOB fixes, complete with warnings when things go wrong, and
      success messages when things turn around and go right. Terminates
      early so that applications wait no more than 10 seconds or so.
    * Reversed a few earlier patches that caused some odd behavior.
    * Changed some core println()'s to debugging messages.

2009-04-27 zzz
    * Build files:
      - New updaterWithJettyFixes target, build it for pkg
      - Pass compiler args down from top build.xml
    * GarlicMessageBuilder: Reduce bundled tags to 40 (was 100)
    * i2psnark: Add Postman2 tracker
    * I2PTunnel: Allow spaces in dest and proxy lists
    * NetDb:
      - Adjust RouterInfo expiration down to control memory usage
      - Display LeaseSets and RouterInfos on separate console pages
    * NTCP:
      - Correct the meanings of the i2np.ntcp.autoip and i2np.ntcp.autoport
        advanced config. If you have one of these set but not the other, you
        will have to adjust your configuration on config.jsp.
    * RouterConsole: iframe tweaks
    * StatisticsManager: Cleanup
    * Streaming: Don't let jrandom yell so loud
    * Tunnel Pool: Don't self-destruct if more than 6 IB tunnels configured

2009-04-25 sponge
    * I2PSessionMuxedImpl atomic fixes
    * BOB fixes. This should be the final bug wack. Good Luck to everybody!

2009-04-23 zzz
    * Blocklist: cleanup
    * eepget: handle -h, --help, bad options, etc.
      (http://forum.i2p/viewtopic.php?p=16261#16261)
    * Fragmenter: don't re-throw the corrupt fragment IllegalStateException,
      to limit the damage - root cause still not found
    * i2psnark: (http://forum.i2p/viewtopic.php?t=3317)
      - Change file limit to 512 (was 256)
      - Change size limit to 10GB (was 5GB)
      - Change request size to 16KB (was 32KB)
      - Change pipeline to 5 (was 3)
    * logs.jsp: Move version info to the top
    * Jetty: Fix temp dir name handling on windows, which was
      causing susidns not to start
      (http://forum.i2p/viewtopic.php?t=3364)
    * NTCP: Prevent IllegalStateException
    * PeerProfile:
      - Replace a hot lock with concurrent RW lock
      - Rewrite ugly IP Restriction code
      - Also use transport IP in restriction code
    * RouterConsole: Make summary bar a refreshing iframe
    * Transport: Start the previously unused CleanupUnreachable

2009-04-21 sponge
    * Code janitor work, basic corrections involving @Override, and
      appling final where it is important. Also fixed some equals methods
      and commented places that need fixing.

2009-04-18 Complication
    * Fix typo in "news.xml", no build number increase.

* 2009-04-18  0.7.2 released

2009-04-18 Complication
    * Update versions, package release

2009-04-17 sponge
    * fixed setIP, just be sure to distclean before building :-)
    * more lint taken care of as well.

2009-04-17 sponge
    * setIP wants to be a static method in the class, but it produces
      warnings about it being static from other code.

2009-04-17 sponge
    * Catch NPE in NTCP.
      This possibly augments fix 2009-04-11 welterde below.
    * Various LINT on NTCP sources, and removal of space-wasting
      spaces at end of lines in sources touched.

2009-04-13 Mathiasdm
    * Bugfix on tray icon updating
    * Some more work on the general configuration menu
      (currently not added to the tray icon menu yet, needs more work)
    * Tweaked the desktopgui logo

2009-04-13 Mathiasdm
    * Added I2P version and GUI version to desktopgui
    * Tweaks to the tray icon menu
    * Some starting work on a GUI general configuration menu
    * Bugfix allowing spaces in directory structure

2009-04-13 welterde
    * small fix in the eepproxy

2009-04-11 welterde
    * fixed NPE in NTCP transport

2009-04-11 sponge
    * i2ptunnel janitorial work and fixes on most locks.
      Some locks still need work, and are marked with LINT in the comment.
      Just grep for "LINT" to see where the remaining places are.

2009-04-10 sponge
    * More BOB threadgroup fixes, plus debug dump when things go wrong.
    * Fixes to streaminglib, I2CP, which are related to the TG problem.
    * JavaDocs fixups.

2009-04-08 sponge
    * More hopeful fixups to the infamous orpahned tunnel problem. *Sigh*

2009-04-08 zzz
    * IPV6/localhost:
      - Enable IPv6 stack in the JVM, hopefully won't break anything
      - Patch Jetty to support binding to IPv6 addresses
      - Allow multiple bind addresses for the router console
        in the clients.config file; for new installs the
        default is now "127.0.0.1,::1"
      - Change most instances of "localhost" to "127.0.0.1"
        throughout the code
    * Router:
      - Move some classes to private static inner

2009-04-07 sponge
    * BOB prevent jvac from optimizing out thread-group code from -10

2009-04-07 zzz
    * NTCP: Prevent occasional NPE introduced in -4
    * streamr: Synchronize DatagramMaker

2009-04-07 sponge
    * SimpleTimer2, SimpleScheduler fixed so that the threads all run from
      The main threadgroup, not in the current possible child threadgroup.
      So long as any SimpleTimer2/SimpleScheduler is started *BEFORE* any
      child threadgroups, the constructors are threadgroup safe. What would
      be super cool is if they were to be all jailed within thier very own
      threadgroup too, but, I2P isn't up to the task of this yet.
    * Fixes to BOB to ensure the above is true.

2009-04-06 sponge
    * Debugging to make SimpleTimer2 and SimpleScheduler easier to debug.
    * Fix for the config files in the GUI from mathiasdm

2009-04-04 sponge
    * Hopeful fixups to the infamous orpahned tunnel problem.
    * BOB now 0.0.5

2009-04-04 zzz
    * NTCP: Don't bid on messages too big to handle

2009-04-03 zzz
    * Console:
      - Fix bug with IE buttons not working,
        because it sends the label instead of the value
      - Display version of downloaded update
    * Update:
      - Change default to "Download and verify"
      - Change news fetch default to 24h (was 12h)

2009-04-03 sponge
    * Fix broken dependencies for BOB.jar
    * Router build version incremented to 5.

2009-04-02 zzz
    * Profiles:
      - Remove unused calculators and RateStats:
        CapacityCalculator, StrictSpeedCalculator, IsFailingCalculator;
        sendFailureSize, processSuccessRate, processfailureRate, commErrorRate,
        tunnelTestResponseTimeSlow
      - Reduced number of Rates in these RateStats:
        sendSuccessSize, receiveSize, rejectRate, failRate
      - ~5KB/profile savings total
      - Deflate speed calculation once an hour instead of once a day,
        to improve fast tier selection
      - Remove dup comment in persisted files
    * StatisticsManager - effective in 0.7.2:
      - Spoof uptime to 90m for all
      - Change tunnel stats from 10m to 60m
    * Transport:
      - Maintain a router hash -> IP map in transport,
        to support additional IP checks (unused for now)
      - Catch error on pre-2.6 kernels
      - Some concurrent conversion
      - Fix an HTML error on peers.jsp

2009-04-01 zzz
    * I2PTunnel: Fix tunnel close
      http://forum.i2p/viewtopic.php?t=3231

2009-03-30 zzz
    * I2CP:
      - Implement BandwidthLimitsMessage
      - Have i2psnark use new message, remove
        build dependency on router
    * Peer Selection:
      - Limit peers to a max % of all tunnels with
        router.maxTunnelPercentage=nn, default 33
      - Add chart to tunnels.jsp to see results

* 2009-03-29  0.7.1 released

2009-03-29 Complication
    * Update versions, package release

2009-03-27 zzz
    * Add readme_fr.html
    * License splash update
    * Catch rare TunnelGatewayMessage AIOOB, root cause unknown

2009-03-24 zzz
    * I2PTunnel:
      - Add some warnings about new features
      - Fix encrypted leasesets broken in about -4
      - Suppress log error on manual stop
      - Fix NPE on close of a tunnel not open yet
    * Transport:
      - Increase default bw to 64/32, burst 80/40
    * Tunnels: Change some fragmentation errors to warns

2009-03-16 zzz
    * help.jsp: Add some
    * I2PTunnel: Cleanup
    * I2PTunnelHTTPClient: Fix NPE on delayed open
    * I2PTunnelHTTPServer: Maybe catch an NPE
    * SOCKS: Allow .onion addresses for onioncat testing
    * Tunnel: Catch a rare AIOOB

2009-03-09 zzz
    * Client:
      - Clean up retry code
      - Bring I2CP listen error to the summary bar
        http://forum.i2p/viewtopic.php?t=3133
    * I2PSnark: Remove the http from the add torrent box
    * I2PTunnel:
      - Add persistent key option for standard and IRC clients
      - Add delay-open option for clients
      - Get regenerate-dest-on-reconnect working
      - Add default key file name
      - Add link to addressbook
      - I2PSink: Send protocol byte
    * OCMOSJ:
      - Change from 5% reply requests to at least
        once per minute, in hopes of reducing IRC drops
      - More clean up of the cache cleaning
    * Routerconsole: Don't OOM configpeer.jsp on huge blocklists

2009-02-26 zzz
    * I2CP Client: Add support for muxing
    * I2PTunnel:
      - Add new IRCServer tunnel type
      - Add SOCKS 4/4a support
      - Catch OOMs in HTTPServer
      - Name the IRCClient filter threads
      - Port Streamr to I2PTunnel
      - The beginnings of SOCKS UDP support
    * Naming: Add reverse lookup by hash
    * OCMOSJ: Clean up the cache cleaning
    * Router: Move addShutdownTask from Router to I2PAppContext
      so that apps can register more easily
    * Routerconsole:
      - Thread hard shutdown and restart requests from the routerconsole,
        and add a delay even if no tunnels, to allow time for a UI response
      - Sort the summary bar destinations
      - Move dest-to-hash converter to new helper class so we can
        use it in i2ptunnel

2009-02-22 sponge
    * BOB: Orphan tunnel issue fix, bump BOB version
    * bump to Build 6

2009-02-16 zzz
    * Streaming lib: Plug timer leak, don't send keepalives
      after close, don't disconnect hard after close

2009-02-15 zzz
    * Add licenses to all packages
    * I2PSession: Concurrent _messagesReceived
    * i2psnark: tmp file removal try #3
    * I2PTunnel:
      - Don't buffer POST data in HTTPClient
      - Display destination even when stopped
      - Enable key generation, dest modification, and
        hashcash estimation in the GUI
      - Add new CONNECT client
    * NetDb: Enforce 60s minimum leaseset publish interval
    * Streaming lib:
      - Plug connection leak
      - Move ConEvent from SimpleTimer to SimpleScheduler
      - Move RetransmissionTimer (ResendPacketEvent)
        from SimpleTimer to new SimpleTimer2
      - Move ActivityTimer and Flusher from SimpleTimer to RetransmissionTimer
      - SimpleTimer2 allows specifying "fuzz" to reduce
        timer queue churn further
    * Susidns: Fix save of new dest broken in 0.7
    * TunnelPool:
      - Allow leasesets with reduced leases for robustness and startup speed
      - Plug in-progress build leak

2009-02-07 zzz
    * ClientConnectionRunner, Shitlist, TunnelDispatcher:
      Update using concurrent
    * Streaming ConnectionHandler: Bound SYN queue and
      use concurrent to prevent blowup
    * HTTP Proxy: Fix error msg for b32 addresses
    * I2CP: Implement optional reduce tunnels on idle - not hooked
      in to i2ptunnel GUI yet - still needs tweaks
    * I2CP MessageReader: Prevent rare NPE
    * I2CP Writer: Rewrite using concurrent
    * i2psnark: Add torrent and connection count
    * I2PTunnel & I2CP:
      - Fix tunnel reduction/restore, hook in the GUI
      - Hook leaseset encryption into the GUI
      - Implement saves for all the new stuff
      - Add cancel button
      - Add b32 display for non-http servers
      - Prep for CONNECT
      - Fix error msg when connection goes away
    * NetDb: Remove all DataPublisher stuff
    * Wrapper: Remove dup timeout

2009-02-02 sponge
    * Final? cleanups to Slackbuilds.
    * ant target for Slackbuilds.

2009-02-01 sponge
    * Slackbuild files... if we can have them for Debian, why not :-)

2009-02-01 zzz
    * Convert some inner classes to static (findbugs)
    * DataHelper.readLong(): Was returning -1 on EOF instead
      of throwing exception
    * i2psnark: Increase tunnels and pipeline to 3
    * NTCP: Use a java.util.concurrent execution queue instead of
      SimpleTimer for afterSend() to reduce lock contention
    * Remove source from susimail.war, susidns.war, i2ptunnel.war (85KB)
    * Routerconsole:
      - Move common methods to new HelperBase class
      - Make reseed link a button
    * SimpleScheduler: New replacement for SimpleTimer when events
      will not be rescheduled or cancelled, to reduce SimpleTimer
      lock contention
    * Tunnel Pool:
      - Remove tunnel from participating if can't contact next hop
      - Fail outbound build faster if can't contact first hop
    * Wrapper: Remove dup timeout

2009-01-31 dream
    * Debian files

2009-01-31 sponge
    * One line BOB discarded interger fix
      (not that it mattered at this point)

2009-01-25 zzz
    * Build files:
      - Don't bundle unneeded XML parser xercesImpl.jar (1MB)
      - Don't include unneeded stuff in Copy, Delete, Exec.jar (300KB)
    * I2CP:
      Implement new I2CP message ReconfigureSessionMessage.
      Will be used for tunnel reduction.
    * I2PTunnel Edit Pages:
      - Change default length to 2+0
      - Cleanup helper code
      - Prevent null spoofhost
      - Stub out the following new options (C=client, S=server):
        + Access list (S)
        + Certificate type (S)
        + Encrypted LeaseSet (S)
        + New dest on idle restart (C)
        + Tunnel closure on idle (C)
        + Tunnel reduction on idle (C,S)
    * I2PTunnel Socks:
      - Add support for SOCKS to GUI
      - Don't NPE on SOCKS 4, just close
      - Don't have SOCKS build a new dest for every request
      - Beginnings of SOCKS configuration by port
      - HTML error msg for attempted HTTP access
    * LeaseSet: Add encrypt/decrypt methods
    * netdb.jsp: Don't show stats by default
    * OCMOSJ: Bundle a reply when we switch tunnel or lease,
      to detect failure sooner
    * PublishLocalRouterInfoJob:
      - Delay for 5m at startup
      - Run every 20m (was 7.5m)
    * RebuildRouterInfoJob: Don't run it
    * Router: Add a keyring for decrypting leases
    * Routerconsole: Add configkeyring.jsp
    * SummaryHelper.getTransferred() move to DataHelper,
      rename to formatSize(), use on tunnels.jsp
    * Streaming, I2CP, Client Message sending:
      Pass message timeout through new I2CP message
      SendMessageExpiresMessage, so that the router
      uses the same expiration as the streaming lib.
      Should help reliability.
    * Streaming: TCB control block sharing

* 2009-01-24  0.7 released

2009-01-24 Complication
    * Update versions, package release

2009-01-17 zzz
    * NTCP: Prevent two NTCP Pumpers

2009-01-14 zzz
    * config.jsp: Fix burst seconds display
    * HTTPClient: Fix per-tunnel settings for i2cp.gzip and
      i2ptunnel.httpclient.send* (thx tino)
    * i2psnark:
      - Fix double completion message
      - Add crstrack
    * initialNews.xml: Add .de (thx echelon)
    * Message: Always distribute an inbound msg back out
      a tunnel to foil a possible latency-measuring attack
      (welterde)
    * Naming:
      - Change base32 names to *.b32.i2p
      - Add i2p.naming.hostsTxt.useB32 config
    * profiles.jsp: Remove 1m column
    * SAM: Don't build tests by default
    * Streaming:
      - Prevent a rare NPE
      - Reduce initial RTT to 8s (was 10s)
    * tunnels.jsp: Add netdb links

2009-01-08 zzz
    * addressbook: Prevent Base32 hostnames
    * build.xml: Remove readme_xx.html from updater
    * configtunnels.jsp: Fix display of outbound backup count
    * configupdate.jsp: Fix corruption of update URLs
    * i2psnark: Recognize Robert 0.3 and 4
    * ExploreJob/SearchJob - fix brokenness:
      - Give each search a minimum of time even at the end
      - Fix ExploreJob exclude peer list
      - Always add floodfills to exclude peer list
      - Don't queue keys for exploration or run ExploreJob
        if floodfill
      - Allow floodfills to return non-floodfills in
        a DSRM msg so exploration works
    * ExploreJob/SearchJob - more fixes:
      - Disable ExploreKeySelectorJob completely, just have
        StartExplorersJob select a random key if queue is empty
      - Add netDb.alwaysQuery=[B64Hash] for debugging
      - Queue results of exploration for more exploration
      - Floodfills periodically shuffle their KBuckets, and
        FloodfillPeerSelector sorts more keys, so that
        exploration works well
    * Shitlist: Reduce max time to 30m (was 60m)
    * Streaming:
      - Reduce default initial window size from 12 to 6,
         to account for the MTU increase in the last release
         and try to limit initial packet loss
      - Reduce fast retransmit threshold from 3 to 2
    * Transport: Don't shitlist a peer if we are at our
      connection limit

2009-01-03 zzz
    * config.jsp: Move the buttons up
    * configservice.jsp: Clean up and fix the broken (?)
      browser launch configuration
    * i2psnark:
      - Try again to remove the i2psnarkurl files on shutdown
      - Sort torrents with a locale-based sort
    * NetDb:
      - Expire routers with introducers after 90m.
        This should improve reachability to firewalled routers
        by keeping introducer info current.
      - Expire routers with no addresses after 90m.
      - Convert to java concurrent
    * Stats: Add router.memoryUsed, graph by default
    * Summary bar: Remove spurious UDP warning on startup
    * UpdateHandler: Make extensible for upcoming
      torrent updater

2008-12-15 zzz
    * Remove apps/ bogobot jdom pants q rome stasher syndie

2008-12-14 zzz
    * Contexts: Add int getProperty(String prop, int default)
    * I2PAppThread: Constructor fix
    * More split classes into their own files for mkvore
    * Streaming: Don't build test cases by default
    * Summary bar: Replace links with buttons
    * Transport:
      - Cleanup max connections code
      - Add i2np.udp.maxConnections
      - Set max connections based on share bandwidth
      - Add haveCapacity() that can be used for connection
        throttling in the router
      - Reject IBGW/OBEP requests when near connection limit
      - Reduce idle timeout when near connection limit
    * Tunnel request handler:
      - Require tunnel.dropLoad* stats
      - Speed up request loop
    * I2CP, HostsTxtNamingService, I2PTunnel:
      Implement Base32 Hash hostnames, via the naming service.
      Names are of the form [52-characters].i2p, where
      the 52 characters are the Base32 representation of our
      256-byte hash. The client requests a lookup of the hash
      via a brief I2CP session using new I2CP request/reply
      messages. The router looks up the leaseset for the hash
      to convert the hash to a dest. Convert the I2PTunnel
      'preview' links to use Base32 hostnames as a
      demonstration.

2008-12-08 zzz
    * ATalk: Move from core to apps
    * Blocklists: enable by default, include blocklist file
      in new installs
    * Build: Add findbugs target
    * Cleanup of removed netdb stats
    * Console:
      - Don't display restart button if no wrapper
      - Remove PRNG stats
    * Eepsite: Disable jetty webapps by default for new installs
    * i2psnark:
      - Add default i2psnark.config for new installs
      - Remove wishlist link
      - Recognize robert and i2psnarkxl clients
      - Increase max files to 256
    * Increase standalone heap size to 128MB
    * NetDb: Split classes into their own files for mkvore
    * PeerManager: Fix NPE on early shutdown
    * SusiDNS: Add textareas
    * Transport:
      - Fixes, avoid NPEs, and cleanups when NTCP and/or UDP transports disabled
      - More TCP removal cleanup
      - Clean up bandwidth limiting, centralize defaults
      - Force burst to be >= limit
      - Increase default bw to 48/24, burst 64/32
    * Tunnels: Avoid two NPEs on corrupt fragments

2008-12-01 zzz
    * i2psnark:
      - Refactor to allow running a single Snark without a SnarkManager again,
        by moving some things from SnarkManager to I2PSnarkUtil,
        having Snark call completeListener callbacks,
        and having Storage call storageListener callbacks.
        This is in preparation for using Snark for router updates.
        Step 2 is to allow multiple I2PSnarkUtil instances.
      - Big rewrite of Storage to open file descriptors on demand, and
        close them when unused, so we can support large numbers of torrents.

    * i2psnark:
      - Remove static instances of I2PSnarkUtil, ConnectionAcceptor,
        and PeerCoordinatorSet
      - Convert static classes in Snark to listeners
      - Fix Snark to work in single torrent mode again
      - Should now work with multiple single Snarks

    * i2psnark:
      - Use new I2PAppThread that does not call global listeners on OOM,
        so that OOMing apps will not shutdown the whole router.

    * i2psnark:
      - Don't create SnarkManager instance until first call,
        so it doesn't create the i2psnark dir, read the config,
        etc., for single Snark instances.
      - Don't read i2psnark.config twice; fix setting
        i2psnark.dir
      - More Snark constructor changes for calling from router
      - Make max connections per torrent configurable

    * SAM:
      - Use new I2PAppThread that does not call global listeners on OOM,
        so that OOMing SAM will not shutdown the whole router.

* 2008-12-01  0.6.5 released

2008-12-01 Complication
    * Update versions, package release, fix typo in comment

2008-11-26 zzz
    * Fix Windows UrlLauncher

2008-11-21 zzz
    * Cache DNS and negative DNS for 5m (was 1m and forever)
    * Delay shitlist cleaner at startup
    * Strip wrapper properties from client config
    * Define multiple cert type
    * Prohibit negative maxSends in streaming
    * HTML fixup on configtunnels.jsp
    * Increase wrapper exit timeout from default 15s to 30s

2008-11-20 zzz
    * I2PTunnel: Handle missing fields in edit pages better
    * Move DummyNetworkDatabaseFacade to his own file
      to help the build dependencies
    * Drop old tcp transport and old tunnel build sources
    * EepGet:
      - Better handling of 504 gateway timeout
        (keep going up to limit of retry count rather
         than just one more partial fetch)
      - Add -t cmd line option for timeout
      - Better handling of 403, 409, 503 errors
      - Don't keep going after unknown return code
      - Don't delay before exiting after a failure

2008-11-15 zzz
    * Build files:
      - Don't die if depend not available
      - Only verify Jetty hash once
      - Add streaming lib tests to depend task
    * I2CP Compression:
      - Add i2cp.gzip option (default true)
      - Add compression stats
      - Don't bother compressing if really small

2008-11-13 zzz
    * Streaming:
      - Add more info to Connection.toString() for debugging
      - Fix lifetimeMessages{Sent,Received} stats
      - Reduce RTT damping to 0.875 (was 0.9)
      - Add a stream.con.initialRTT.{in,out} stats
    * Build files:
      - Use the depend task with caching for more accurate dependencies
      - Make sure the routerconsole gets the latest router version
      - Fix addressbook repeated builds
    * HTTPClient: Add config options to pass Via, Referer,
      and User-Agent through
    * Blocklists: Fix lists with hashes only

2008-11-11 zzz
    * Streaming - Fix several bugs and improve performance
      when the initial data is larger than one MTU,
      e.g. HTTP GETs with large URLs, CGI params or cookies,
      or large HTTP POSTS:
      - Don't reject additional packets received without a
        send stream ID (i.e. sent before the SYN ACK was received)
      - Put unknown non-SYN packets on the SYN queue also
        so they won't be rejected
      - Reduce flusher delay to 250ms (was 500)
      - Flush unless window is full (was window is non-empty)
    * Streaming: Enforce a minimum MTU of 512
    * I2PTunnel: Change "interactive" max window size to 16 (was 1)
    * NetDb: Fix a deadlock caused by last checkin

2008-11-09 zzz
    * build.xml: Build speedups:
      - Don't distclean in the updaterRouter target
      - Don't make prepUpdate and prepupdateSmall depend
        on distclean
      - Don't make susimail build always clean
      - Make pkg depend on distclean to be sure
      - Clean out more routerconsole and susidns files in 'ant clean'
      - i2ptunnel, routerconsole, susidns:
        Only build WEB-INF when necessary
      - systray: Only build jar when necessary
      - Don't build i2psnark standalone for the updater target
    * configclients.jsp: Provide a link when starting a webapp
    * configtunnels.jsp:
      - Code cleanup
      - Add 4-hop option
      - Remove +/- 0-2 option
    * javadoc: Add some more package.html files
    * I2PTunnelHTTPServer: Put the requestor's dest hash
      in the request headers
    * Jetty: Add a I2PRequestLog class to log request dest hash
    * NetDb: Don't drop routerInfos if we have connectivity
      issues or other problems
    * NTCP: Lower idle timeout to 10m (was 15m)
    * Routerconsole: Replace wtf msg w/ something nicer
    * Tunnel BuildHandler: add config router.participantOnly,
      set to true to refuse OBEP and IBGW roles, should
      reduce connections significantly if set.

2008-11-02 zzz
    * Certificates:
      - Add a signed Certificate type
      - Add a main() to PrivateKeyFile to generate
        Destinations with various Certificate types
      - Add a VerifiedDestination class to check Certificates
        of various types
      - Add a HashCash library from http://www.nettgryppa.com/code/
        (no distribution restrictions)
      - Allow non-null Certificates in addressbook
    * I2PTunnel: Move some wayward stats to the I2PTunnel group
    * NamingServices: Implement caching in the abstract class
    * NewsFetcher: Fix last updated time
    * Streaming: Increase MTU to 1730 (was 960);
      see ConnectionOptions.java for analysis
    * Throttle: Reduce default max tunnels to 2000 (was 2500)
    * clients.config: Disable SAM and BOB by default for new installs

2008-10-26 zzz
    * config.jsp: Add more help
    * peers.jsp: Clean up 'Listening on' formatting
    * profiles.jsp: Don't override locale number format
    * netdb.jsp: Indicate if hidden
    * summary.jsp: Indicate if hidden
    * i2ptunnel/edit.jsp: Disable word wrap in textarea
    * Blocklist: Change logging from ERROR to WARN
    * FloodfillMonitor:
       - Fix ff count (we forgot ourselves)
       - Don't become ff if hidden
    * HandleFloodfillDatabaseLookupMessageJob:
      Send back your routerinfo with the DSRM if not ff to
      spread the word that you aren't ff anymore
    * I2Ping:
       - Add -n count option
       - Add rtt output
       - Enhance help
       - Fix option handling
    * More findbugs cleanups
    * NetDb:
       - Fix behavior when router.isHidden=true
       - Delay StartExplorersJob for 10m at startup
       - Update dbLookup profile stats in FloodOnlySearchJob
         and FloodfillVerifyStoreJob
       - Fix response time store in profile in SearchJob
    * Stats:
       - Remove unused tunnel.buildSuccess and tunnel.buildFailure
       - Remove tunnel.buildRequestTime and 5m rate stats from
         netDb, effective in next release
    * UDP:
       - Don't do peer tests when hidden
       - Don't offer to introduce when hidden
       - Don't continually rebuild routerInfo when hidden
       - Don't continually rebuild routerInfo when
         i2np.udp.internalPort is set but i2np.udp.port is not
       - Remove some unused functions

2008-10-20 zzz
    * configclients.jsp: Handle clients with no args
    * index.jsp: Add readme_nl.html (thanks mathiasdm!),
      readme_sv.html (thanks hottuna!)
    * Big findbugs cleanup
    * Client: Prevent a race causing session reconnect
    * FloodfillMonitor:
       - Don't become ff if clock skew is high
       - Rebuild routerinfo immediately when ff status changes
    * FloodOnlySearchJob: Recover better if the floodfills
      you know are no longer floodfill or are gone
    * Installer: Bump min JRE to 1.5
    * ShellCommand: Fix main()

2008-10-14 zzz
    * index.jsp: Add multilanguage support for readme.html;
      add readme_de.html (thanks devzero!)
    * configupdate.jsp, configadvanced.jsp:
      Disable word wrap in textareas
    * install*.txt: Update for 1.5
    * summary.jsp: Remove failing peer count

2008-10-10 zzz
    * Profiles: Reduce reject penalty in
      capacity calculation to avoid a congestion collapse
    * Throttle: Change reject to BANDWIDTH from CRIT on shutdown
      for improved anonymity
    * Tunnels: Implement random discard to enforce share limit
    * Tunnel Tests: Add time for outbound delay, to avoid
      congestion collapse
    * UDPPacketReader: Adjust logging
    * build files: Change to source=1.5, target=1.5
    * configpeer.jsp: Table cleanup
    * i2psnark: Change default tunnel length from 1+1 to 2+0
    * peers.jsp: Change <,> to in,out for UDP

2008-10-09 sponge
    * Update version to -3
    * BOB database threadlocking fixes

2008-10-08 sponge
    * Update version to -2
    * Bugfixes and additions to BOB

2008-10-07 sponge
    * Bugfixes and additions to streaming.
    * Added SimpleStore class in utils.
    * Fixed SimpleTimer class to allow exit.
    * BOB (Basic Open Bridge) added.

* 2008-10-05  0.6.4 released

2008-10-05 Complication
    * Update versions, package release

2008-09-29 zzz
    * i2psnark: Add codevoid link, remove mastertracker

2008-09-23 zzz
    * config.jsp: Add some reachability help
    * configpeer.jsp: Add blocklist info
    * help.jsp: Add link to German FAQ
    * tunnels.jsp: Fix inactive participating count
    * SearchReplyJob: Don't look up references to shitlisted peers
    * TunnelPeerSelector: Avoid a peer for 20s after a reject or timeout

2008-09-20 zzz
    * NetDb: Fix the totally broken "check new routers against blocklist"
      code from 3 checkins ago
    * tunnels.jsp: Sort participating tunnels by usage, display rate

2008-09-19 zzz
    * Tunnels:
      - Add missing message accounting for inbound gateways,
        we were underestimating participating traffic because of it,
        and the tunnels were classified "inactive"
      - Add participating tunnel role on tunnels.jsp

2008-09-18 zzz
    * Throttle:
      - Correctly check inbound and outbound total bw limits separately
      - Fix up and actually use the tunnel.participatingMessageCount stat,
        favor it if lower than the total bw stat, so that
        client traffic isn't included for throttle decisions
      - Reduce min message count from 60 to 40
    * Tunnel Dispatcher:
      - Add tunnel.participatingBandwidth stat
      - Remove all 3h and 24h stats

2008-09-15 zzz
    * FloodOnlySearchJob:
      - Ask non-floodfill peers if we don't know any floodfills
      - Lookup hashes in the DatabaseSearchReplyMessage if we
        don't know enough floodfills
    * NetDb: Check new routers against blocklist
    * Router: Shutdown clients first
    * Throttle:
      - Use 60s rather than 10m tunnel.participatingMessageCount stat
      - Fix a summary bar message
    * Tunnel Dispatcher: Update tunnel.participatingMessageCount
      every 20s, rather than at tunnel expiration, to maintain
      a more current stat
    * Tunnel Pool:
      - Prevent excess zero-hop tunnels
      - Always wait before looping in BuildExecutor
    * configlogging.jsp: Increase box width
    * logs.jsp: Remove unused connection log, cut wrapper log output in half

2008-09-12 zzz
    * Blocklist: Fix a log message format
    * HarvesterJob: Don't instantiate if disabled
    * i2psnark:
      - Add config i2psnark.linkPrefix to enable access to completed
        torrents from a different machine - examples:
           i2psnark.linkPrefix=file://///localserver/path/to/files/
           i2psnark.linkPrefix=http://localwebserver/path/
        (Stop i2psnark, add to i2psnark.config, restart)
      - Remove Galen and NickyB trackers
    * NetDb: Add netDb.exploreKeySet stat
    * netdb.jsp: Add parameter ?r=xxxxxx to view a single routerinfo,
      and ?r=. to view our own; change links on other pages too
    * Transport: Make 0.0.0.0/8 and 169.254.0.0/16 private

2008-09-06 zzz
    * EepGet command line: Fix byte counts after a failed resume
    * NTCP: Mark unreachable on outbound connection timeout
    * Shitlist: Fix partial shitlisting (still unused though)
    * Summary Bar: Warn if firewalled and floodfill
    * Throttle: Combine current and last bw measurement,
      reduce default max tunnels to 2500 (was 3000)
    * Tunnel BuildHandler: Logging cleanup
    * UpdateHandler: Cleanup, clarify failure message
    * DataHelper: Prepare for 999 day uptime :)

2008-08-29 zzz
    * Tunnel BuildExecutor: Debug cleanup
    * Profiles: Penalize capacity when tunnel build request times out
    * Shutdown: Call the shutdown hooks before the router shutdown
      rather than after
    * Stats: Remove tunnel.Bps.* stats when the tunnel pool is closed

2008-08-27 zzz
    * Floodfill Peer Selector: Prefer already-connected floodfill
      peer for direct RouterInfo stores, to mimimize floodfill
      connections
    * Peer Profiles: Classify connected peers as "active",
      which will help improve the fast pool
    * Transport Manager: Add isEstablished(Hash)
    * NTCP: Reduce max idle time from 20m to 15m
    * NetDb stats: Post-0.6.3 clean up

* 2008-08-24  0.6.3 released

2008-08-24 Complication
    * Update versions, package release

2008-08-20 zzz
    * Blocklists: Handle blank lines and \r\n in blocklist.txt
    * NTCP: Add connection limit, set by i2np.ntcp.maxConnections,
      default is 500 (very high for now)
    * Persistent data store: Increase write limit from 300 to 600
      so floodfill routers don't get backed up

2008-08-13 zzz
    * i2psnark: Fix OOM vulnerability by checking incoming message length
      (thanks devzero!)

2008-08-04 zzz
    * Floodfill Peer Selector:
      - Avoid peers whose netdb is old, or have a recent failed store,
        or are forever-shitlisted

2008-07-30 zzz
    * Blocklists:
      - New, disabled by default, except for blocking of
        forever-shitlisted peers. See source for instructions
        and file format.
    * Transport - Reject peers from inbound connections:
      - Check IP against blocklist
      - Check router hash against forever-shitlist, then block IP

2008-07-16 zzz
    * configpeer.jsp: New
    * i2psnark: Open completed files read-only the first time
    * profiles.jsp: Show bonuses, link to configpeer.jsp
    * PRNG: Move logging from wrapper to router log
    * SSU:
        Don't proactively reconnect until 30m idle, so
        we don't lose introducer tags prematurely

2008-07-16 Oldaris
    * Imports cleanup

2008-07-07 zzz
    * i2psnark:
      - Repair corrupted files with wrong length rather than die
      - Register shutdown hook to properly shutdown torrents when
        the router shuts down, hopefully will reduce corruption
      - Add Galen tracker
      - Add a note about how to change directory
    * HTTP Proxy: Don't show jump links for unknown jump hosts
    * KeyManager:
      - Don't write router key backup when leaseSet keys are updated
      - Synchronize to prevent concurrent writes (thanks Galen!)
      - Backup keys every 7 days instead of every 5 minutes
    * LoadTestManager: Don't instantiate, it's disabled
    * Router console: Flag placeholder pages as noncacheable
    * Streaming lib:
      - Change some logging from WARN to INFO
      - Clean up toString()
    * SSU:
      - Try to pick better introducers by checking shitlist,
        wasUnreachable list, failing list, and idle times
      - To keep introducer connections up and valid,
        periodically send a "ping" (a data packet with no data and no acks)
        to everybody that has been an introducer in the last two hours
      - Add a stat udp.receiveRelayRequestBadTag, make udp.receiveRelayRequest only for good ones
      - Remove some 60s and 5m stats, leave only the 10m ones
      - Narrow the range for the retransmit time after an allocation fail
      - Adjust some logging

2008-06-30 zzz
    * configstats.jsp: Fix NPE when no stats checked (thanks nothome27!)
    * i2psnark:
      - Fix NPE caused by race (thanks echelon!)
      - Add mastertracker, remove de-ebook
    * NTCP:
      - Try to fix 100% CPU, caused perhaps by JVM NIO bug...
      - Fix failsafe stats
    * PersistentDataStore: More leaseSet code cleanup
    * SimpleTimer: Change congestion message from error to warn

2008-06-24 zzz
    * FloodfillMonitorJob: Change range from 5-7 to 4-6
    * NTCP: Remove getIsInbound(), duplicate of isInbound()
    * PersistentDataStore: Don't try to remove nonexistent leaseSet files
    * Router console: add placeholder pages for i2psnark, i2ptunnel,
      susidns, and susimail for use when the .wars are not running
    * Streaming lib: Increase max window size to 128

2008-06-22 welterde
    * Optimize I2PDatagramDissector

2008-06-20 zzz
    * configclients.jsp: Add start button for clients and webapps.
    * PRNG: Add two stats
    * Summary bar:
      - Display Warning for TCP private IP address
      - Display PRNG stats
    * OutNetMessage: Change cache logging from WARN to INFO

2008-06-17 zzz
    * Comm System: Add new STATUS_HOSED for use when UDP bind fails
    * Summary bar: Display helpful errror message when UDP bind fails
    * UDP: Don't bid when UDP bind fails
    * configclients.jsp: Implement saves for clients and webapps.

2008-06-16 zzz
    * UDP: Prevent 100% CPU when UDP bind fails;
      change bind fail message from ERROR to CRIT
    * Refactor LoadClientAppsJob.java, move some functions to new
      ClientAppConfig.java, to make them easily available to
      new configclients.jsp
    * RouterConsoleRunner: Use a new config file, webapps.config,
      to control which .wars in webapps/ get run. Apps are enabled
      by default; disable by (e.g.) webapps.syndie.startOnLoad=false
      Config file is written if it does not exist.
      Implement methods for use by new configclients.jsp.
    * configclients.jsp: New. For both clients and webapps.
      Saves are not yet implemented.

2008-06-10 zzz
    * Floodfill: Add new FloodfillMonitorJob, which tracks active
      floodfills, and automatically enables/disables floodfill on
      Class O routers to maintain 5-7 total active floodfills
    * NetDb Stats:
      - Remove several more stats
      - Don't publish bw stats in first hour of uptime
      - Publish floodfill stats even if other stats are disabled
      - Changes not effective until 0.6.2.1 to provide cover.
    * Throttle: Use BANDWIDTH rather than CRIT as the rejection reason at
      startup, so peers don't list us as failing.
    * graphs.jsp: Fix a bug where it tries to display the combined
      bandwidth graph when it isn't available

2008-06-09 zzz
    * Propagate i2.i2p.i2p-0.6.2.1-pre branch to i2p.i2p

2008-06-09 zzz
    * Reachability: Restrict peers with no SSU address at all from inbound tunnels
    * News:
      - Add display of last updated and last checked time
        on index.jsp and configupdate.jsp
      - Add a function to get update version (unused for now)
    * config.jsp: Add another warning

2008-06-07 zzz
    * NetDb: Tweak some logging on lease problems
    * Shitlist:
      - Add shitlistForever() and isShitlistedForever(), unused for now
      - Sort the HTML output by router hash
    * netdb.jsp:
      - Sort the lease HTML output by dest hash, local first
      - Sort the router HTML output by router hash

2008-06-06 zzz
    * LeaseSet:
      - Sort the leases by expiration date in TunnelPool.locked_buildNewLeaseSet()
        to make later LeaseSet comparisons reliable. This cleans up the code too.
      - Fix broken old vs. new LeaseSet comparison
        in ClientConnectionRunner.requestLeaseSet(),
        so that we only sign and publish a new LeaseSet when it's really new.
        Should reduce outbound overhead both in LeaseSet publishing and LeaseSet bundling,
        and floodfill router load, since locked_buildNewLeaseSet() generates
        the same LeaseSet as before quite frequently, often just seconds apart.

2008-06-05 zzz
    * LeaseSet - code cleanup:
      - Add exception to enforce max # of leases = 6, should be plenty
      - Rewrite TunnelPool.locked_buildNewLeaseSet() so it doesn't add lots of
        leases and then immediately remove them again, triggering
        the new leaseSet size exception
      - Remove the now unused LeaseSet.removeLease(lease) and
        LeaseSet.removeLease(index)
      - Store first and last expiration for efficiency
    * Peer Profiles - Preparation for using bonuses:
      - Use CapacityBonus rather than ReachablilityBonus in the Capacity calculation
      - Persist CapacityBonus rather than ReachabilityBonus
      - Include SpeedBonus in the Speed calculation
      - Prevent negative values in Speed and Capacity when using bonuses
      - Clean up SpeedCalculator.java
    * HTTP Proxy error pages: Don't say eepsites are 'temporarily' down since we don't know
    * Add some config files for a future small distribution
    * configtunnels.jsp: Add warnings for <= 0 and >= 4 hop configurations

2008-06-01 zzz
    * Client Apps: Add new parameter for clients.config,
        clientApp.x.startOnLoad=false, to disable loading
        (for SAM for example). Defaults to true of course.
    * Logging: Move common WARN output to DEBUG so we can ask users to
        set the default log level to WARN without massive spewage
    * ProfileOrganizer: Restrict !isSelectable() (i.e. shitlisted) peers from the High Capacity tier,
      not just the Fast tier, since we don't use them for tunnels anyway
    * SAM: Add some compiler flexibility to two obscure makefiles
    * i2psnark: Change displayed peer idents to match that shown by bytemonsoon
      (sponge's suggestion)
    * summary bar:
      - Hide ident, provide a tooltip and a link
      - Add a warning if you are firewalled and class O

2008-06-07 Complication
    * Fix version in news.xml so it could be published

* 2008-06-07  0.6.2 released

2008-06-07 Complication
    * Write announcement and prepare for release

2008-05-29 zzz
    * Fix up initialNews.xml

2008-05-27 zzz
    * Transport:
      - NTCP and UDP: Don't bid to connect to private IP addresses, mark unreachable
      - UDP: Don't bid when IP address missing, mark unreachable

2008-05-26 zzz
    * Throttle: Set a default router.maxParticipatingTunnels = 3000 (was none)
    * Stats: Add a fake uptime if not publishing stats, to get participating tunnels
    * build.xml:
      - Add an updaterSmall target which includes only the essentials
      - Add an updaterRouter target which includes only i2p.jar and router.jar
      - Clean up the build file some
      - Remove empty eepsite/ and subdirs from i2pupdate.zip
    * configtunnels.jsp: Add warning
    * i2psnark: Catch a bencode exception (bad peer from tracker) earlier
    * i2psnark-standalone: Fix exception http://forum.i2p/viewtopic.php?p=12217

2008-05-22 welterde
    * Change jetty download location in build script

2008-05-20 zzz
    * Reachability:
      - Call the previously unused profile.tunnelTestFailed()
        (redefined to include a probability argument)
        and severely downgrade a peer's capacity upon failures,
        depending on tunnel length and direction.
        This will help push unreachable and malicious peers
        out of the High Capacity tier.
      - Put recent fail rate on profiles.jsp
    * ProfileOrganizer: Logging cleanup
    * eepsite_index.html: Update add-host and jump links
    * HTTP Proxy: Remove trevorreznik jump server from list

2008-05-20 welterde
    * implemented PrivateKeyFile

2008-05-18 zzz
    * Throttle: Reject tunnels for first 20m uptime (was 10m)
    * TunnelPeerSelectors:
       - Re-enable strict ordering of peers,
         based on XOR distance from a random hash
       - Restrict peers with uptime < 90m from tunnels (was 2h),
         which is really 60m due to rounding in netDb publishing.
    * i2psnark:
       - Limit max pipelined requests from a single peer to 128KB
         (was unlimited; i2p-bt default is 5 * 64KB)
       - Increase max uploaders per torrent to 6 (was 4)
       - Reduce max connections per torrent to 16 (was 24) to increase
         unchoke time and reduce memory consumption
       - Strictly enforce max connections per torrent
       - Choke more gradually when over BW limit
    * help.jsp: Add a link to the FAQ
    * peers.jsp: Fix UDP direction indicators
    * hosts.txt: Add update.postman.i2p

2008-05-12 zzz
    * Outbound message:
      - Tweak the cache key for efficiency
    * Stats:
      - Require two udp stats when stats.full=false, caused NPE on peers.jsp
    * Summary bar:
      - Add messages when dropping tunnel requests due to load
    * Update Handler:
      - Add postman to the list
    * i2psnark:
      - Randomize the PeerCheckerTask start times to make global limiting
        work better
      - Calculate bw limits using 40s rather than 4m averages to make
        bw limiting work better
      - Change default bw limit from uplimit/3 to uplimit/2 due to
        overhead reduction from the leaseset bundling change
    * libjbigi:
      - Add documentation on dynamic build option
      - Add two speed tests to the build script
      - Clean up the build script, make it easier to build dynamic

2008-05-10 zzz
    * NetDb: Don't write the my.info file to disk, it isn't used for anything
    * Stats:
      - Simplify oldstats.jsp if no events in a stat
      - Fix the hosed inNetPool.droppedDeliveryStatusDelay stat
        (caused by an SSU hack)
    * Update Handler:
      - Add option to download and verify only
      - Add distinct error message if version check fails

2008-05-09 welterde
    * Add an update URL to the list

2008-05-07 zzz
    * Reachability:
      - Restrict peers requiring introducers from inbound tunnels,
        since it's slow and unreliable... and many of them advertise
        NTCP, which seems unlikely to work
      - Provide warning on summary bar if firewalled with inbound NTCP enabled
    * Stats: Remove the bw.[send,recv]Bps[1,15]s stats unless
      log level net.i2p.router.transport.FIFOBandwidthLimiter >= WARN
      at startup (you didn't get any data unless you set the log level anyway)
    * oldstats.jsp: Don't put 2 decimal places on integer event counts
    * Remove the Internals link from the menu bar
    * i2psnark: Extend startup delay from 1 to 3 minutes

2008-05-06 welterde
    * HTTP Proxy: Add i2jump.i2p jump service

2008-05-05 zzz
    * NetDb Stats: Cleanup of commented out stats
    * Outbound message:
      - Fix a couple of tunnel cache cleaning bugs
      - Cache based on source+dest pairs rather than just dest
      - Send the reply leaseSet only when necessary,
        rather than all the time (big savings in overhead)
      - Enable persistent lease selection again
      - Logging tweaks
    * Reachability:
      - Restrict <= .32 SSU-only peers from inbound tunnels,
        since they don't know if they are unreachable
      - Have SSU bid aggressively when it has less than 3 peers, so
        we can determine our IP address and do peer testing.
        Otherwise a router may never determine its IP address or reachability status.
    * Summary bar:
      - Add reachability status
      - Add participating tunnel acceptance status
    * Throttle: Reject tunnels for first 10m uptime
    * I2PTunnel: Change default outproxy to false.i2p
    * profiles.jsp: Add router version

* 2008-04-26  0.6.1.33 released

2008-04-20 zzz
    * Outbound message/Reachability:
      - Fix a bug from -19 causing the persistent lease selection
        removed in -17 to be back again
      - Use netDb-listed-unreachable instead of detected-unreachable
        for exclusion of unreachable peers from selected leases,
        as there are potential anonymity problems with using
        detected-unreachable
      - Tweak logging some more
    * NetDb stats: Remove a couple more including the inefficient stat_identities

2008-04-17 zzz
    * Reachability:
      - Track unreachable peers persistently
        (i.e. separately from shitlist, and not cleared when they contact us)
      - Exclude detected unreachable peers from inbound tunnels
      - Exclude detected unreachable peers from selected leases
      - Exclude detected unreachable floodfill peers from lookups
      - Show unreachable status on profiles.jsp

2008-04-16 zzz
    * SSU/Reachability:
      - Extend shitlist time from 4-8m to 40-60m
      - Add some shitlist logging
      - Don't shitlist twice when unreachable on all transports
      - Exclude netDb-listed unreachable peers from inbound tunnels;
        this won't help much since there are very few of these now
      - Remove 10s delay on inbound UDP connections used for the
        0.6.1.10 transition
      - Track and display UDP connection direction on peers.jsp
      - Show shitlist status in-line on profiles.jsp

2008-04-15 zzz
    * SSU Reachability/PeerTestManager:
      - Back out strict peer ordering until we fix SSU
      - Back out persistent lease selection until we fix SSU
      - Fix detection of UDP REJECT_UNSOLICITED by recording status on expiration
      - Increase known Charlie time to 10m; 3m wasn't enough
      - Don't continue retransmitting peer test if we know Charlie
      - Don't run multiple peer tests at once
      - Tighten test frequency range to 6.5-19.5m, was 0-26m

2008-04-12 zzz
    * Addressbook: Disallow '.-' and '-.' in host names
    * NTCP: Don't drop a connection unless both directions are idle;
            Fix idle time for outbound connections
    * Outbound message: Make sure cached lease is in current leaseSet
    * Stats: Put all NetworkDatabase stats in same group
    * TunnelPool: Stop building tunnels and leaseSets after client shutdown
    * i2psnark: Add locking to prevent two I2CP connections

2008-04-07 zzz
    * i2psnark:
      - Implement upstream bandwidth limiting
      - Fix a rare NPE at startup/shutdown
      - Really increase retries for .torrent fetch
    * profiles.jsp: Minor cleanup
    * DataHelper: Only format < 5s as ms
    * Eepget: Fix percentage output on command line eepget retries
    * Lower partipating message priority from 400 to 200
    * NTCP: Add a debug message
    * Outbound message: Minor cleanup

2008-03-30 zzz
    * ExploratoryPeerSelector: Try NonFailing even more
    * HostsTxtNamingService: Add reverse lookup support
    * Outbound message: Minor cleanup
    * i2psnark TrackerClient: Minor cleanup
    * checklist.txt: Minor edit
    * hosts.txt: Add perv.i2p, false.i2p, mtn.i2p2.i2p
    * i2ptunnel.config: Change CVS client to mtn
    * netdb.jsp: Show leaseSet destinations using reverse lookup
    * profiles.jsp: First cut at showing floodfill data

2008-03-27 zzz
    * Send messages for the same destination to the same inbound
      lease to reduce out-of-order delivery.
    * ExploratoryPeerSelector: Back out the floodfill peer exclusion
      for now, as it prevents speed rating of those peers

2008-03-26 zzz
    * ReseedHandler: Support multiple urls,
      add netdb.i2p2.de as a 2nd default

2008-03-25 zzz
    * i2psnark:
      - Add support for secondary open trackers
      - Refactor and simplify the TrackerClient code
      - Add welterde's tracker to the default list
      - Don't have eepget retry announces
      - Slow down tracker contacts if they've failed for a while
      - Add some debug support showing connections (?p=2)
    * hosts.txt: Add nickyb.i2p, tracker.welterde.i2p

2008-03-22 zzz
    * NewsFetcher: Fix bug causing fetch every 10m

2008-03-22 zzz
    * Tunnel Testing:
      - Fix counting so it really takes 4 consecutive failures
        rather than 4 total to remove a tunnel
      - Credit or blame goes to the exploratory tunnel as well
        as the tunnel being tested
      - Adjust tunnel test timeout based on tunnel length
    * ExploratoryPeerSelector: Tweak logging
    * ProfileOrganizer: Adjust integration calculation again
    * build.xml: Add to help
    * checklist.txt: Tweak
    * readme.html: Fix forum links
    * netDb: Remove tunnel.testFailedTime

2008-03-19 zzz
    * ExploratoryPeerSelector:
      - Exclude floodfill peers
      - Tweak the HighCap vs. NonFailing decision; try NonFailing
        at least a minimum % of the time
    * i2psnark: Increase retries for .torrent fetch
    * IRC Proxy: Prevent mIRC from sending an alternate DCC request
      containing an IP
    * readme.html: Reorder some items
    * Stats: Add some more required stats
    * Streaming lib: Fix slow start to be exponential growth,
      fix congestion avoidance to be linear growth.
      Should speed up local connections a lot, and remote
      connections a little.

2008-03-14 zzz
    * Floodfill Search:
       - Prefer heard-from, unfailing, unshitlisted floodfill peers

2008-03-14 zzz
    * ProfileOrganizer:
       - Use more recent stats to calculate integration
       - Show that fast peers are also high-capacity on profiles.jsp
    * readme.html: Update Syndie link
    * TunnelPool: Update comments
    * netDb: Report 1-2h uptime as 90m to further frustrate tracking,
      get rid of the 60s tunnel stats
      (effective as of .33 to provide cover)

2008-03-13 zzz
    * Floodfill Search:
       - Fix a bug that caused a single FloodfillOnlySearchJob
         instance to be run multiple times, with unpredictable
         results
       - Select ff peers randomly to improve reliability
       - Add some bulletproofing

2008-03-11 zzz
    * ProfileOrganizer:
       - Don't require a peer to be high-capacity to be
         well-integrated (not used for anything right now,
         but want to get it right for possible floodfill verification)
       - Don't fall back to median for high-capacity threshold
         if the mean is higher than the median, this prevents
         frequent large high-capacity counts
       - Fix high-capacity selector that picked one too many
    * Console: put well-integrated count back in the summary

2008-03-10 zzz
    * EepGet: Fix byte count for bytesTransferred status listeners
      (fixes command line status)
    * UpdateHandler:
       - Fix byte count display
       - Display final status on router console
       - Don't allow multiple update jobs to queue up
       - Increase max retries
       - Code cleanup
       - Don't show 'check for update' button when update in progress
       - Enhance error messages
    * NetDb: Comment out published netDb stats disabled for .32

2008-03-08 zzz
    * TunnelPeerSelectors: Implement strict ordering of peers,
      based on XOR distance from a random hash
      separately generated for each tunnel pool

2008-03-07 zzz
    * Naming: Optimize lookups for a destkey
    * ProfileOrganizer, TunnelPoolSettings, ClientPeerSelector:
      - Prevent peers with matching IPs from joining same tunnel.
        Match 0-4 bytes of IP (0=off, 1=most restrictive, 4=least).
        Default is 2 (disallow routers in same /16).
        Set with router.defaultPool.IPRestriction=x
      - Comment out unused RebuildPeriod pool setting
      - Add random key to pool in preparation for XOR peer ordering
    * SusiMail: Add 'Create Account' link
    * TunnelDispatcher: Change a common wtf error to a warn

2008-03-05 zzz
    * Naming: Make HostsTxt the sole default NamingService
      (was Meta = PetName + HostsTxt)
    * Naming: Add two new experimental NamingServices, EepGet and Exec,
      not enabled by default -
      see source comments in core/java/src/net/i2p/client/naming
      for configuration instructions
    * i2psnark: Don't do a naming lookup for Base64 destkeys
    * i2psnark: Add a StartAll button
    * Stats: Add code to disable most stats to save memory.
      Set on configstats.jsp or set stat.full=false to disable the stats.
      (true by default for now)

2008-03-09 Complication
    * Give the Jetty build file ability to ask permission
      before downloading the Jetty archive from the web,
      and to verify its SHA1 + MD5 hashes. Adjust the main build file
      in accordance with this change.
    * Improve the release checklist.

* 2008-03-09  0.6.1.32 released

2008-03-07 zzz
    * Update news and version numbers

2008-03-01 zzz
    * Fix netdb.knownLeaseSets count reported by floodfill routers
      (was broken by -3)

2008-02-27 zzz
    * i2ptunnel: Add 3-hop option to edit.jsp to match configtunnels.jsp
    * i2psnark: Remove orion and gaytorrents from default tracker list
    * Remove orion from jump list and from eepsite_index.html
    * Jbigi: Change jbigi version to 4.2.2 in build scripts - tested by amiga
    * Capitalize OutboundMessageDistributor job name
    * TunnelPool: Add a warning if all tunnels are backlogged

2008-02-26 zzz
    * Reintroduce NTCP backlog pushback, with switch back to
      previous tunnel when no longer backlogged
    * Catch an nio exception in an NTCP logging statement if loglevel is WARN
    * IRC Proxy: terminate all messages with \r\n (thanks TrivialPursuit!)

2008-02-21 zzz
    * Raise inbound default bandwidth to 32KBps
    * Fix config.jsp that showed 0KBps share bandwidth by default

2008-02-19 zzz
    * Addressbook: Disallow '--' in host names except in IDN,
      add some reserved host names
    * I2PTunnel: Clarify edit form
    * NetDb: Remove many stats from netDb, effective as of .32
    * profiles.jsp: Display capabilities
    * Tunnels: Enforce max tunnel length of 8, catch an index error
      http://forum.i2p/viewtopic.php?t=2561

2008-02-16 zzz
    * Fix race in TunnelDispatcher which caused
      participating tunnel count to seesaw -
      should increase network capacity
    * Leave participating tunnels in 10s batches for efficiency
    * Update participating tunnel ratestat when leaving a tunnel too,
      to generate a smoother graph
    * Fix tunnel.participatingMessageCount stat to include all
      participating tunnels, not just outbound endpoints
    * Simplify Expire Tunnel job name

2008-02-13 zzz
    * PersistentDataStore: Write out 300 records every 10 min
      rather than 1 every 10 sec;
      Don't store leasesets to disk or read them in
    * Combine rates for pools with the same length setting
      in the new tunnel build algorithm
    * Clarify a log message in the UpdateHandler

2008-02-13 zzz
    * Make graphs clickable to get larger graphs
    * Change SimpleTimer CRIT to a WARN, increase threshold
    * Checklist update

2008-02-11 welterde
    * Fix an NPE in UDP http://forum.i2p/viewtopic.php?t=2545

2008-02-10 zzz
    * Add new tunnel build algorithm (preliminary)
    * Change NTCP backlogged message from error to warning
    * Checklist updates

* 2008-02-10  0.6.1.31 released

2008-02-10 Complication
    * Update news and version numbers

2008-02-06 zzz
    * build.xml: Add some apps to javadoc
    * checklist.txt: Add some things
    * news.xml: make links relative
    * runplain.sh: Add some comments
    * wrapper.config: Add some comments

2008-02-05 Complication
    * Change the dates too (sorry for such forgetfulness!)

2008-02-04 Complication
    * Also use the new key for checking, and add it into news.xml

2008-02-04 Complication
    * Added my release signing key into TrustedUpdate.java

2008-01-31 zzz
    * NewsFetcher: Change fetch failed from error to warning
    * installer: Fix URL and "email"
    * checklist.txt: New release checklist

2008-01-29 zzz
    * Addressbook: Change default subscription
    * ConfigUpdateHandler: Change default news URL
    * initialNews.xml: Update version to .31
    * news.xml: More updates
    * hosts.txt: Add i2p-projekt.i2p
    * readme.html: More URL updates
    * SusiDNS: Change references to default subscription

2008-01-28 zzz
    * news.xml: Updates, still preliminary
    * ReseedHandler: Change default URL
    * i2ptunnel.config: Change default outproxies
    * readme.html: Change *.i2p.net URLs
    * help.jsp: Change *.i2p.net URLs
    * eepsite_index.html: Change stats.i2p addressbook subscription URL
    * hosts.txt: Add krabs.i2p, true.i2p, www.i2p2.i2p

* 2008-01-28  0.6.1.30-20 converted from CVS to MTN

2008-01-08 zzz
    * addressbook: Limit size of subscribed hosts.txt,
        don't save old etag or last-modified data
    * EepGet: Add some logging,
        enforce size limits even when size not in returned header,
        don't return old etag or last-modified data,
        don't call transferFailed listener more than once
    * Sign my update signing key
    * NewsFetcher: add last-modified support, reduce number of retries
    * Error pages: add icon and logo,
        clarify 'destination not found' and 'proxy not found' pages

2008-01-07 zzz
    * profiles.jsp formatting cleanup
    * NTCP: Reduce max idle time from 60m to 20m
    * NTCP: Fix idle time on connections with zero messages,
      correctly drop these connections

2008-01-03 zzz
    * addressbook: Do basic validation of hostnames and destkeys
    * susidns: Add support for the private addressbook,
      update the text and links somewhat

2008-01-02 zzz
    * Add stats.i2p to the jump list
    * Impose 20MB limit on POSTs and catch OOMs in POST
    * eepsite_index.html: add stats.i2p services
    * addressbook: log source of new keys; disallow dests > 516 bytes
    * addressbook: convert hostnames to lower case to prevent duplicates
    * susidns: generalize references to orion

2007-12-29 zzz
    * Tweak IRC inbound PONG filtering to fix xchat/BitchX lagometers
    * Allow commas in router.trustedUpdateKeys and router.updateURL again
    * Change default news host from dev.i2p.net to dev.i2p
    * Change jetty timeout from 30 to 60 sec (thanks sponge!)

2007-12-28 zzz
    * Add zzz's update signing key

2007-12-26 Complication
    * Improve reseed handler (less repetitive code,
      avoid reporting errors when less than 10% of fetches fail)

2007-12-26 Complication
    * Escape both CR, LF and CR LF line breaks in Router.saveConfig()
      and unescape them in DataHelper.loadProps() to support
      saving and loading config properties with line breaks
    * Change the update URLs textbox into a textarea like keys have,
      so different URLs go on different lines
    * Modify TrustedUpdate to provide a method which supplies a key list
      delimited with CR LF line breaks
    * Modify DEFAULT_UPDATE_URL to supply a default URL list
      delimited with CR LF line breaks
    * Modify selectUpdateURL() to handle URL lists
      delimited by any kind of line breaks
    * Start saving trusted update keys
    * Improve formatting on configupdate.jsp

2007-12-22 zzz
    * Add support for multiple update URLs
    * Change default for update to use i2p proxy,
      add several URLs as defaults
    * Enable trusted key form on configupdate.jsp
    * Clarify the 'destination not found' error page

2007-12-16 zzz
    * i2psnark: remove anonymitytracker from default list

2007-12-10 zzz
    * Fix NPE in CLI TrustedUpdate keygen

2007-12-02 Complication
    * Commit SAM v2 patch from mkvore (thank you!)
    * Minor reformatting to preserve consistent whitespace
      in old SAM classes (new classes unaltered)

2007-12-01 Complication
    * Separate the checks "does Jetty .zip file need downloading"
      and "does Jetty .zip file need extracting" in the Jetty buildfile.
      First download (unless already done), then extract (unless done).

2007-11-26 zzz
    * i2psnark: add timeout for receive inactivity

2007-11-24 zzz
    * i2psnark: increase streaming lib write timeout to 240 sec and change
      timeout action from "ping" to "disconect", as the fix in .30 to
      honor options on outbound connections led to hung outbound connections
      (bitfield never transmitted, connection never dropped)

2007-11-06 jrandom
    * add i2host.i2p to the jump list

2007-10-11 zzz
    * IRC Proxy: Fix several possible anonymity holes:
      - Block CTCP in NOTICE messages
      - Block CTCP anywhere in PRIVMSG and NOTICE, not just at first character
      - Check for lower case commands
    (Thanks sponge!)

2007-10-07  jrandom
    * back out the NTCP backlog pushback, as it could be used to mount an
      active anonymity attack.

* 2007-10-07  0.6.1.30 released

2007-10-07  Complication
    * Fix an issue in EepGet whereby sending of "etag" and "lastModified" headers
      broke retrying.

2007-09-27  zzz
    * Implement pushback of NTCP transport backlog to the outbound tunnel selection code
    * Clean up the NTCP and UDP tables on peers.jsp to be consistent,
      fix some of the sorting

2007-09-22  zzz
    * Send messages for the same destination out the same outbound
      tunnel to reduce out-of-order delivery.

2007-09-19  zzz
    * i2psnark: Fix broken multifile torrent Delete;
        cleanup Storage resources in AddTorrent;
        don't autostart torrent after Create

2007-09-18  zzz
    * eepsite_index.html: Add links to trevorreznik address book
    * streaming lib: Fix SocketManagerFactory to honor options on outbound connections
    * streaming lib: Fix setDefaultOptions() when called with a ConnectionOptions parameter
    * i2psnark: Don't make outbound connections to already-connected peers
    * i2psnark: Debug logging cleanup

2007-09-14  zzz
    * eepget: Increase header timeout to 45s
    * HTTP proxy: Return a better error message for localhost requests
    * tunnels: Fix PooledTunnelCreatorConfig memory leak

2007-09-09  zzz
    * eepget: Add support for Last-Modified and If-Modified-Since
    * addressbook: Finish incomplete support for Last-Modified

2007-09-08  zzz
    * eepget: Copy over SocketTimeout.java file from syndie

2007-09-07  jrandom
    * eepget: Merge timeout support from syndie

* 2007-08-23  0.6.1.29 released

2007-08-12  zzz
    * readme.html - Add inproxy.tino.i2p, replace search.i2p with eepsites.i2p,
      tweak the eepsite and troubleshooting sections

2007-08-11  zzz
    * Add stats for individual tunnel rates (nice when graphed)
    * i2psnark: Fix outbound tunnel nickname

2007-08-05  Complication
    * Update the sharing calculator on config.jsp
      and explain the trade-off even more thoroughly.

2007-08-04  Complication
    * Lower the threshold between the K and L bandwidth class,
      so that K is now < 12 KB/s, instead of <= 16 KB/s.
      Hopefully this lets people with 128 kbit/s (16 KB/s) upload lines
      participate in routing, if they keep the default share percentage.

2007-07-16  zzz
    * i2psnark: Add tooltip info for choked/uninterested

2007-07-16  zzz
    * Make selection of graphed data configurable via configstats.jsp,
      remove most of the default graphs to save some memory

2007-07-15  zzz
    * Add current values to graph legends
    * Fix up previous Rate fix to check for divide by zero

2007-07-14  Complication
    * Take the post-download routerInfo size check back out of ReseedHandler,
      since it wasn't helpful, and a lower limit caused false warnings.
    * Give EepGet ability to enforce a min/max HTTP response size.
    * Enforce a maximum response size of 8 MB when ReseedHandler
      downloads into a ByteArrayOutputStream.
    * Refactor ReseedHandler/ReseedRunner from static to ordinary classes,
      change invocation from RouterConsoleRunner accordingly.
    * Add an EepGet status listener to ReseedHandler to log causes of reseed failure,
      provide status reports to indicate the progress of reseeding.
    * Enable icon for default eepsite, and the index page
      of the router console (more later).

2007-07-14  zzz
    * Clean up graphs.jsp - set K=1024 where appropriate,
      output image sizes in html, catch ooms, other minor tweaks
    * Fix current event count truncation which fixes graphs with low
      60-sec event counts displaying high values
      (bw.* and router.* graphs for example were 1.5x too high)
      Affects all "events per period" (non-lifetime) counts.

2007-07-09  zzz
    * i2psnark: give a better error message for a non-i2p torrent

2007-07-07  zzz
    * Add auto-detect IP/Port to NTCP. When enabled on config.jsp,
      SSU will notify/restart NTCP when the external address changes.
      Now you can enable inbound TCP without a static IP or dyndns service.

2007-07-04  zzz
    * Display calculated share bandwidth and remove load testing
      on config.jsp

2007-07-01  zzz
    * Replace broken option i2np.udp.alwaysPreferred with
      i2np.udp.preferred and adjust UDP bids; possible settings are
      "false" (default), "true", and "always".
      Default setting results in same behavior as before
      (NTCP is preferred unless it isn't established and UDP is established).
      Use to compare NTCP and UDP transports.

2007-06-27  jrandom
    * fix for a streaming lib bug that could leave a thread waiting
      indefinitely (thanks Complication!)

2007-06-16  Complication
    * First pass on EepGet and ReseedHandler improvements,
      please avoid use on routers which matter!
    * Give EepGet ability of downloading into an OutputStream,
      such as the ByteArrayOutputStream of ReseedHandler.
    * Detect failure to reseed better, report it persistently
      and more verbosely, provide a link to logs
      and suggest manual reseed.

2007-05-06  Complication
    * Fix the build.xml file, so the preppkg build target won't try copying files
      which became deprecated with the old Syndie (thanks for alerting, itsu!)

2007-03-31  zzz
    * Add trevorreznik jump server to the http proxy error page
    * Add anonymity to the trackers supporting details links in i2psnark

2007-03-24  zzz
    * Remove Syndie from build targets and navbar

2007-03-22  zzz
    * i2psnark tracker handling tweaks:
    -   Add link to tracker details page (Postman only for now, requires bytemonsoon patch)
    -   Add Base URL to tracker list configuration
    -   Web page links built from tracker list Base URLs
    -   Only build and sort tracker list once
    -   Add anonymityWeb tracker to default list
    -   Add tooltip info for TrackerErrs
    -   Stop torrent if not registered with tracker
    -   Mark temp files as delete on exit

2007-03-18  zzz
    * i2psnark: Cleanup some handling of saved partial pieces
    * i2psnark: Put bit counting in Bitfield.java for efficiency
    * i2psnark: Save torrent completion state in i2psnark.config

* 2007-03-17  0.6.1.28 released

2007-03-13  zzz
    * i2psnark: Make max total uploaders configurable (thanks Amiga4000!)

2007-03-12  jrandom
    * dodge a race on startup (thanks zzz!)

2007-03-10  zzz
    * Streaming lib: Change initial RTT deviation from RTT to RTT/2
      (RFC 2988) to reduce early RTO values

2007-03-08  zzz
    * i2psnark changes to improve upload performance:
    *  Implement total uploader limit (10)
    *  Don't timeout non-piece messages out
    *  Change chunk size to 32K (was 64K)
    *  Change request limit to 64K (was 256K)
    * i2psnark: Disconnect from seeds when complete

2007-03-07  zzz
    * Remove dynamic router keys from config.jsp

2007-03-07  zzz
    * Streaming lib changes to improve upstream performance during congestion:
    *   Change min window size from 12 to 1
    *   Change max timeout from 10 to 45 sec
    *   Change initial timeout from 10 to 15 sec
    *   Change intial window size for i2psnark from 12 to 1
    *   Change slow start growth rate for i2psnark from 1/2 to 1

2007-03-04  zzz
    * Update eepsite_index.html

2007-03-03  zzz
    * Upgrade from Jetty 5.1.6 to 5.1.12 which fixes spaces in URL
    * Add a updaterWithJetty build target

2007-03-03  zzz
    * Implement priority sending for NTCP
    * Disable trimForOverload() in tunnel BuildExecutor which
      was preventing tunnel builds when outbound traffic was high
      (i.e. most of the time when running i2psnark)

2007-02-28  zzz
    * i2psnark: File reopen cleanup

2007-02-28  zzz
    * i2psnark: Add peer details to web page

* 2007-02-15  0.6.1.27 released

2007-02-15  jrandom
    * Limit the whispering floodfill sends to at most 3 randomly
      chosen from the known floodfill peers

2007-02-14  jrandom
    * Don't filter out KICK and H(ide oper status) IRC messages
      (thanks Takk and postman!)

2007-02-13  jrandom
    * Tell our peers about who we know in the floodfill netDb every
      6 hours or so, mitigating the situation where peers lose track
      of floodfill routers.
    * Disable the Syndie updater (people should use the new Syndie,
      not this one)
    * Disable the eepsite tunnel by default

2007-01-30  zzz
    * i2psnark: Don't hold _snarks lock while checking a snark,
      so web page is responsive at startup

2007-01-29  zzz
    * i2psnark: Add NickyB tracker

2007-01-28  zzz
    * i2psnark: Don't hold sendQueue lock while flushing output,
      to make everything run smoother

2007-01-27  zzz
    * i2psnark: Fix orphaned Snark reader tasks leading to OOMs

2007-01-20  Complication
    * Drop overlooked comment

2007-01-20  Complication
    * Modify ReseedHandler to query the "i2p.reseedURL" property from I2PAppContext
      instead of System, so setting a reseed URL in advanced configuration has effect.
    * Clean out obsolete reseed code from ConfigNetHandler.

2007-01-20  zzz
    * i2psnark: More choking rotation tweaks
    * Improve performance by not reading in the whole
      piece from disk for each request. A huge memory savings
      on 1MB torrents with many peers.

2007-01-17  zzz
    * Add new HTTP Proxy error message for non-http protocols

2007-01-17  zzz
    * Add note on Syndie index.html steering people to new Syndie

2007-01-16  zzz
    * i2psnark: Fix crash when autostart off and
      tcrrent started manually

2007-01-16  zzz
    * i2psnark: Fix bug caused by last i2psnark checkin
      (ConnectionAcceptor not started)
    * Don't start PeerCoordinator, ConnectionAcceptor,
      and TrackerClient unless starting torrent

2007-01-15  jrandom
    * small guard against unnecessary streaming lib reset packets
      (thanks Complication!)

2007-01-15  zzz
    * i2psnark: Add 'Stop All' link on web page
    * Add some links to trackers and forum on web page
    * Don't start tunnel if 'Autostart' unchecked
    * Fix torrent restart bug by reopening file descriptors

2007-01-14  zzz
    * i2psnark: Improvements for torrents with > 4 leechers:
      choke based on upload rate when seeding, and
      be smarter and fairer about rotating choked peers.
    * Handle two common i2psnark OOM situations rather
      than shutting down the whole thing.
    * Fix reporting to tracker of remaining bytes for
      torrents > 4GB (but ByteMonsoon still has a bug)

2006-10-29  zzz
    * i2psnark: Fix and enable generation of multifile torrents,
      print error if no tracker selected at create-torrent,
      fix stopping a torrent that hasn't started successfully,
      add eBook and GayTorrents trackers to form,
      web page formatting tweaks

* 2006-10-10  0.6.1.26 released

2006-10-29  Complication
    * Ensure we get NTP samples from more diverse sources
      (0.pool.ntp.org, 1.pool.ntp.org, etc)
    * Discard median-based peer skew calculator as framed average works,
      and adjusting its percentage can make it behave median-like
    * Require more data points (from at least 20 peers)
      before considering a peer skew measurement reliable

2006-10-10  jrandom
    * Removed the status display from the console, as its more confusing
      than informative (though the content is still displayed in the HTML)

2006-10-08  Complication
    * Add a framed average peer clock skew calculator
    * Add config property "router.clockOffsetSanityCheck" to determine
      if NTP-suggested clock offsets get sanity checked (default "true")
    * Reject NTP-suggested clock offsets if they'd increase peer clock skew
      by more than 5 seconds, or make it more than 20 seconds total
    * Decrease log level in getMedianPeerClockSkew()

2006-09-29  zzz
    * i2psnark: Second try at synchronization fix - synch addRequest()
      completely rather than just portions of it and requestNextPiece()

2006-09-27  jrandom
    * added HMAC-SHA256
    * properly use CRLF with EepPost
    * suppress jbigi/jcpuid messages if jbigi.dontLog/jcpuid.dontLog is set
    * PBE session key generation (with 1000 rounds of SHA256)
    * misc SDK helper functions

2006-09-26  Complication
    * Take back another inadverent logging change in NTCPConnection

2006-09-26  Complication
    * Take back an accidental log level change

2006-09-26  Complication
    * Subclass from Clock a RouterClock which can access router transports,
      with the goal of developing it to second-guess NTP results
    * Make transports report clock skew in seconds
    * Adjust renderStatusHTML() methods accordingly
    * Show average for NTCP clock skews too
    * Give transports a getClockSkews() method to report clock skews
    * Give transport manager a getClockSkews() method to aggregate results
    * Give comm system facade a getMedianPeerClockSkew() method which RouterClock calls
      (to observe results, add "net.i2p.router.transport.CommSystemFacadeImpl=WARN" to logging)
    * Extra explicitness in NTCP classes to denote unit of time.
    * Fix some places in NTCPConnection where milliseconds and seconds were confused

2006-09-25  zzz
    * i2psnark: Paranoid copy before writing pieces,
      recheck files on completion, redownload bad pieces
    * i2psnark: Don't contact tracker as often when seeding

2006-09-24  zzz
    * i2psnark: Add some synchronization to prevent rare problem
      after restoring orphan piece

2006-09-20  zzz
    * i2psnark: Eliminate duplicate requests caused by i2p-bt's
      rapid choke/unchokes
    * i2psnark: Truncate long TrackerErr messages on web page

2006-09-16  zzz
    * i2psnark: Implement retransmission of requests. This
      eliminates one cause of complete stalls with a peer.
      This problem is common on torrents with a small number of
      active peers where there are no choke/unchokes to kickstart things.

2006-09-13  zzz
    * i2psnark: Fix restoral of partial pieces broken by last patch

2006-09-13  zzz
    * i2psnark: Mark a peer's requests as unrequested on disconnect,
      preventing premature end game
    * i2psnark: Randomize selection of next piece during end game
    * i2psnark: Don't restore a partial piece to a peer that is already working on it
    * i2psnark: strip ".torrent" on web page
    * i2psnark: Limit piece size in generated torrent to 1MB max

2006-09-09  zzz
    * i2psnark: Add "Stalled" indication and stat totals on web page

2006-09-09  zzz
    * i2psnark: Fix bug where new peers would always be sent an "interested"
      regardless of actual interest
    * i2psnark: Reduce max piece size from 10MB to 1MB; larger may have severe
      memory and efficiency problems

* 2006-09-09  0.6.1.25 released

2006-09-08  jrandom
    * Tweak the PRNG logging so it only displays error messages if there are
      problems
    * Disable dynamic router keys for the time being, as they don't offer
      meaningful security, may hurt the router, and makes it harder to
      determine the network health.  The code to restart on SSU IP change is
      still enabled however.
    * Disable tunnel load testing, leaning back on the tiered selection for
      the time being.
    * Spattering of bugfixes

2006-09-07  zzz
    * i2psnark: Increase output timeout from 2 min to 4 min
    * i2psnark: Orphan debug msg cleanup
    * i2psnark: More web rate report cleanup

2006-09-05  zzz
    * i2psnark: Implement basic partial-piece saves across connections
    * i2psnark: Implement keep-alive sending. This will keep non-i2psnark clients
      from dropping us for inactivity but also renders the 2-minute transmit-inactivity
      code in i2psnark ineffective. Will have to research why there is transmit but
      not receive inactivity code. With the current connection limit of 24 peers
      we aren't in any danger of keeping out new peers by keeping inactive ones.
    * i2psnark: Increase CHECK_PERIOD from 20 to 40 since nothing happens in 20 seconds
    * i2psnark: Fix dropped chunk handling
    * i2psnark: Web rate report cleanup

2006-09-04  zzz
    * i2psnark: Report cleared trackerErr immediately
    * i2psnark: Add trackerErr reporting after previous success; retry more quickly
    * i2psnark: Set up new connections more quickly
    * i2psnark: Don't delay tracker fetch when setting up lots of connections
    * i2psnark: Reduce MAX_UPLOADERS from 12 to 4

2006-09-04  zzz
    * Enable pipelining in i2psnark
    * Make i2psnark tunnel default be 1 + 0-1

2006-09-03  zzz
    * Add rate reporting to i2psnark

2006-09-03  Complication
    * Limit form size in SusiDNS to avoid exceeding a POST size limit on postback
    * Print messages about addressbook size to give better overview
    * Enable delete function in published addressbook

2006-08-21  Complication
    * Fix error reporting discrepancy (thanks for helping notice, yojoe!)

2006-08-03  jrandom
    * Decrease the recently modified tunnel building timeout, though keep
      the scaling on their processing

2006-07-31  jrandom
    * Increase the tunnel building timeout
    * Avoid a rare race (thanks bar!)
    * Fix the bandwidth capacity publishing code to factor in share percentage
      and outbound throttling (oops)

2006-07-29  Complication
    * Treat NTP responses from unexpected stratums like failures

* 2006-07-28  0.6.1.24 released

2006-07-28  jrandom
    * Don't try to reverify too many netDb entries at once (thanks
      cervantes and Complication!)

2006-07-28  jrandom
    * Actually fix the threading deadlock issue in the netDb (removing
      the synchronized access to individual kbuckets while validating
      individual entries) (thanks cervantes, postman, frosk, et al!)

* 2006-07-27  0.6.1.23 released

2006-07-27  jrandom
    * Cut down NTCP connection establishments once we know the peer is skewed
      (rather than wait for full establishment before verifying)
    * Removed a lock on the stats framework when accessing rates, which
      shouldn't be a problem, assuming rates are created (pretty much) all at
      once and merely updated during the lifetime of the jvm.

2006-07-27  jrandom
    * Further NTCP write status cleanup
    * Handle more oddly-timed NTCP disconnections (thanks bar!)

2006-07-26  jrandom
    * When dropping a netDb router reference, only accept newer
      references as part of the update check
    * If we have been up for a while, don't accept really old
      router references (published 2 or more days ago)
    * Drop router references once they are no longer valid, even if
      they were allowed in due to the lax restrictions on startup

2006-07-26  jrandom
    * Every time we create a new router identity, add an entry to the
      new "identlog.txt" text file in the I2P install directory.  For
      debugging purposes, publish the count of how many identities the
      router has cycled through, though not the identities itself.
    * Cleaned up the way the multitransport shitlisting worked, and
      added per-transport shitlists
    * When dropping a router reference locally, first fire a netDb
      lookup for the entry
    * Take the peer selection filters into account when organizing the
      profiles (thanks Complication!)
    * Avoid some obvious configuration errors for the NTCP transport
      (invalid ports, "null" ip, etc)
    * Deal with some small NTCP bugs found in the wild (unresolveable
      hosts, strange network discons, etc)
    * Send our netDb info to peers we have direct NTCP connections to
      after each 6-12 hours of connection uptime
    * Clean up the NTCP reading and writing queue logic to avoid some
      potential delays
    * Allow people to specify the IP that the SSU transport binds on
      locally, via the advanced config "i2np.udp.bindInterface=1.2.3.4"

* 2006-07-18  0.6.1.22 released

2006-07-18  jrandom
    * Add a failsafe to the NTCP transport to make sure we keep
      pumping writes when we should.
    * Properly reallow 16-32KBps routers in the default config
      (thanks Complication!)

2006-07-16  Complication
    * Collect tunnel build agree/reject/expire statistics
      for each bandwidth tier of peers (and peers of unknown tiers,
      even if those shouldn't exist)

2006-07-14  jrandom
    * Improve the multitransport shitlisting (thanks Complication!)
    * Allow routers with a capacity of 16-32KBps to be used in tunnels under
      the default configuration (thanks for the stats Complication!)
    * Properly allow older router references to load on startup
      (thanks bar, Complication, et al!)
    * Add a new "i2p.alwaysAllowReseed" advanced config property, though
      hopefully today's changes should make this unnecessary (thanks void!)
    * Improved NTCP buffering
    * Close NTCP connections if we are too backlogged when writing to them

2006-07-04  jrandom
    * New NIO-based tcp transport (NTCP), enabled by default for outbound
      connections only.  Those who configure their NAT/firewall to allow
      inbound connections and specify the external host and port
      (dyndns/etc is ok) on /config.jsp can receive inbound connections.
      SSU is still enabled for use by default for all users as a fallback.
    * Substantial bugfix to the tunnel gateway processing to transfer
      messages sequentially instead of interleaved
    * Renamed GNU/crypto classes to avoid name clashes with kaffe and other
      GNU/Classpath based JVMs
    * Adjust the Fortuna PRNG's pooling system to reduce contention on
      refill with a background thread to refill the output buffer
    * Add per-transport support for the shitlist
    * Add a new async pumped tunnel gateway to reduce tunnel dispatcher
      contention

2006-07-01  Complication
    * Ensure that the I2PTunnel web interface won't update tunnel settings
      for shared clients when a non-shared client is modified
      (thanks for spotting, BarkerJr!)

2006-06-14  cervantes
    * Small tweak to I2PTunnel CSS, so it looks better with desktops
      that use Bitstream Vera fonts @ 96 dpi

* 2006-06-14  0.6.1.21 released

2006-06-13  jrandom
    * Use a minimum uptime of 2 hours, not 4 (oops)

2006-06-13  jrandom
    * Cut down the proactive rejections due to queue size - if we are
      at the point of having decrypted the request off the queue, might
      as well let it through, rather than waste that decryption

2006-06-11  Kloug
    * Bugfix to the I2PTunnel IRC filter to support multiple concurrent
      outstanding pings/pongs

2006-06-10  jrandom
    * Further reduction in proactive rejections

2006-06-09  jrandom
    * Don't let the pending tunnel request queue grow beyond reason
      (letting things sit for up to 30s when they fail after 10s
      seems a bit... off)

2006-06-08  jrandom
    * Be more conservative in the proactive rejections

2006-06-04  Complication
    * Trim out sending a blank line before USER in susimail.
      Seemed to break in rare cases, thanks for reporting, Brachtus!

* 2006-06-04  0.6.1.20 released

2006-06-04  jrandom
    * Reduce the SSU ack frequency
    * Tweaked the tunnel rejection settings to reject less aggressively

2006-05-31  jrandom
    * Only send netDb searches to the floodfill peers for the time being
    * Add some proof of concept filters for tunnel participation.  By default,
      it will skip peers with an advertised bandwith of less than 32KBps or
      an advertised uptime of less than 2 hours.  If this is sufficient, a
      safer implementation of these filters will be implemented.

* 2006-05-18  0.6.1.19 released

2006-05-18  jrandom
    * Made the SSU ACKs less frequent when possible

2006-05-17  Complication
    * Fix some oversights in my previous changes:
      adjust some loglevels, make a few statements less wasteful,
      make one comparison less confusing and more likely to log unexpected values

2006-05-17  jrandom
    * Make the peer page sortable
    * SSU modifications to cut down on unnecessary connection failures

2006-05-16  jrandom
    * Further shitlist randomizations
    * Adjust the stats monitored for detecting cpu overload when dropping new
      tunnel requests

2006-05-15  jrandom
    * Add a load dependent throttle on the pending inbound tunnel request
      backlog
    * Increased the tunnel test failure slack before killing a tunnel

2006-05-13  Complication
    * Separate growth factors for tunnel count and tunnel test time
    * Reduce growth factors, so probabalistic throttle would activate
    * Square probAccept values to decelerate stronger when far from average
    * Create a bandwidth stat with approximately 15-second half life
    * Make allowTunnel() check the 1-second bandwidth for overload
      before doing allowance calculations using 15-second bandwidth
    * Tweak the overload detector in BuildExecutor to be more sensitive
      for rising edges, add ability to initiate tunnel drops
    * Add a function to seek and drop the highest-rate participating tunnel,
      keeping a fixed+random grace period between such drops.
      It doesn't seem very effective, so disabled by default
      ("router.dropTunnelsOnOverload=true" to enable)

2006-05-11  jrandom
    * PRNG bugfix (thanks cervantes and Complication!)

* 2006-05-09  0.6.1.18 released

2006-05-09  jrandom
    * Further tunnel creation timeout revamp

2006-05-07  Complication
    * Fix problem whereby repeated calls to allowed() would make
      the 1-tunnel exception permit more than one concurrent build

2006-05-06  jrandom
    * Readjust the tunnel creation timeouts to reject less but fail earlier,
      while tracking the extended timeout events.

2006-05-04  jrandom
    * Short circuit a highly congested part of the stat logging unless its
      required (may or may not help with a synchronization issue reported by
      andreas)

2006-05-03  Complication
    * Allow a single build attempt to proceed despite 1-minute overload
      only if the 1-second rate shows enough spare bandwidth
      (e.g. overload has already eased)

2006-05-02  Complication
    * Correct a misnamed property in SummaryHelper.java
      to avoid confusion
    * Make the maximum allowance of our own concurrent
      tunnel builds slightly adaptive: one concurrent build per 6 KB/s
      within the fixed range 2..10
    * While overloaded, try to avoid completely choking our own build attempts,
      instead prefer limiting them to 1

2006-05-01  jrandom
    * Adjust the tunnel build timeouts to cut down on expirations, and
      increased the SSU connection establishment retransmission rate to
      something less glacial.
    * For the first 5 minutes of uptime, be less aggressive with tunnel
      exploration, opting for more reliable peers to start with.

2006-05-01  jrandom
    * Fix for a netDb lookup race (thanks cervantes!)

2006-04-27  jrandom
    * Avoid a race in the message reply registry (thanks cervantes!)

2006-04-27  jrandom
    * Fixed the tunnel expiration desync code (thanks Complication!)

* 2006-04-23  0.6.1.17 released

2006-04-19  jrandom
    * Adjust how we pick high capacity peers to allow the inclusion of fast
      peers (the previous filter assumed an old usage pattern)
    * New set of stats to help track per-packet-type bandwidth usage better
    * Cut out the proactive tail drop from the SSU transport, for now
    * Reduce the frequency of tunnel build attempts while we're saturated
    * Don't drop tunnel requests as easily - prefer to explicitly reject them

* 2006-04-15  0.6.1.16 released

2006-04-15  jrandom
    * Adjust the proactive tunnel request dropping so we will reject what we
      can instead of dropping so much (but still dropping if we get too far
      overloaded)

2006-04-14  jrandom
    * 0 isn't very random
    * Adjust the tunnel drop to be more reasonable

2006-04-14  jrandom
    * -28.00230115311259 is not between 0 and 1 in any universe I know.
    * Made the bw-related tunnel join throttle much simpler

2006-04-14  jrandom
    * Make some more stats graphable, and allow some internal tweaking on the
      tunnel pairing for creation and testing.

* 2006-04-13  0.6.1.15 released

2006-04-12  jrandom
    * Added a further failsafe against trying to queue up too many messages to
      a peer.

2006-04-12  jrandom
    * Watch out for failed syndie index fetches (thanks bar!)

2006-04-11  jrandom
    * Throttling improvements on SSU - throttle all transmissions to a peer
      when we are retransmitting, not just retransmissions.  Also, if
      we're already retransmitting to a peer, probabalistically tail drop new
      messages targetting that peer, based on the estimated wait time before
      transmission.
    * Fixed the rounding error in the inbound tunnel drop probability.

2006-04-10  jrandom
    * Include a combined send/receive graph (good idea cervantes!)
    * Proactively drop inbound tunnel requests probabalistically as the
      estimated queue time approaches our limit, rather than letting them all
      through up to that limit.

2006-04-08  jrandom
    * Stat summarization fix (removing the occational holes in the jrobin
      graphs)

2006-04-08  jrandom
    * Process inbound tunnel requests more efficiently
    * Proactively drop inbound tunnel requests if the queue before we'd
      process it in is too long (dynamically adjusted by cpu load)
    * Adjust the tunnel rejection throttle to reject requeusts when we have to
      proactively drop too many requests.
    * Display the number of pending inbound tunnel join requests on the router
      console (as the "handle backlog")
    * Include a few more stats in the default set of graphs

2006-04-06  jrandom
    * Fix for a bug in the new irc ping/pong filter (thanks Complication!)

2006-04-06  jrandom
    * Fixed a typo in the reply cleanup code

* 2006-04-05  0.6.1.14 released

2006-04-05  jrandom
    * Cut down on the time that we allow a tunnel creation request to sit by
      without response, and reject tunnel creation requests that are lagged
      locally.  Also switch to a bounded FIFO instead of a LIFO
    * Threading tweaks for the message handling (thanks bar!)
    * Don't add addresses to syndie with blank names (thanks Complication!)
    * Further ban clearance

2006-04-05  jrandom
    * Fix during the ssu handshake to avoid an unnecessary failure on
      packet retransmission (thanks ripple!)
    * Fix during the SSU handshake to use the negotiated session key asap,
      rather than using the intro key for more than we should (thanks ripple!)
    * Fixes to the message reply registry (thanks Complication!)
    * More comprehensive syndie banning (for repeated pushes)
    * Publish the router's ballpark bandwidth limit (w/in a power of 2), for
      testing purposes
    * Put a floor back on the capacity threshold, so too many failing peers
      won't cause us to pick very bad peers (unless we have very few good
      ones)
    * Bugfix to cut down on peers using introducers unneessarily (thanks
      Complication!)
    * Reduced the default streaming lib message size to fit into a single
      tunnel message, rather than require 5 tunnel messages to be transferred
      without loss before recomposition.  This reduces throughput, but should
      increase reliability, at least for the time being.
    * Misc small bugfixes in the router (thanks all!)
    * More tweaking for Syndie's CSS (thanks Doubtful Salmon!)

2006-04-01  jrandom
    * Take out the router watchdog's teeth (don't restart on leaseset failure)
    * Filter the IRC ping/pong messages, as some clients send unsafe
      information in them (thanks aardvax and dust!)

2006-03-30  jrandom
    * Substantially reduced the lock contention in the message registry (a
      major hotspot that can choke most threads).  Also reworked the locking
      so we don't need per-message timer events
    * No need to have additional per-peer message clearing, as they are
      either unregistered individually or expired.
    * Include some of the more transient tunnel throttling

* 2006-03-26  0.6.1.13 released

2006-03-25  jrandom
    * Added a simple purge and ban of syndie authors, shown as the
      "Purge and ban" button on the addressbook for authors that are already
      on the ignore list.  All of their entries and metadata are deleted from
      the archive, and the are transparently filtered from any remote
      syndication (so no user on the syndie instance will pull any new posts
      from them)
    * More strict tunnel join throtting when congested

2006-03-24  jrandom
    * Try to desync tunnel building near startup (thanks Complication!)
    * If we are highly congested, fall back on only querying the floodfill
      netDb peers, and only storing to those peers too
    * Cleaned up the floodfill-only queries

2006-03-21  jrandom
    * Avoid a very strange (unconfirmed) bug that people using the systray's
      browser picker dialog could cause by disabling the GUI-based browser
      picker.
    * Cut down on subsequent streaming lib reset packets transmitted
    * Use a larger MTU more often
    * Allow netDb searches to query shitlisted peers, as the queries are
      indirect.
    * Add an option to disable non-floodfill netDb searches (non-floodfill
      searches are used by default, but can be disabled by adding
      netDb.floodfillOnly=true to the advanced config)

2006-03-20  jrandom
    * Fix to allow for some slack when coalescing stats
    * Workaround some oddball errors

2006-03-18  jrandom
    * Added a new graphs.jsp page to show all of the stats being harvested

2006-03-18  jrandom
    * Made the netDb search load limitations a little less stringent
    * Add support for specifying the number of periods to be plotted on the
      graphs - e.g. to plot only the last hour of a stat that is averaged at
      the 60 second period, add &periodCount=60

2006-03-17  jrandom
    * Add support for graphing the event count as well as the average stat
      value (done by adding &showEvents=true to the URL).  Also supports
      hiding the legend (&hideLegend=true), the grid (&hideGrid=true), and
      the title (&hideTitle=true).
    * Removed an unnecessary arbitrary filter on the profile organizer so we
      can pick high capacity and fast peers more appropriately

2006-03-16  jrandom
    * Integrate basic hooks for jrobin (http://jrobin.org) into the router
      console.  Selected stats can be harvested automatically and fed into
      in-memory RRD databases, and those databases can be served up either as
      PNG images or as RRDtool compatible XML dumps (see oldstats.jsp for
      details).  A base set of stats are harvested by default, but an
      alternate list can be specified by setting the 'stat.summaries' list on
      the advanced config.  For instance:
      stat.summaries=bw.recvRate.60000,bw.sendRate.60000
    * HTML tweaking for the general config page (thanks void!)
    * Odd NPE fix (thanks Complication!)

2006-03-15  Complication
    * Trim out an old, inactive IP second-guessing method
      (thanks for spotting, Anonymous!)

2006-03-15  jrandom
    * Further stat cleanup
    * Keep track of how many peers we are actively trying to communicate with,
      beyond those who are just trying to communicate with us.
    * Further router tunnel participation throttle revisions to avoid spurious
      rejections
    * Rate stat display cleanup (thanks ripple!)
    * Don't even try to send messages that have been queued too long

2006-03-05  zzz
    * Remove the +++--- from the logs on i2psnark startup

2006-03-05  jrandom
    * HTML fixes in Syndie to work better with opera (thanks shaklen!)
    * Give netDb lookups to floodfill peers more time, as they are much more
      likely to succeed (thereby cutting down on the unnecessary netDb
      searches outside the floodfill set)
    * Fix to the SSU IP detection code so we won't use introducers when we
      don't need them (thanks Complication!)
    * Add a brief shitlist to i2psnark so it doesn't keep on trying to reach
      peers given to it
    * Don't let netDb searches wander across too many peers
    * Don't use the 1s bandwidth usage in the tunnel participation throttle,
      as its too volatile to have much meaning.
    * Don't bork if a Syndie post is missing an entry.sml

2006-03-05  Complication
    * Reduce exposed statistical information,
      to make build and uptime tracking more expensive

2006-03-04  Complication
    * Fix the announce URL of orion's tracker in Snark sources

2006-03-03  Complication
    * Explicit check for an index out of bounds exception while parsing
      an inbound IRC command (implicit check was there already)

2006-03-01  jrandom
    * More aggressive tunnel throttling as we approach our bandwidth limit,
      and throttle based off periods wider than 1 second.
    * Included Doubtful Salmon's syndie stylings (thanks!)

2006-02-27  zzz
    * Update error page templates to add \r, Connection: close, and
      Proxy-connection: close to headers.

* 2006-02-27  0.6.1.12 released

2006-02-27  jrandom
    * Adjust the jbigi.jar to use the athlon-optimized jbigi on windows/amd64
      machines, rather than the generic jbigi (until we have an athlon64
      optimized version)

2006-02-26  jrandom
    * Switch from the bouncycastle to the gnu-crypto implementation for
      SHA256, as benchmarks show a 10-30% speedup.
    * Removed some unnecessary object caches
    * Don't close i2psnark streams prematurely

2006-02-25  jrandom
    * Made the Syndie permalinks in the thread view point to the blog view
    * Disabled TCP again (since the live net seems to be doing well w/out it)
    * Fix the message time on inbound SSU establishment (thanks zzz!)
    * Don't be so aggressive with parallel tunnel creation when a tunnel pool
      just starts up

2006-02-24  jrandom
    * Rounding calculation cleanup in the stats, and avoid an uncontested
      mutex (thanks ripple!)
    * SSU handshake cleanup to help force incompatible peers to stop nagging
      us by both not giving them an updated reference to us and by dropping
      future handshake packets from them.

2006-02-23  jrandom
    * Increase the SSU retransmit ceiling (for slow links)
    * Estimate the sender's SSU MTU (to help see if we agree)

2006-02-22  jrandom
    * Fix to properly profile tunnel joins (thanks Ragnarok, frosk, et al!)
    * More aggressive poor-man's PMTU, allowing larger MTUs on less reliable
      links
    * Further class validator refactorings

2006-02-22  jrandom
    * Handle a rare race under high bandwidth situations in the SSU transport
    * Minor refactoring so we don't confuse sun's 1.6.0-b2 validator

2006-02-21  Complication
    * Reactivate TCP tranport by default, in addition to re-allowing

* 2006-02-21  0.6.1.11 released

2006-02-21  jrandom
    * Throttle the outbound SSU establishment queue, so it doesn't fill up the
      heap when backlogged (and so that the messages queued up on it don't sit
      there forever)
    * Further SSU memory cleanup
    * Clean up the address regeneration code so it knows when to rebuild the
      local info more precisely.

2006-02-20  jrandom
    * Properly enable TCP this time (oops)
    * Deal with multiple form handlers on the same page in the console without
      being too annoying (thanks blubb and bd_!)

2006-02-20  jrandom
    * Reenable the TCP transport as a fallback (we'll continue to muck with
      debugging SSU-only elsewhere)

2006-02-20  jrandom
    * Major SSU and router tuning to reduce contention, memory usage, and GC
      churn.  There are still issues to be worked out, but this should be a
      substantial improvement.
    * Modified the optional netDb harvester task to support choosing whether
      to use (non-anonymous) direct connections or (anonymous) exploratory
      tunnels to do the harvesting.  Harvesting itself is enabled via the
      advanced config "netDb.shouldHarvest=true" (default is false) and the
      connection type can be chosen via "netDb.harvestDirectly=false" (default
      is false).

2006-02-19  dust
    * Added pruning of suckers history (it used to grow indefinitely).

2006-02-19  jrandom
    * Moved the current net's reseed URL to a different location than where
      the old net looks (dev.i2p.net/i2pdb2/ vs .../i2pdb/)
    * More aggressively expire inbound messages (on receive, not just on send)
    * Add in a hook for breaking backwards compatibility in the SSU wire
      protocol directly by including a version as part of the handshake.  The
      version is currently set to 0, however, so the wire protocol from this
      build is compatible with all earlier SSU implementations.
    * Increased the number of complete message readers, cutting down
      substantially on the delay processing inbound messages.
    * Delete the message history file on startup
    * Reworked the restart/shutdown display on the console (thanks bd_!)

2006-02-18  jrandom
    * Migrate the outbound packets from a central component to the individual
      per-peer components, substantially cutting down on lock contention when
      dealing with higher degrees.
    * Load balance the outbound SSU transfers evenly across peers, rather than
      across messages (so peers with few messages won't be starved by peers
      with many).
    * Reduce the frequency of router info rebuilds (thanks bar!)

2006-02-18  jrandom
    * Add a new AIMD throttle in SSU to control the number of concurrent
      messages being sent to a given peer, in addition to the throttle on the
      number of concurrent bytes to that peer.
    * Adjust the existing SSU outbound queue to throttle based on the queue's
      lag, not an arbitrary number of packets.

2006-02-17  jrandom
    * Properly fix the build request queue throttling, using queue age to
      detect congestion, rather than queue size.

2006-02-17  jrandom
    * Disable the message history log file by default (duh - feel free to
      delete messageHistory.txt after upgrading.  thanks deathfatty!)
    * Limit the size of the inbound tunnel build request queue so we don't
      get an insane backlog of requests that we're bound to reject, and adjust
      the queue processing so we keep on churning through them when we've got
      a backlog.
    * Small fixes for the multiuser syndie operation (thanks Complication!)
    * Renamed modified PRNG classes that were imported from gnu-crypto so we
      don't conflict with JVMs using that as a JCE provider (thanks blx!)

* 2006-02-16  0.6.1.10 released

2006-02-16  jrandom
    * Add a new toggle to the web config to enable/disable the load testing

2006-02-16  jrandom
    * Dropped much of the abandonware from the apps/ directory

2006-02-16  jrandom
    * Bugfix to the I2PTunnel web config to properly accept i2cp port settings
    * Initial sucker refactoring to simplify reuse of the html parsing
    * Beginnings of hooks to push imported rss/atom out to remote syndie
      archives automatically (though not enabled currently)
    * Further SSU peer test cleanup

2006-02-15  jrandom
    * Add in per-blog RSS feeds to Syndie
    * Upgraded sucker's ROME dependency to 0.8, bundling sucked enclosures
      with the posts, marking additional attachments as Media RSS enclosures
      (http://search.yahoo.com/mrss/), since RSS only supports one enclosure
      per item.
    * Don't allow the default syndie user to be set to something invalid if
      its in single user mode.

2006-02-15  jrandom
    * Merged in the i2p_0_6_1_10_PRE branch to the trunk, so CVS HEAD is no
      longer backwards compatible (and should not be used until 0.6.1.1 is
      out)

2006-02-14  jrandom
    * Syndie ui bugfixes (thanks all!)

2006-02-13  jrandom
    * Use the current directory for some temporary I2PSnark files, rather than
      the OS default temp dir (thanks anon!)
    * Increase the base streaming lib window size (still shrinks to 1 on
      retransmission though, of course)
    * Fixed the I2PTunnel newlines to work with lighthttpd (thanks all!)
    * Implement fast retransmit in the streaming lib (fires at most once per
      packet), and increased the default ack delay to 2 seconds (from .5s)
    * Don't ask for garlic level message acks for end to end messages unless
      they're useful (e.g. to ack session tags)

2006-02-12  cervantes
    * Use a different santisation method for some SML attributes
    * Make router console update config save button actually save.
    * Fix console bandwidth limiter burst rate dropdowns, so the display
      relates to what is saved in the config.

2006-02-12  cervantes
    * SML is now stricter in it's formatting (attributes should only use
      double quotes instead of being allowed to mix with singles).
    * Using apostrophes in SML attributes will no longer invalidate the tag.
    * Some instances of [blog] tag description were not being displayed
      correctly.

2006-02-12  jrandom
    * Further SSU peer test throttling
    * Put the most common router console features on the main index page too

2006-02-11  jrandom
    * Be more careful about SSU peer test floods

2006-02-09  jrandom
    * Adjusted one of the SSU timeouts so we don't drop peers as easily (duh)

2006-02-08  jrandom
    * Added transparent support for VIA C3 CPUs to jbigi (thanks Nekow42), and
      bundled a precompiled libjbigi.so in the jbigi.jar
    * Cleaned up the synchronization for some SSU packet handling code
    * Allow explicit rejection of more lagged tunnel build requests, rather
      than dropping them outright
    * Use lighter load testing

2006-02-07  jrandom
    * Handle HTTP headers without any values (thanks Sugadude!)
    * Don't show the option to make Syndie multiuser, since very few people
      need it, and multiuser mode is a lot more complex to use.  Geeks can
      enable it by adding "syndie.singleUser=false" to syndie/syndie.config
      (or in the router's advanced config, for the embedded Syndie)
    * When a peer rejects participation in a tunnel, they mean it (duh)
    * Decrease tunnel test timeout period to 20s (a 40s lag is insane)
    * Remove a throttle on the size of the SSU active outbound pool, since
      it was essentially arbitrary
    * Use a more appropriate SSU bloom filter size
    * Don't "proactively" drop SSU connections if we have partially received
      inbound messages (duh)
    * Migrate most of the message state across SSU connection reestablishment

2006-02-06  jrandom
    * Reduce the SSU retransmit timeout range, and increase the number of ACKs
      piggybacked

2006-02-05  jrandom
    * Experiment with short exponents for DH/ElGamal, using a 226bit x instead
      of a 2048bit x, as reports suggest that size is sufficient for 2048bit
      DH/ElGamal when using safe primes (see KeyGenerator.java for references)
    * Enable the messageHistory.txt by default, for debugging

2006-02-05  jrandom
    * Substantial bugfix for the duplicate message detection in the transport
      layer
    * Handle tunnel build responses ASAP, rather than queueing them up to wait
      in line (processing them is really fast - just a few AES loops)
    * Don't bother handling build requests that we have queued up for a while
      locally, as the requestor will have timed it out anyway (perhaps we
      should reply regardless, but with a backoff instead?)

2006-02-04  jrandom
    * Further tunnel test cleanup and disabling of the old tunnel creation
      code

2006-02-04  jrandom
    * Clean up and reenable the tunnel testing for the new tunnel system.

2006-02-04  jrandom
    * Don't cache the archive.txt in syndie when fetching it through the web
      interface.
    * Logging updates

2006-02-03  jrandom
    * Added further replay prevention on the tunnel build requests
    * More aggressive streaming lib closing on reset

2006-02-03  jrandom
    * More aggressive refusal of peers from the wrong network (oops)

2006-02-01  jrandom
    * Instruct the router to reseed against a new URL, for migration purposes:
      http://dev.i2p.net/i2pdb2/
    * Aggressive error handling during UDP packet creation (thanks cervantes)

2006-02-01  jrandom
    * Fix the new tunnel creation crypto, including the addition of a 4 byte
      "next message ID" to the encrypted request structure in the spec.
    * Backwards incompatible change, using the new tunnel creation crypto, the
      fixed MD5 HMAC size, and a new network ID (to prevent cross pollination
      with the old incompatible network).
    * Reworked the leaseSet request process to handle a race condition
    * Disable the TCP transport
    * Run four separate threads on the job queue to cut down on job lag

2006-01-28  jrandom
    * Removed a race that could show up in leaseSet requesting with the new
      tunnel building process

2006-01-25  jrandom
    * Run the peer profile coalescing/reorganization outside the job queue
      (on one of the timers), to cut down on some job queue congestion.  Also,
      trim old profiles while running, not just when starting up.
    * Slightly more sane intra-floodfill-node netDb activity (only flood new
      entries)
    * Workaround in the I2PTunnelHTTPServer for some bad requests (though the
      source of the bug is not yet addressed)
    * Better I2PSnark reconnection handling
    * Further cleanup in the new tunnel build process
    * Make sure we expire old participants properly
    * Remove much of the transient overload throttling (it wasn't using a good
      metric)

2006-01-25  dust
    * Fix IRC client proxy to use ISO-8859-1.

2006-01-22  jrandom
    * New tunnel build process - does not use the new crypto or new peer
      selection strategies.  However, it does drop the fallback tunnel
      procedure, except for tunnels who are configured to allow them, or for
      the exploratory pool during bootstrapping or after a catastrophic
      failure.  This new process prefers to fail rather than use too-short
      tunnels, so while it can do some pretty aggressive tunnel rebuilding,
      it may expose more tunnel failures to the user.
    * Always prefer normal tunnels to fallback tunnels.
    * Potential fix for a bug while changing i2cp settings on I2PSnark (thanks
      bar!)
    * Do all of the netDb entry writing in a separate thread, avoiding
      duplicates and batching them up.

2006-01-19  Complication
    * Explain better where eepsite's destkey can be found

2006-01-18  cervantes
    * Add title attributes to all external links in Syndie, so we can rollover
      and quickly see if it's worth clicking on.
    * Fixed a minor compiler warning.

2006-01-17  jrandom
    * First pass of the new tunnel creation crypto, specified in the new
      router/doc/tunnel-alt-creation.html (referenced in the current
      router/doc/tunnel-alt.html).  It isn't actually used anywhere yet, other
      than in the test code, but the code verifies the technical viability, so
      further scrutiny would be warranted.

2006-01-16  cervantes
    * Dragged I2P kicking and screaming into 2006 (Oops)

2006-01-14  cervantes
    * Removed entirely misleading memory status from the console summary.

2006-01-13  cervantes
    * Further Syndie layout hardening and typeface balancing.

* 2006-01-12  0.6.1.9 released

2006-01-12  jrandom
    * Only create the loadtest.log if requested to do so (thanks zzz!)
    * Make sure we cleanly take into consideration the appropriate data
      points when filtering out duplicate messages in the message validator,
      and report the right bloom filter false positives rate (not used for
      anything except debugging)

2006-01-12  cervantes
    * Syndie CSS tweaks to removed some redundant declarations, improve font
      scaling and layout robustness. Improved cross browser compatibility
      (in other words "kicked IE"). Tightened the look of the blog template
      a little.

2006-01-11  Complication
    * CSS comment fixes

2006-01-11  jrandom
    * Include the attachments/blogs/etc for comments on the blog view
    * Syndie HTML fixes (thanks cervantes!)
    * Make sure we fully reset the objects going into our cache before we
      reuse them (thanks zzz!)

2006-01-10  jrandom
    * Added the per-post list of attachments/blogs/etc to the blog view in
      Syndie (though this does not yet include comments or some further
      refinements)
    * Have the I2P shortcut launch i2p.exe instead of i2psvc.exe on windows,
      removing the dox box (though also removes the restart functionality...)
    * Give the i2p.exe the correct java.library.path to support the systray
      dll (thanks Bobcat, Sugadude, anon!)

2006-01-09  jrandom
    * Removed a longstanding bug that had caused unnecessary router identity
      churn due to clock skew
    * Temporarily sanity check within the streaming lib for long pending
      writes
    * Added support for a blog-wide logo to Syndie, and automated the pushing
      of updated extended blog info data along side the metadata.

2006-01-09  jrandom
    * Bugfix for a rare SSU error (thanks cervantes!)
    * More progress on the blog interface, allowing customizable blog-wide
      links.

2006-01-08  jrandom
    * First pass of the new blog interface, though without much of the useful
      customization features (coming soon)

2006-01-04  jrandom
    * Rather than profile individual tunnels for throughput over their
      lifetime, do so at 1 minute intervals (allowing less frequently active
      tunnels to be more fairly measured).
    * Run the live tunnel load test across two tunnels at a time, by default.
      The load test runs for a random period from 90s to the tunnel lifetime,
      self paced.  This should help gathering data for profiling peers that
      are in exploratory tunnels.

2006-01-03  jrandom
    * Calculate the overall peer throughput across the 3 fastest one minute
      tunnel throughput values, rather than the single fastest throughput.
    * Degrade the profiled throughput data over time (cutting the profiled
      peaks in half once a day, on average)
    * Enable yet another new speed calculation for profiling peers, using the
      peak throughput from individual tunnels that a peer is participating in,
      rather than across all tunnels they are participating in.  This helps
      gather a fairer peer throughput measurement, since it won't allow a slow
      high capacity peer seem to have a higher throughput (pushing a little
      data across many tunnels at once, as opposed to lots of data across a
      single tunnel).  This degrades over time like the other.
    * Add basic OS/2 support to the jbigi code (though we do not bundle a
      precompiled OS/2 library)

2006-01-01  jrandom
    * Disable multifile torrent creation in I2PSnark's web UI for the moment
      (though it can still seed and participate in multifile swarms)
    * Enable a new speed calculation for profiling peers, using their peak
      1 minute average tunnel throughput as their speed.

2005-12-31  jrandom
    * Include a simple torrent creator in the I2PSnark web UI
    * Further streaming lib closing improvements
    * Refactored the load test components to run off live tunnels (though,
      still not safe for normal/anonymous load testing)

2005-12-30  jrandom
    * Close streams more gracefully

2005-12-30  jrandom
    * Small streaming lib bugfixes for the modified timeouts
    * Minor Syndie/Sucker RSS html fix
    * Small synchronization fix in I2PSnark (thanks fsm!)

2005-12-30  jrandom
    * Replaced the bundled linux jcpuid (written in C++) with scintilla's
      jcpuid (written in C), removing the libg++.so.5 dependency that has bit
      some distros (e.g. mandriva)

2005-12-29  jrandom
    * Minor fix to the new ERR-ClockSkew to deal with people whose clocks are
      actually correct

2005-12-27  jrandom
    * Add a new Status: line on the router console - "ERR-ClockSkew", in case
      the clock is too skewed to do anything useful (check the year and month,
      not just the hour and minute).
    * Fixed the read/write timeouts in the streaming lib (so that it actually
      honors them now)
    * Minor I2PSnark cleanups (no read timeout, more careful shutdown and
      torrent closing)
    * Handle an oddball tunnel creation failure (thanks Xunk)

2005-12-26  Complication
    * Fix some integer typecasting in I2PSnark (caused >2GB torrents to fail)
    * HTML readability cosmetics on "Peers" page

* 2005-12-22  0.6.1.8 released

2005-12-22  jrandom
    * Bundle the standalone I2PSnark launcher in the installer and update
      process (launch as "java -jar launch-i2psnark.jar", viewing the
      interface on http://localhost:8002/)
    * Don't autostart swarming torrents by default so that you can run a
      standalone I2PSnark from the I2P install dir and not have the embedded
      I2PSnark autolaunch the torrents that the standalone instance is running
    * Fixed a rare streaming lib bug that could let a blocking call wait
      forever.

2005-12-22  jrandom
    * Cleaned up some buffer synchronization issues in I2PSnark that could
      cause blockage.

2005-12-21  jrandom
    * Adjusted I2PSnark's usage of the streaming lib (tweaking it for BT's
      behavior)
    * Fixed the I2PSnark bug that would lose track of live peers

2005-12-20  jrandom
    * Enabled the control in I2PSnark to toggle whether torrents should be
      started automatically or not
    * Hopefully finished the last hook to close down torrents completely when
      they're stopped.

2005-12-19  jrandom
    * Fix for old Syndie blog bookmarks (thanks Complication!)
    * Fix for I2PSnark to accept incoming connections again (oops)
    * Randomize the order that peers from the tracker are contacted

2005-12-19  jrandom
    * I2PSnark logging, disconnect old inactive peers rather than new ones,
      memory usage reduction, better OOM handling, and a shared connection
      acceptor.
    * Cleaned up the Syndie blog page and the resulting filters (viewing a
      blog from the blog page shows threads started by the selected author,
      not those that they merely participate in)

2005-12-18  jrandom
    * Added a standalone runner for the I2PSnark web ui (build with the
      command "ant i2psnark", unzip i2psnark-standalone.zip somewhere, run
      with "java -jar launch-i2psnark.jar", and go to http://localhost:8002/).
    * Further I2PSnark error handling

2005-12-17  jrandom
    * Let multiuser accounts authorize themselves to access the remote
      functionality again (thanks Ch0Hag!)
    * Adjust the JVM heap size to 128MB for new installs (existing users can
      accomplish this by editing wrapper.config, adding the line
      "wrapper.java.maxmemory=128", and then doing a full shutdown and startup
      of the router).  This is relevent for heavy usage of I2PSnark in the
      router console.

2005-12-17  jrandom
    * Use our faster SHA1, rather than the JVM's within I2PSnark, and let
      'piece' sizes grow larger than before.

2005-12-16  jrandom
    * Added some I2PSnark sanity checks, an OOMListener when running
      standalone, and a guard against keeping memory tied up indefinitely.
    * Sanity check on the watchdog (thanks zzz!)
    * Handle invalid HTTP requests in I2PTunnel a little better

2005-12-16  jrandom
    * Moved I2PSnark from using Threads to I2PThreads, so we handle OOMs
      properly (thanks Complication!)
    * More guards in I2PSnark for zany behavior (I2PSession recon w/ skew,
      b0rking in the DirMonitor, etc)

2005-12-16  jrandom
    * Try to run a torrent in readonly mode if we can't write to the file, and
      handle failures a little more gracefully (thanks polecat!)

2005-12-16  jrandom
    * Refuse torrents with too many files (128), avoiding ulimit errors.
    * Remove an fd leak in I2PSnark
    * Further I2PSnark web UI cleanup

2005-12-15  jrandom
    * Added a first pass to the I2PSnark web UI (see /i2psnark/)

2005-12-15  jrandom
    * Added multitorrent support to I2PSnark, accessible currently by running
      "i2psnark.jar --config i2psnark.config" (which may or may not exist).
      It then joins the swarm for any torrents in ./i2psnark/*.torrent, saving
      their data in that directory as well.  Removing the .torrent file stops
      participation, and it is currently set to seed indefinitely.  Completion
      is logged to the logger and standard output, with further UI interaction
      left to the (work in progress) web UI.

2005-12-14  jrandom
    * Fix to drop peer references when we shitlist people again (thanks zzz!)
    * Further I2PSnark fixes to deal with arbitrary torrent info attributes
      (thanks Complication!)

2005-12-13  zzz
    * Don't test tunnels expiring within 90 seconds
    * Defer Test Tunnel jobs if job lag too large
    * Use JobQueue.getMaxLag() rather than the jobQueue.jobLag stat to measure
      job lag for tunnel build backoff, allowing for more agile handling
      (since the stat is only updated once a minute)
    * Use tunnel length override if all tunnels are expiring within one
      minute.

2005-12-13  jrandom
    * Fixed I2PSnark's handling of some torrent files to deal with those
      created by Azureus and I2PRufus (it didn't know how to deal with
      additional meta info, such as path.utf-8 or name.utf-8).

2005-12-09  zzz
    * Create different strategies for exploratory tunnels (which are difficult
      to create) and client tunnels (which are much easier)
    * Gradually increase number of parallel build attempts as tunnel expiry
      nears.
    * Temporarily shorten attempted build tunnel length if builds using
      configured tunnel length are unsuccessful
    * React more aggressively to tunnel failure than routine tunnel
      replacement
    * Make tunnel creation times randomized - there is existing code to
      randomize the tunnels but it isn't effective due to the tunnel creation
      strategy. Currently, most tunnels get built all at once, at about 2 1/2
      to 3 minutes before expiration. The patch fixes this by fixing the
      randomization, and by changing the overlap time (with old tunnels) to a
      range of 2 to 4 minutes.
    * Reduce number of excess tunnels. Lots of excess tunnels get created due
      to overlapping calls. Just about anything generated a call which could
      build many tunnels all at once, even if tunnel building was already in
      process.
    * Miscellaneous router console enhancements

2005-12-08  jrandom
    * Minor bugfix in SSU for dealing with corrupt packets
    * Added some hooks for load testing

2005-12-07  jrandom
    * Added a first pass at a blog view in Syndie

2005-12-07  jrandom
    * Expand the thread we're viewing to its leaf
    * Bugfix on intraday ordering (children are always newer than parents)

2005-12-05  jrandom
    * Added an RDF and XML thread export to Syndie, reachable at
      .../threadnav/rdf or .../threadnav/xml, accepting the parameters
      count=$numThreads and offset=$threadIndex.  If the $numThreads is -1, it
      displays all threads.

2005-12-04  TLorD
    * Patch for the C SAM library to null terminate strings on copy (thanks!)

2005-12-04  jrandom
    * Bugfix in Syndie for a problem in the threaded indexer (thanks CofE!)
    * Always include ourselves in the favorite authors (since we don't
      bookmark ourselves)

2005-12-03  jrandom
    * Use newgroup-like tags by default in Syndie's interface

2005-12-03  jrandom
    * Added support for a 'most recent posts' view that CofE requested, which
      includes the ability to filter by age (e.g. posts by your favorite
      authors in the last 5 days).

2005-12-03  jrandom
    * Adjusted Syndie to use the threaded view that cervantes suggested, which
      displays a a single thread path at a time - from root to leaf - rather
      than a depth first traversal.

2005-12-03  jrandom
    * Package up a standalone Syndie install into a "syndie-standalone.zip",
      buildable with "ant syndie".  It extracts into ./syndie/, launches with
      "java -jar launchsyndie.jar" (or javaw, on windows, to avoid a dos box),
      running a single user Syndie instance (by default).  It also creates a
      default subscription to syndiemedia without any anonymity (using no
      proxy).  Upgrades can be done by just replacing the syndie.war with the
      one from I2P.

* 2005-12-01  0.6.1.7 released

2005-12-01  jrandom
    * Add a new criteria to the tunnel join throttle, backing off people if we
      are failing to talk to our peers more than usual.

2005-11-30  jrandom
    * Cleaned up the build process to deal with Jetty 5.1.6 and rename the
      new commons-logging-api.jar to commons-logging.jar, which it replaces.
      Jetty 5.1.6 is pushed with all updates.  Also, no need to push a
      separate jdom or rome, as they're inside syndie.war.

2005-11-30  jrandom
    * Don't let the TCP transport alone shitlist a peer, since other
      transports may be working.  Also display whether TCP connections are
      inbound or outbound on the peers page.
    * Fixed some substantial bugs in the SSU introducers where we wouldn't
      talk to anyone who didn't expose an IP (even if they had introducers),
      among other goofy things.
    * When dealing with SSU introducers, send them all a packet at 3s/6s/9s,
      rather than sending one a packet at 3s, then another a packet at 6s,
      and a third a packet at 9s.
    * Fixed Syndie attachments (oops)

2005-11-29  zzz
    * Added a link to orion's jump page on the 'key not found' error page.

2005-11-29  jrandom
    * Further Syndie UI cleanup
    * Bundled our patched MultiPartRequest code from jetty (APL2 licensed),
      since it hasn't been applied to the jetty CVS yet [1].  Its packaged
      into syndie.jar and renamed to net.i2p.syndie.web.MultiPartRequest, but
      will be removed as soon as its integrated into Jetty.  This patch allows
      posting content in various character sets.
      [1] http://article.gmane.org/gmane.comp.java.jetty.general/6031
    * Upgraded new installs to the latest stable jetty (5.1.6), though this
      isn't pushed as part of the update yet, as there aren't any critical
      bugs.

2005-11-29  jrandom
    * Added back in the OSX jbigi, which was accidentally removed a few revs
      back (thanks for the bug report stoerte!)  New installs will get the
      full jbigi, or you can pull the jbigi.jar from CVS by going to
      http://dev.i2p.net/cgi-bin/cvsweb.cgi/i2p/installer/lib/jbigi/jbigi.jar
      and clicking on the first "download" link, saving that jbigi.jar to
      lib/jbigi.jar in your I2P installation directory.  After restarting your
      router, it should load up fine.

2005-11-27  jrandom
    * Inlined the Syndie CSS to reduce the number of HTTP requests (and
      because firefox [and others?] delay rendering until they fetch the css).
    * Make sure we fire the shutdown tasks when regenerating a new identity
      (thanks picsou!)
    * Cleaned up some of the things I b0rked in the 'dynamic keys' mode
    * Don't drop SSU sessions if they're still transmitting data successfully,
      even if there are transmission failures
    * Adjusted the time summarization to display hours after 119m, not 90m
    * Further EepGet cleanup (grr)

* 2005-11-26 0.6.1.6 released

2005-11-26  jrandom
    * Update the sorting in Syndie to consider children 'newer' than parents,
      even if they have the same message ID (duh)
    * Cleaned up some nav links in Syndie (good idea gloin, spaetz!)
    * Added a bunch of tooltips to Syndie's fields (thanks polecat!)
    * Force support for nonvalidating XML in Jetty (so we can handle GCJ/etc
      better)

2005-11-26  jrandom
    * Be more explicit about what messages we will handle through a client
      tunnel, and how we will handle them.  This cuts off a set of attacks
      that an active adversary could mount, though they're probably nonobvious
      and would require at least some sophistication.

2005-11-26  Raccoon23
    * Added support for 'dynamic keys' mode, where the router creates a new
      router identity whenever it detects a substantial change in its public
      address (read: SSU IP or port).  This only offers minimal additional
      protection against trivial attackers, but should provide functional
      improvement for people who have periodic IP changes, since their new
      router address would not be shitlisted while their old one would be.
    * Added further infrastructure for restricted route operation, but its use
      is not recommended.

2005-11-25  jrandom
    * Further Syndie UI cleanups
    * Logging cleanup
    * Fixed link to fproxy.tino.i2p (thanks zzz!)

2005-11-25  jrandom
    * Don't publish stats for periods we haven't reached yet (thanks zzz!)
    * Cleaned up the syndie threaded display to show the last updated date for
      a subthread, and to highlight threads updated in the last two days.

2005-11-24  jrandom
    * Fix to save syndication settings in Syndie (thanks spaetz!)

2005-11-23  jrandom
    * Removed spurious streaming lib RTO increase (it wasn't helpful)
    * Streamlined the tunnel batching to schedule batch transmissions more
      appropriately.
    * Default tunnel pool variance to 2 +0-1 hops

2005-11-21  jrandom
    * IE doesn't strip SPAN from <button> form fields, so add in a workaround
      within I2PTunnel.
    * Increase the maximum SSU retransmission timeout to accomodate slower or
      more congested links (though SSU's RTO calculation will usually use a
      much lower timeout)
    * Moved the streaming lib timed events off the main timer queues and onto
      a streaming lib specific set of timer queues.  Streaming lib timed
      events are more likely to have lock contention on the I2CP socket while
      other timed events in the router are (largely) independent.
    * Fixed a case sensitive lookup bug (thanks tino!)
    * Syndie cleanup - new edit form on the preview page, and fixed some blog
      links (thanks tino!)

2005-11-19  jrandom
    * Implemented a trivial pure java PMTU backoff strategy, switching between
      a 608 byte MTU and a 1350 byte MTU, depending upon retransmission rates.
    * Fixed new user registration in Syndie (thanks Complication!)

2005-11-17  jrandom
    * More cautious file handling in Syndie

2005-11-16  jrandom
    * More aggressive I2PTunnel content encoding munging to work around some
      rare HTTP behavior (ignoring q values on Accept-encoding, using gzip
      even when only identity is specified, etc).  I2PTunnelHTTPServer now
      sends "Accept-encoding: \r\n" plus "X-Accept-encoding: x-i2p-gzip\r\n",
      and I2PTunnelHTTPServer handles x-i2p-gzip in either the Accept-encoding
      or X-Accept-encoding headers.  Eepsite operators who do not know to
      check for X-Accept-encoding will simply use the identity encoding.

* 2005-11-15  0.6.1.5 released

2005-11-14  jrandom
    * Migrate to the new Syndie interface

2005-11-11  jrandom
    * Add filtering threads by author to Syndie, populated with authors in the
      user's addressbook
    * When creating the default user, add
      "http://syndiemedia.i2p/archive/archive.txt" to their addressbook,
      configured to automatically pull updates.  (what other archives should
      be included?)
    * Tiny servlet to help dole out the new routerconsole themes, and bundle
      the installer/resources/themes/** into ./docs/themes/** on both install
      and update.

2005-11-11  cervantes
    * Initial pass of the routerconsole revamp, starting with I2PTunnel and
      being progressively rolled out to other sections at later dates.
      Featuring abstracted W3C strict XHTML1.0 markup, with CSS providing
      layout and styling.
    * Implemented console themes. Users can create their own themes by
      creating css files in: {i2pdir}/docs/themes/console/{themename}/
      and activating it using the routerconsole.theme={themename} advanced
      config property. Look at the example incomplete "defCon1" theme.
      Note: This is very much a work in progress. Folks might want to hold-off
      creating their own skins until the markup has solidified.
    * Added "routerconsole.javascript.disabled=true" to disable console
      client-side scripting and "routerconsole.css.disabled=true" to remove
      css styling (only rolled out in the i2ptunnel interface currently)
    * Fixed long standing bug with i2ptunnel client and server edit screens
      where tunnel count and depth properties would fail to save. Added
      backup quantity and variance configuration options.
    * Added basic accessibility support (key shortcuts, linear markup, alt and
      title information and form labels).
    * So far only tested on IE6, Firefox 1.0.6, Opera 8 and lynx.

2005-11-11  jrandom
    * Default Syndie to single user mode, and automatically log into a default
      user account (additional accounts can be logged into with the 'switch'
      or login pages, and new accounts can be created with the register page).
    * Disable the 'automated' column on the Syndie addressbook unless the user
      is appropriately authorized (good idea Polecat!)

2005-11-10  jrandom
    * First pass to a new threaded Syndie interface, which isn't enabled by
      default, as its not done yet.

2005-11-06  jrandom
    * Include SSU establishment failure in the peer profile as a commError,
      as we do for TCP establishment failures.
    * Don't throttle the initial transmission of a message because of ongoing
      retransmissions to a peer, since the initial transmission of a message
      is more valuable than a retransmission (since it has less latency).
    * Cleaned up links to SusiDNS and I2PTunnel (thanks zzz!)

2005-11-05  jrandom
    * Include the most recent ACKs with packets, rather than only sending an
      ack exactly once.  SSU differs from TCP in this regard, as TCP has ever
      increasing sequence numbers, while each message ID in SSU is random, so
      we don't get the benefit of later ACKs implicitly ACKing earlier
      messages.
    * Reduced the max retransmission timeout for SSU
    * Don't try to send messages queued up for a long time waiting for
      establishment.

2005-11-05  dust
    * Fix sucker to delete its temporary files.
    * Improve sucker's sml output some.
    * Fix Exception in SMLParser for weird sml.

2005-11-03  zzz
    * Added a new error page to the eepproxy to differentiate the full 60
      second timeout from the immediate "I don't know this base64" failure.

2005-11-01  jrandom
    * Added a few more css elements (thanks identiguy!)

2005-10-31  jrandom
    * Fix for some syndie reply scenarios (thanks identiguy and CofE!)
    * Removed a potentially infinitely recursive call (oops)

2005-10-30  dust
    * Merge sucker into syndie with a rssimport.jsp page.
    * Add getContentType() to EepGet.
    * Make chunked transfer work (better) with EepGet.
    * Do replaceAll("<","&lt;") for logs.

* 2005-10-29  0.6.1.4 released

2005-10-29  jrandom
    * Improved the bandwidth throtting on tunnel participation, especially for
      low bandwidth peers.
    * Improved failure handling in SSU with proactive reestablishment of
      failing idle peers, and rather than shitlisting a peer who failed too
      much, drop the SSU session and allow a new attempt (which, if it fails,
      will cause a shitlisting)
    * Clarify the cause of the shitlist on the profiles page, and include
      bandwidth limiter info at the bottom of the peers page.

2005-10-26  jrandom
    * In Syndie, propogate the subject and tags in a reply, and show the parent
      post on the edit page for easy quoting.  (thanks identiguy and CofE!)
    * Streamline some netDb query handling to run outside the jobqueue -
      which means they'll run on the particular SSU thread that handles the
      message.  This should help out heavily loaded netDb peers.

2005-10-25  jrandom
    * Defer netDb searches for newly referenced peers until we actually want
      them
    * Ignore netDb references to peers on our shitlist
    * Set the timeout for end to end client messages to the max delay after
      finding the leaseSet, so we don't have as many expired messages floating
      around.
    * Add a floor to the streaming lib window size
    * When we need to send a streaming lib ACK, try to retransmit one of the
      unacked packets instead (with updated ACK/NACK fields, of course).  The
      bandwidth cost of an unnecessary retransmission should be minor as
      compared to both an ACK packet (rounded up to 1KB in the tunnels) and
      the probability of a necessary retransmission.
    * Adjust the streaming lib cwin algorithm to allow growth after a full
      cwin messages if the rtt is trending downwards.  If it is not, use the
      existing algorithm.
    * Increased the maximum rto size in the streaming lib.
    * Load balancing bugfix on end to end messages to distribute across
      tunnels more evenly.

2005-10-22  jrandom
    * Integrated GNU-Crypto's Fortuna PRNG, seeding it off /dev/urandom and
      ./prngseed.rnd (if they exist), and reseeding it with data out of
      various crypto operations (unused bits in a DH exchange, intermediary
      bits in a DSA signature generation, extra bits in an ElGamal decrypt).
      The Fortuna implementation under gnu.crypto.prng has been modified to
      use BouncyCastle's SHA256 and Cryptix's AES (since those are the ones
      I2P uses), and the resulting gnu.crypto.prng.* are therefor available
      under GPL+Classpath's linking exception (~= LGPL).  I2P's SecureRandom
      wrapper around it is, of course, public domain.

2005-10-20  dust
    * Fix bug in ircclient that prevented it to use its own dest (i.e. was
      always shared. (thx for info Ragnarok)
    * Fix crash in Sucker with some bad html.

2005-10-20  jrandom
    * Workaround a bug in GCJ's Calendar implementation
    * Propery throw an exception in the streaming lib if we try to write to a
      closed stream.  This will hopefully help clear some I2Phex bugs (thanks
      GregorK!)

2005-10-19  jrandom
    * Ported the snark bittorrent client to I2P such that it is compatible
      with i2p-bt and azneti2p.  For usage information, grab an update and run
      "java -jar lib/i2psnark.jar".  It isn't currently multitorrent capable,
      but adding in support would be fairly easy (see PeerAcceptor.java:49)
    * Don't allow leaseSets expiring too far in the future (thanks postman)

2005-10-19  jrandom
    * Bugfix for the auto-update code to handle different usage patterns
    * Decreased the addressbook recheck frequency to once every 12 hours
      instead of hourly.
    * Handle dynamically changing the HMAC size (again, unless your nym is
      toad or jrandom, ignore this ;)
    * Cleaned up some synchronization/locking code

2005-10-17  dust
    * Exchange the remaining URL with EepGet in Sucker.
    * Allow /TOPIC irc command.

2005-10-17  jrandom
    * Allow an env prop to configure whether we want to use the backwards
      compatible (but not standards compliant) HMAC-MD5, or whether we want
      to use the not-backwards compatible (but standards compliant) one.  No
      one should touch this setting, unless your name is toad or jrandom ;)
    * Added some new dummy facades
    * Be more aggressive on loading up the router.config before building the
      router context
    * Added new hooks for apps to deal with previously undefined I2NP message
      types without having to modify any code.
    * Demo code for using a castrated router for SSU comm (SSUDemo.java)

2005-10-14  jrandom
    * More explicit filter for linux/PPC building (thanks anon!)
    * Fixed Syndie's Sucker to not explicitly reference something only found
      in sun's JVM (thanks cervantes!)
    * Don't filter IRC "MAP" messages (not critical, but it doesn't hurt)

* 2005-10-14  0.6.1.3 released

2005-10-14  jrandom
    * Added a key explaining peers.jsp a bit (thanks tethra!)

2005-10-13  dust
    * Bundled dust's Sucker for pulling RSS/Atom content into SML, which can
      then be injected into Syndie with the Syndie CLI.
    * Bundled ROME and JDOM (BSD and Apache licensed, respectively) for
      RSS/Atom parsing.

2005-10-13  jrandom
    * SSU retransmission choke bugfix (== != !=)
    * Include initial transmissions in the retransmission choke, so that
      if we are already retransmitting a message, we won't send anything
      to that peer other than that message (or ACKs, if necessary)

2005-10-12  jrandom
    * Choke SSU retransmissions to a peer while there is already a
      retransmission in flight to them.  This currently lets other initial
      transmissions through, since packet loss is often sporadic, but maybe
      this should block initial transmissions as well?
    * Display the retransmission bytes stat on peers.jsp (thanks bar!)
    * Filter QUIT messages in the I2PTunnelIRCClient proxy

2005-10-11  jrandom
    * Piggyback the SSU partial ACKs with data packets.  This is backwards
      compatible.
    * Syndie RSS renderer bugfix, plus now include the full entry instead of
      just the blurb before the cut.

2005-10-11  jrandom
    * Piggyback the SSU explicit ACKs with data packets (partial ACKs aren't
      yet piggybacked).  This is backwards compatible.
    * SML parser cleanup in Syndie

2005-10-10  dust
    * Implemented a new I2PTunnelIRCClient which locally filters inbound and
      outbound IRC commands for anonymity and security purposes, removing all
      CTCP messages except ACTION, as well as stripping the hostname from the
      USER message (while leaving the nick and 'full name').  The IRC proxy
      doesn't use this by default, but you can enable it by creating a new
      "IRC proxy" tunnel on the web interface, or by changing the tunnel type
      to "ircclient" in i2ptunnel.config.

2005-10-10  jrandom
    * I2PTunnel http client config cleanup and stats
    * Minor SSU congestion tweaks and stats
    * Reduced netDb exploration period

2005-10-09  jrandom
    * Syndie CLI cleanup for simpler CLI posting.  Usage shown with
      java -jar lib/syndie.jar
    * Beginnings of the Syndie logging cleanup
    * Delete corrupt Syndie posts

2005-10-09  jrandom
    * Now that the streaming lib works reasonably, set the default inactivity
      event to send a 0 byte keepalive payload, rather than disconnecting the
      stream.  This should cut the irc netsplits and help out with other long
      lived streams.  The default timeout is now less than the old timeout as
      well, so the keepalive will be sent before earlier builds fire their
      fatal timeouts.

2005-10-08  jrandom
    * Use the OS clock for stat timing, since it doesn't jump around (though
      still use the NTP'ed clock for display)
    * Added new DH stats

* 2005-10-07  0.6.1.2 released

2005-10-07  jrandom
    * Include the 1 second bandwidth usage on the console rather than the
      1 minute rate, as the 1 second value doesn't have the 1m/5m quantization
      issues.

2005-10-07  jrandom
    * Allow the I2PTunnelHTTPServer to send back the first few packets of an
      HTTP response quicker, and initialize the streaming lib's cwin more
      carefully.
    * Added a small web UI to the new Syndie scheduled updater.  If you log in
      as a user authorized to use the remote archive funtionality, you can
      request remote archives in your address book to be automatically pulled
      down by checking the "scheduled?" checkbox.

2005-10-05  jrandom
    * Allow the first few packets in the stream to fill in their IDs during
      handshake (thanks cervantes, Complication, et al!)  This should fix at
      least some of the intermittent HTTP POST issues.

2005-10-04  jrandom
    * Syndie patch for single user remote archives (thanks nickless_head!)
    * Handle an invalid netDb store (thanks Complication!)

2005-10-04  jrandom
    * Further reduction in unnecessary streaming packets.

2005-10-03  jrandom
    * Properly reject unroutable IP addresses *cough*

2005-10-03  rangarok
    * Changed default update delay to twelve hours, and enforced a minimum
      delay of one hour.

2005-10-03  ragnarok
    * Implemented a Syndie auto-updater.  It will automatically pull new posts
      from selected syndie archives.  To try it out, add
      syndie.updateArchives=<comma seperated list of syndie archives> to your
      syndie.config.  Archives must be specified as the full url to archive.txt
      (e.g. http://syndiemedia.i2p/archive/archive.txt).  By default, it checks
      for new posts every hour.  This can be modified by setting
      syndie.updateDelay=<delay in hours> also in syndie.config.

* 2005-10-01  0.6.1.1 released

2005-09-30  ragnarok
    * Implemented conditional get for syndie remote archive imports.

2005-09-30  jrandom
    * Killed three more streaming lib bugs, one of which caused excess packets
      to be transmitted (dupacking dupacks), one that was the root of many of
      the old hung streams (shrinking highest received), and another that was
      releasing data too soon.

2005-09-30  jrandom
    * Only allow autodetection of our IP address if we haven't received an
      inbound connection in the last two minutes.
    * Increase the default max streaming resends to 8 from 5 (and down from
      the earlier 10)

2005-09-29  ragnarok
    * Export petnames from syndie to the router's petname db instead of
      userhosts.txt.

2005-09-29  jrandom
    * Support noreseed.i2p in addition to .i2pnoreseed for disabling automatic
      reseeding - useful on OSes that make it hard to create dot files.
      Thanks Complication (and anon)!
    * Fixed the installer version string (thanks Frontier!)
    * Added cleaner rejection of invalid IP addresses, shitlist those who send
      us invalid IP addresses, verify again that we are not sending invalid IP
      addresses, and log an error if it happens. (Thanks Complication, ptm,
      and adab!)

* 2005-09-29  0.6.1 released

2005-09-29  jrandom
    * Let syndie users modify their metadata.
    * Reseed the router on startup if there aren't enough peer references
      known locally.  This can be disabled by creating the file .i2pnoreseed
      in your home directory, and the existing detection and reseed handling
      on the web interface is unchanged.

2005-09-28  jrandom
    * Fix for at least some (all?) of the wrong stream errors in the streaming
      lib

2005-09-27  jrandom
    * Properly suggest filenames for attachments in Syndie (thanks all!)
    * Fixed the Syndie authorization scheme for single user vs. multiuser

2005-09-27  jrandom
    * I2PTunnel bugfix (thanks Complication!)
    * Increase the SSU cwin slower during congestion avoidance (at k/cwin^2
      instead of k/cwin)
    * Limit the number of inbound SSU sessions being built at once (using
      half of the i2np.udp.maxConcurrentEstablish config prop)
    * Don't shitlist on a message send failure alone (unless there aren't any
      common transports).
    * More careful bandwidth bursting

2005-09-26  jrandom
    * Reworded the SSU introductions config section (thanks duck!)
    * Force identity content encoding for I2PTunnel httpserver requests
      (thanks redzara!)
    * Further x-i2p-gzip bugfixes for the end of streams
    * Reduce the minimum bandwidth limits to 3KBps steady and burst (though
      I2P's performance at 3KBps is another issue)
    * Cleaned up some streaming lib structures

2005-09-25  jrandom
    * Allow reseeding on the console if the netDb knows less than 30 peers,
      rather than less than 10 (without internet connectivity, we keep the
      last 15 router references)
    * Reenable the x-i2p-gzip HTTP processing by default, flushing the stream
      more aggressively.
    * Show the status that used to be called "ERR-Reject" as "OK (NAT)"
    * Reduced the default maximum number of streaming lib resends of a packet
      (10 retransmits is a bit much with a reasonable RTO)

2005-09-25  Complication
    * Better i2paddresshelper handling in the I2PTunnel httpclient, plus a new
      conflict resolution page if the i2paddresshelper parameter differs from
      an existing name to destination mapping.

2005-09-25  jrandom
    * Fix a long standing streaming lib bug (in the inactivity detection code)
    * Improved handling of initial streaming lib packet retransmissions to
      kill the "lost first packet" bug (where a page shows up with the first
      few KB missing)
    * Add support for initial window sizes greater than 1 - useful for
      eepsites to transmit e.g. 4 packets full of data along with the initial
      ACK, thereby cutting down on the rtt latency.  The congestion window
      size can and does still shrink down to 1 packet though.
    * Adjusted the streaming lib retransmission calculation algorithm to be
      more TCP-like.

2005-09-21  redzara
    * Use ISO-8859-1 for the susidns xml

2005-09-21  susi
    * Bugfix in susidns for deleting entries

2005-09-21  jrandom
    * Add support for HTTP POST to EepGet
    * Use HTTP POST for syndie bulk fetches, since there's a lot of data to
      put in that URL.

2005-09-18  jrandom
    * Added support for pure 64bit linux with jbigi and the java service
      wrapper (no need for jcpuid if we're on os.arch=amd64).  Thanks mule
      et al for help testing!
    * UI cleanup in Syndie (thanks gloin and bar!)

2005-09-18  Ragnarok
    * Made MetaNamingService the default naming service.

2005-09-17  Ragnarok
    * Implemented a naming service using Syndie's petname db.  It's not enabled
      by default, but you can try it out by setting
      i2p.naming.impl=net.i2p.client.naming.PetNameNamingService in
      router.config.
    * Implemented a meta naming service that will first lookup names in the
      PetNameNamingService then fallback on the HostTxtNamingService.  Which
      naming services are checked and in which order is specified by
      i2p.nameservicelist.  This will probably become the default naming service
      so please help test it out by setting
      i2p.naming.impl=net.i2p.client.naming.MetaNamingService in router.config.

* 2005-09-17  0.6.0.6 released

2005-09-17  jrandom
    * Clean up syndie a bit more and bundle a default introductory post with
      both new installs and updates.
    * Typo fixes on the console (thanks bar!)

2005-09-17  jrandom
    * Updated the bandwidth limiter to use two tiers of bandwidth - our normal
      steady state rate, plus a new limit on how fast we transfer when
      bursting.  This is different from the old "burst as fast as possible
      until we're out of tokens" policy, and should help those with congested
      networks.  See /config.jsp to manage this rate.
    * Bugfixes in Syndie to handle missing cache files (no data was lost, the
      old posts just didn't show up).
    * Log properly in EepPost

2005-09-17  jrandom
    * Added the natively compiled jbigi and patched java service wrapper for
      OS X.  Thanks Bill Dorsey for letting me use your machine!
    * Don't build i2p.exe or i2pinstall.exe when run on OS X machines, as we
      don't bundle the binutils necessary (and there'd be a naming conflict
      if we did).
    * Added 'single user' functionality to syndie - if the single user
      checkbox on the admin page is checked, all users are allowed to control
      the instance and sync up with remote syndie nodes.
    * Temporarily disable the x-i2p-gzip in i2ptunnel until it is more closely
      debugged.

2005-09-16  jrandom
    * Reject unroutable IPs in SSU like we do for the TCP transport (unless
      you have i2np.udp.allowLocal=true defined - useful for private nets)

2005-09-16  jrandom
    * Adjust I2PTunnelHTTPServer so it can be used for outproxy operators
      (just specify the spoofed host as an empty string), allowing them to
      honor x-i2p-gzip encoding.
    * Let windows users build the exes too (thanks bar and redzara!)
    * Allow I2PTunnel httpserver operators to disable gzip compression on
      individual tunnels with the i2ptunnel.gzip=false client option
      (good idea susi!)

2005-09-16  jrandom
    * Added the i2p.exe and i2pinstall.exe for windows users, using launch4j.
    * Added runplain.sh for *nix/osx users having problems using the java
      service wrapper (called from the install dir as: sh runplain.sh)
    * Bundle susidns and syndie, with links on the top nav
    * Have I2PTunnelHTTPClient and I2PTunnelHTTPServer use the x-i2p-gzip
      content-encoding (if offered), reducing the payload size before it
      reaches the streaming lib.  The existing compression is at the i2cp
      level, so we've been packetizing 4KB of uncompressed data and then
      compressing those messages, rather than compressing and then packetizing
      4KB of compressed data.  This should reduce the number of round trips
      to fetch web pages substantially.
    * Adjust the startup and timing of the addressbook so that susidns always
      has config to work off, and expose a method for susidns to tell it to
      reload its config and rerun.

2005-09-15  jrandom
    * Error handling for failed intro packets (thanks red.hand!)
    * More carefully verify intro addresses

2005-09-13  jrandom
    * More careful error handling with introductions (thanks dust!)
    * Fix the forceIntroducers checkbox on config.jsp (thanks Complication!)
    * Hide the shitlist on the summary so it doesn't confuse new users.

2005-09-12  comwiz
    * Migrated the router tests to junit

2005-09-12  jrandom
    * Removed guaranteed delivery mode entirely (so existing i2phex clients
      using it can get the benefits of mode=best_effort).  Guaranteed delivery
      is offered at the streaming lib level.
    * Improve the peer selection code for peer testing, as everyone now
      supports tests.
    * Give the watchdog its fangs - if it detects obscene job lag or if
      clients have been unable to get a leaseSet for more than 5 minutes,
      restart the router.  This was disabled a year ago due to spurious
      restarts, and can be disabled by "watchdog.haltOnHang=false", but the
      cause of the spurious restarts should be gone.

2005-09-12  jrandom
    * Bugfix for skewed store which could kill a UDP thread (causing complete
      comm failure and eventual OOM)

2005-09-12  jrandom
    * More aggressively publish updated routerInfo.
    * Expose the flag to force SSU introductions on the router console
    * Don't give people the option to disable SNTP time sync, at least not
      through the router console, because there is no reason to disable it.
      No, not even if your OS is "ntp synced", because chances are, its not.

2005-09-10  jrandom
    * Test the router's reachability earlier and more aggressively
    * Use the low level bandwidth limiter's rates for the router console, and
      if the router has net.i2p.router.transport.FIFOBandwidthLimiter=INFO in
      the logger config, keep track of the 1 second transfer rates as the stat
      'bw.sendBps1s' and 'bw.recvBps1s', allowing closer monitoring of burst
      behavior.

2005-09-09  jrandom
    * Added preliminary support for NAT hole punching through SSU introducers
    * Honor peer test results from peers that we have an SSU session with if
      those sessions are idle for 3 minutes or more.

2005-09-09  cervantes
    * New build due to change in build number :P (thanks ugha!)

2005-09-07  BarkerJr
    * HTML cleanup for the router console (thanks!)

2005-09-07  jrandom
    * Lay the foundation for 'client routers' - the ability for peers to opt
      out of participating in tunnels entirely due to firewall/NAT issues.
      Individual routers have control over where those peers are used in
      tunnels - in outbound or inbound, exploratory or client tunnels, or
      none at all.  The defaults with this build are to simply act as before -
      placing everyone as potential participants in any tunnel.
    * Another part of the foundation includes the option for netDb
      participants to refuse to answer queries regarding peers who are marked
      as unreachable, though this too is disabled by default (meaning the
      routerInfo is retrievable from the netDb).

2005-09-05  jrandom
    * Expose the HTTP headers to EepGet status listeners
    * Handle DSA key failures properly (if the signature is not invertable, it
      is obviously invalid)

2005-09-04  jrandom
    * Don't persist peer profiles until we are shutting down, as the
      persistence process gobbles RAM and wall time.
    * Bugfix to allow you to check/uncheck the sharedClient setting on the
      I2PTunnel web interface (thanks BarkerJr!)
    * Be more careful when expiring a failed tunnel message fragment so we
      don't drop the data while attempting to read it.

* 2005-09-02  0.6.0.5 released

2005-09-02  jrandom
    * Don't refuse to send a netDb store if the targetted peer has failed a
      bit (the value was an arbitrary amount).
    * Logging changes

* 2005-09-01  0.6.0.4 released

2005-09-01  jrandom
    * Don't send out a netDb store of a router if it is more than a few hours
      old, even if someone asked us for it.

2005-08-31  jrandom
    * Don't publish leaseSets to the netDb if they will never be looked for -
      namely, if they are for destinations that only establish outbound
      streams.  I2PTunnel's 'client' and 'httpclient' proxies have been
      modified to tell the router that it doesn't need to publish their
      leaseSet (by setting the I2CP config option 'i2cp.dontPublishLeaseSet'
      to 'true').
    * Don't publish the top 10 peer rankings of each router in the netdb, as
      it isn't being watched right now.

2005-08-29  jrandom
    * Added the new test Floodfill netDb

2005-08-27  jrandom
    * Minor logging and optimization tweaks in the router and SDK
    * Use ISO-8859-1 in the XML files (thanks redzara!)
    * The consolePassword config property can now be used to bypass the router
      console's nonce checking, allowing CLI restarts

2005-08-24  jrandom
    * Catch errors with corrupt tunnel messages more gracefully (no need to
      kill the thread and cause an OOM...)
    * Don't skip shitlisted peers for netDb store messages, as they aren't
      necessarily shitlisted by other people (though they probably are).
    * Adjust the netDb store per-peer timeout based on each particular peer's
      profile (timeout = 4x their average netDb store response time)
    * Don't republish leaseSets to *failed* peers - send them to peers who
      replied but just didn't know the value.
    * Set a 5 second timeout on the I2PTunnelHTTPServer reading the client's
      HTTP headers, rather than blocking indefinitely.  HTTP headers should be
      sent entirely within the first streaming packet anyway, so this won't be
      a problem.
    * Don't use the I2PTunnel*Server handler thread pool by default, as it may
      prevent any clients from accessing the server if the handlers get
      blocked by the streaming lib or other issues.
    * Don't overwrite a known status (OK/ERR-Reject/ERR-SymmetricNAT) with
      Unknown.

2005-08-23  jrandom
    * Removed the concept of "no bandwidth limit" - if none is specified, its
      16KBps in/out.
    * Include ack packets in the per-peer cwin throttle (they were part of the
      bandwidth limit though).
    * Tweak the SSU cwin operation to get more accurrate estimates under
      congestions.
    * SSU improvements to resend more efficiently.
    * Added a basic scheduler to eepget to fetch multiple files sequentially.

* 2005-08-21  0.6.0.3 released

2005-08-21  jrandom
    * If we already have an established SSU session with the Charlie helping
      test us, cancel the test with the status of "unknown".

2005-08-17  jrandom
    * Revise the SSU peer testing protocol so that Bob verifies Charlie's
      viability before agreeing to Alice's request.  This doesn't work with
      older SSU peer test builds, but is backwards compatible (older nodes
      won't ask newer nodes to participate in tests, and newer nodes won't
      ask older nodes to either).

2005-08-12  jrandom
    * Keep detailed stats on the peer testing, publishing the results in the
      netDb.
    * Don't overwrite the status with 'unknown' unless we haven't had a valid
      status in a while.
    * Make sure to avoid shitlisted peers for peer testing.
    * When we get an unknown result to a peer test, try again soon afterwards.
    * When a peer tells us that our address is different from what we expect,
      if we've done a recent peer test with a result of OK, fire off a peer
      test to make sure our IP/port is still valid.  If our test is old or the
      result was not OK, accept their suggestion, but queue up a peer test for
      later.
    * Don't try to do a netDb store to a shitlisted peer, and adjust the way
      we monitor netDb store progress (to clear up the high netDb.storePeers
      stat)

2005-08-10  jrandom
    * Deployed the peer testing implementation to be run every few minutes on
      each router, as well as any time the user requests a test manually.  The
      tests do not reconfigure the ports at the moment, merely determine under
      what conditions the local router is reachable.  The status shown in the
      top left will be "ERR-SymmetricNAT" if the user's IP and port show up
      differently for different peers, "ERR-Reject" if the router cannot
      receive unsolicited packets or the peer helping test could not find a
      collaborator, "Unknown" if the test has not been run or the test
      participants were unreachable, or "OK" if the router can receive
      unsolicited connections and those connections use the same IP and port.

* 2005-08-08  0.6.0.2 released

2005-08-08  jrandom
    * Add a configurable throttle to the number of concurrent outbound SSU
      connection negotiations (via i2np.udp.maxConcurrentEstablish=4).  This
      may help those with slow connections to get integrated at the start.
    * Further fixlets to the streaming lib

2005-08-07  Complication
    * Display the average clock skew for both SSU and TCP connections

2005-08-07  jrandom
    * Fixed the long standing streaming lib bug where we could lose the first
      packet on retransmission.
    * Avoid an NPE when a message expires on the SSU queue.
    * Adjust the streaming lib's window growth factor with an additional
      Vegas-esque congestion detection algorithm.
    * Removed an unnecessary SSU session drop
    * Reduced the MTU (until we get a working PMTU lib)
    * Deferr tunnel acceptance until we know how to reach the next hop,
      rejecting it if we can't find them in time.
    * If our netDb store of our leaseSet fails, give it a few seconds before
      republishing.

* 2005-08-03  0.6.0.1 released

2005-08-03  jrandom
    * Backed out an inadvertant change to the netDb store redundancy factor.
    * Verify tunnel participant caching.
    * Logging cleanup

2005-08-01  duck
    * Update IzPack to 3.7.2 (build 2005.04.22). This fixes bug #82.

2005-08-01  duck
    * Fix an addressbook NPE when a new hostname from the master addressbook
      didn't exist in the router addressbook.
    * Fix an addressbook bug which caused subscriptions not to be parsed at
      all. (Oops!)

2005-07-31  jrandom
    * Adjust the netDb search and store per peer timeouts to match the average
      measured per peer success times, rather than huge fixed values.
    * Optimized and reverified the netDb peer selection / retrieval process
      within the kbuckets.
    * Drop TCP connections that don't have any useful activity in 10 minutes.
    * If i2np.udp.fixedPort=true, never change the externally published port,
      even if we are autodetecting the IP address.

* 2005-07-27  0.6 released

2005-07-27  jrandom
    * Enabled SSU as the default top priority transport, adjusting the
      config.jsp page accordingly.
    * Add verification fields to the SSU and TCP connection negotiation (not
      compatible with previous builds)
    * Enable the backwards incompatible tunnel crypto change as documented in
      tunnel-alt.html (have each hop encrypt the received IV before using it,
      then encrypt it again before sending it on)
    * Disable the I2CP encryption, leaving in place the end to end garlic
      encryption (another backwards incompatible change)
    * Adjust the protocol versions on the TCP and SSU transports so that they
      won't talk to older routers.
    * Fix up the config stats handling again
    * Fix a rare off-by-one in the SSU fragmentation
    * Reduce some unnecessary netDb resending by inluding the peers queried
      successfully in the store redundancy count.

2005-07-22  jrandom
    * Use the small thread pool for I2PTunnelHTTPServer (already used for
      I2PTunnelServer)
    * Minor memory churn reduction in I2CP
    * Small stats update

2005-07-21  jrandom
    * Fix in the SDK for a bug which would manifest itself as misrouted
      streaming packets when a destination has many concurrent streaming
      connections (thanks duck!)
    * No more "Graceful shutdown in -18140121441141s"

2005-07-20  jrandom
    * Allow the user to specify an external port # for SSU even if the external
      host isn't specified (thanks duck!)

2005-07-19  jrandom
    * Further preparation for removing I2CP crypto
    * Added some validation to the DH key agreement (thanks $anon)
    * Validate tunnel data message expirations (though not really a problem,
      since tunnels expire)
    * Minor PRNG threading cleanup

2005-07-15  cervantes
    * Added workaround for an odd win32 bug in the stats configuration console
      page which meant only the first checkbox selection was saved.

2005-07-15  Romster
    * Added per group selection toggles in the stats configuration console
      page.

2005-07-13  jrandom
    * Fixed a recently injected bug in the multitransport bidding which had
      allowed an essentially arbitrary choice of transports, rather than the
      properly ordered choice.

2005-07-13  jrandom
    * Fixed a long standing bug where we weren't properly comparing session
      tags but instead largely depending upon comparing their hashCode,
      causing intermittent decryption errors.

2005-07-12  jrandom
    * Add some data duplication to avoid a recently injected concurrency
      problem in the session tag manager (thanks redzara and romster).

2005-07-11  jrandom
    * Reduced the growth factor on the slow start and congestion avoidance for
      the streaming lib.
    * Adjusted some of the I2PTunnelServer threading to use a small pool of
      handlers, rather than launching off new threads which then immediately
      launch off an I2PTunnelRunner instance (which launches 3 more threads..)
    * Don't persist session keys / session tags (not worth it, for now)
    * Added some detection and handling code for duplicate session tags being
      delivered (root cause still not addressed)
    * Make the PRNG's buffer size configurable (via the config property
      "i2p.prng.totalBufferSizeKB=4096")
    * Disable SSU flooding by default (duh)
    * Updates to the StreamSink apps for better throttling tests.

2005-07-05  jrandom
    * Use a buffered PRNG, pulling the PRNG data off a larger precalculated
      buffer, rather than the underlying PRNG's (likely small) one, which in
      turn reduces the frequency of recalcing.
    * More tuning to reduce temporary allocation churn

2005-07-04  jrandom
    * Within the tunnel, use xor(IV, msg[0:16]) as the flag to detect dups,
      rather than the IV by itself, preventing an attack that would let
      colluding internal adversaries tag a message to determine that they are
      in the same tunnel.  Thanks dvorak for the catch!
    * Drop long inactive profiles on startup and shutdown
    * /configstats.jsp: web interface to pick what stats to log
    * Deliver more session tags to account for wider window sizes
    * Cache some intermediate values in our HMACSHA256 and BC's HMAC
    * Track the client send rate (stream.sendBps and client.sendBpsRaw)
    * UrlLauncher: adjust the browser selection order
    * I2PAppContext: hooks for dummy HMACSHA256 and a weak PRNG
    * StreamSinkClient: add support for sending an unlimited amount of data
    * Migrate the tests out of the default build jars

2005-06-22  Comwiz
    * Migrate the core tests to junit

2005-05-25  duck
    * Fixed PRNG bug (bugzilla #107)

2005-05-01  jrandom
    * Added a substantial optimization to the AES engine by caching the
      prepared session keys (duh).

2005-05-01  jrandom
    * Cleaned up the peers page a bit more.

2005-04-30  jrandom
    * Added a small new page to the web console (/peers.jsp) which contains
      the peer connection information.  This will be cleaned up a lot more
      before 0.6 is out, but its a start.

2005-04-30  jrandom
    * Reduced some SimpleTimer churn

2005-04-29  jrandom
    * Reduce the peer profile stat coallesce overhead by inlining it with the
      reorganize.
    * Limit each transport to at most one address (any transport that requires
      multiple entry points can include those alternatives in the address).

2005-04-28  jrandom
    * More fixes for the I2PTunnel "other" interface handling (thanks nelgin!)
    * Add back the code to handle bids from multiple transports (though there
      is still only one transport enabled by default)
    * Adjust the router's queueing of outbound client messages when under
      heavy load by running the preparatory job in the client's I2CP handler
      thread, thereby blocking additional outbound messages when the router is
      hosed.
    * No need to validate or persist a netDb entry if we already have it

2005-04-25  smeghead
    * Added button to router console for manual update checks.
    * Fixed bug in configupdate.jsp that caused the proxy port to be updated
      every time the form was submitted even if it hadn't changed.

2005-04-24  jrandom
    * Added a pool of PRNGs using a different synchronization technique,
      hopefully sufficient to work around IBM's PRNG bugs until we get our
      own Fortuna.
    * In the streaming lib, don't jack up the RTT on NACK, and have the window
      size bound the not-yet-ready messages to the peer, not the unacked
      message count (not sure yet whether this is worthwile).
    * Many additions to the messageHistory log.
    * Handle out of order tunnel fragment delivery (not an issue on the live
      net with TCP, but critical with UDP).

* 2005-04-20  0.5.0.7 released

2005-04-20  jrandom
    * In the SDK, we don't actually need to block when we're sending a message
      as BestEffort (and these days, we're always sending BestEffort).
    * Pass out client messages in fewer (larger) steps.
    * Have the InNetMessagePool short circuit dispatch requests.
    * Have the message validator take into account expiration to cut down on
      false positives at high transfer rates.
    * Allow configuration of the probabalistic window size growth rate in the
      streaming lib's slow start and congestion avoidance phases, and default
      them to a more conservative value (2), rather than the previous value
      (1).
    * Reduce the ack delay in the streaming lib to 500ms
    * Honor choke requests in the streaming lib (only affects those getting
      insanely high transfer rates)
    * Let the user specify an interface besides 127.0.0.1 or 0.0.0.0 on the
      I2PTunnel client page (thanks maestro^!)

2005-04-17  sirup
    * Added the possibility for i2ptunnel client and httpclient instances to
      have their own i2p session (and hence, destination and tunnels).  By
      default, tunnels are shared, but that can be changed on the web
      interface or with the sharedClient config option in i2ptunnel.config.

2005-04-17  jrandom
    * Marked the net.i2p.i2ptunnel.TunnelManager as deprecated.  Anyone use
      this?  If not, I want to drop it (lots of tiny details with lots of
      duplicated semantics).

2005-04-17  zzz
    * Added new user-editable eepproxy error page templates.

2005-04-17  jrandom
    * Revamp the tunnel building throttles, fixing a situation where the
      rebuild may not recover, and defaulting it to unthrottled (users with
      slow CPUs may want to set "router.tunnel.shouldThrottle=true" in their
      advanced router config)

2005-04-16  jrandom
    * Migrated to Bouncycastle's SHA256 and HMAC implementations for efficiency

2005-04-12  jrandom
    * Make sure we don't get cached updates (thanks smeghead!)
    * Clear out the callback for the TestJob after it passes (only affects the
      job timing accounting)

2005-04-08  smeghead
    * Added NativeBigInteger benchmark to scripts/i2pbench.sh.

2005-04-08  smeghead
    * Security improvements to TrustedUpdate: signing and verification of the
      version string along with the data payload for signed update files
      (consequently the positions of the DSA signature and version string fields
      have been swapped in the spec for the update file's header); router will
      no longer perform a trusted update if the signed update's version is lower
      than or equal to the currently running router's version.
    * Added two new CLI commands to TrustedUpdate: showversion, verifyupdate.
    * Extended TrustedUpdate public API for use by third party applications.

* 2005-04-06  0.5.0.6 released

2005-04-05  jrandom
    * Retry I2PTunnel startup if we are unable to build a socketManager for a
      client or httpclient tunnel.
    * Add some basic sanity checking on the I2CP settings (thanks duck!)

2005-04-05  jrandom
    * After a successfull netDb search for a leaseSet, republish it to all of
      the peers we have tried so far who did not give us the key (up to 10),
      rather than the old K closest (which may include peers who had given us
      the key)
    * Don't wait 5 minutes to publish a leaseSet (duh!), and rather than
      republish it every 5 minutes, republish it every 3.  In addition, always
      republish as soon as the leaseSet changes (duh^2).
    * Minor fix for oddball startup race (thanks travis_bickle!)
    * Minor AES update to allow in-place decryption.

2005-04-03  jrandom
    * EepGet fix for open-ended HTTP fetches (such as the news.xml
      feeding the NewsFetcher)

2005-04-01  jrandom
    * Allow editing I2PTunnel server instances with five digit ports
      (thanks nickless_head!)
    * More NewsFetcher debugging for reported weirdness

2005-04-01  jrandom
    * Fix to check for missing news file (thanks smeghead!)
    * Added destination display CLI:
      java -cp lib/i2p.jar net.i2p.data.Destination privKeyFilename
    * Added destination display to the web interface (thanks pnspns)
    * Installed CIA backdoor

* 2005-03-29  0.5.0.5 released

2005-03-29  jrandom
    * Decreased the initial RTT estimate to 10s to allow more retries.
    * Increased the default netDb store replication factor from 2 to 6 to take
      into consideration tunnel failures.
    * Address some statistical anonymity attacks against the netDb that could
      be mounted by an active internal adversary by only answering lookups for
      leaseSets we received through an unsolicited store.
    * Don't throttle lookup responses (we throttle enough elsewhere)
    * Fix the NewsFetcher so that it doesn't incorrectly resume midway through
      the file (thanks nickster!)
    * Updated the I2PTunnel HTML (thanks postman!)
    * Added support to the I2PTunnel pages for the URL parameter "passphrase",
      which, if matched against the router.config "i2ptunnel.passphrase" value,
      skips the nonce check.  If the config prop doesn't exist or is blank, no
      passphrase is accepted.
    * Implemented HMAC-SHA256.
    * Enable the tunnel batching with a 500ms delay by default
    * Dropped compatability with 0.5.0.3 and earlier releases

2005-03-26  jrandom
    * Added some error handling and fairly safe to cache data to the streaming
      lib (good call Tom!)

2005-03-25  jrandom
    * Fixed up building dependencies for the routerconsole on some more
      aggressive compilers (thanks polecat!)

* 2005-03-24  0.5.0.4 released

2005-03-23  jrandom
    * Added more intelligent version checking in news.xml, in case we have a
      version newer than the one specified.

2005-03-23  jrandom
    * Added support for Transfer-Encoding: chunked to the EepGet, so that the
      cvsweb.cgi doesn't puke on us.

2005-03-23  Connelly
    * Fixed Bugzilla Bug #99 in the SAM Bridge, which caused pending
      stream send data to not be sent if STREAM CLOSE is issued too fast.

2005-03-23  jrandom
    * Implemented the news fetch / update policy code, as configurated on
      /configupdate.jsp.  Defaults are to grab the news every 24h (or if it
      doesn't exist yet, on startup).  No action is taken however, though if
      the news.xml specifies that a new release is available, an option to
      update will be shown on the router console.
    * New initialNews.xml delivered with new installs, and moved news.xml out
      of the i2pwww module and into the i2p module so that we can bundle it
      within each update.

2005-03-23  jrandom
    * New /configupdate.jsp page for controlling the update / notification
      process, as well as various minor related updates.  Note that not all
      options are exposed yet, and the update detection code isn't in place
      in this commit - it currently says there is always an update available.
    * New EepGet component for reliable downloading, with a CLI exposed in
      java -cp lib/i2p.jar net.i2p.util.EepGet url
    * Added a default signing key to the TrustedUpdate component to be used
      for verifying updates.  This signing key can be authenticated via
      gpg --verify i2p/core/java/src/net/i2p/crypto/TrustedUpdate.java
    * New public domain SHA1 implementation for the DSA code so that we can
      handle signing streams of arbitrary size without excess memory usage
      (thanks P.Verdy!)
    * Added some helpers to the TrustedUpdate to work off streams and to offer
      a minimal CLI:
          TrustedUpdate keygen pubKeyFile privKeyFile
          TrustedUpdate sign origFile signedFile privKeyFile
          TrustedUpdate verify signedFile

2005-03-22  smeghead
    * New TrustedUpdate component for signing/verifying files with a DSA
      signature.

2005-03-21  jrandom
    * Fixed the tunnel fragmentation handler to deal with multiple fragments
      in a single message properly (rather than release the buffer into the
      cache after processing the first one) (duh!)
    * Added the batching preprocessor which will bundle together multiple
      small messages inside a single tunnel message by delaying their delivery
      up to .5s, or whenever the pending data will fill a full message,
      whichever comes first.  This is disabled at the moment, since without the
      above bugfix widely deployed, lots and lots of messages would fail.
    * Within each tunnel pool, stick with a randomly selected peer for up to
      .5s before randomizing and selecting again, instead of randomizing the
      pool each time a tunnel is needed.

* 2005-03-18  0.5.0.3 released

2005-03-18  jrandom
    * Minor tweak to the timestamper to help reduce small skews
    * Adjust the stats published to include only the relevent ones
    * Only show the currently used speed calculation on the profile page
    * Allow the full max # resends to be sent, rather than piggybacking the
      RESET packet along side the final resend (duh)
    * Add irc.postman.i2p to the default list of IRC servers for new installs
    * Drop support for routers running 0.5 or 0.5.0.1 while maintaining
      backwards compatability for users running 0.5.0.2.

2005-03-18  jrandom
    * Eepproxy Fix for corrupted HTTP headers (thanks nickster!)
    * Fixed case sensitivity issues on the HTTP headers (thanks duck!)

2005-03-17  jrandom
    * Update the old speed calculator and associated profile data points to
      use a non-tiered moving average of the tunnel test time, avoiding the
      freshness issues of the old tiered speed stats.
    * Explicitly synchronize all of the methods on the PRNG, rather than just
      the feeder methods (sun and kaffe only need the feeder, but it seems ibm
      needs all of them synchronized).
    * Properly use the tunnel tests as part of the profile stats.
    * Don't flood the jobqueue with sequential persist profile tasks, but
      instead, inject a brief scheduling delay between them.
    * Reduce the TCP connection establishment timeout to 20s (which is still
      absurdly excessive)
    * Reduced the max resend delay to 30s so we can get some resends in when
      dealing with client apps that hang up early (e.g. wget)
    * Added more alternative socketManager factories (good call aum!)

2005-03-16  jrandom
    * Adjust the old speed calculator to include end to end RTT data in its
      estimates, and use that as the primary speed calculator again.
    * Use the mean of the high capacity speeds to determine the fast
      threshold, rather than the median.  Perhaps we should use the mean of
      all active non-failing peers?
    * Updated the profile page to sort by tier, then alphabetically.
    * Added some alternative socketManager factories (good call aum!)

2005-03-14  jrandom
    * New strict speed calculator that goes off the actual number of messages
      verifiably sent through the peer by way of tunnels.  Initially, this only
      contains the successful message count on inbound tunnels, but may be
      augmented later to include verified outbound messages, peers queried in
      the netDb, etc.  The speed calculation decays quickly, but should give
      a better differential than the previous stat (both values are shown on
      the /profiles.jsp page)

2005-03-11  jrandom
    * Rather than the fixed resend timeout floor (10s), use 10s+RTT as the
      minimum (increased on resends as before, of course).
    * Always prod the clock update listeners, even if just to tell them that
      the time hasn't changed much.
    * Added support for explicit peer selection for individual tunnel pools,
      which will be useful in debugging but not recommended for use by normal
      end users.
    * More aggressively search for the next hop's routerInfo on tunnel join.
    * Give messages received via inbound tunnels that are bound to remote
      locations sufficient time (taking into account clock skew).
    * Give alternate direct send messages sufficient time (10s min, not 5s)
    * Always give the end to end data message the explicit timeout (though the
      old default was sufficient before)
    * No need to give end to end messages an insane expiration (+2m), as we
      are already handling skew on the receiving side.
    * Don't complain too loudly about expired TunnelCreateMessages (at least,
      not until after all those 0.5 and 0.5.0.1 users upgrade ;)
    * Properly keep the sendBps stat
    * When running the router with router.keepHistory=true, log more data to
      messageHistory.txt
    * Logging updates
    * Minor formatting updates

2005-03-08  jrandom
    * More aggressively adjust the clock

2005-03-07  jrandom
    * Fix the HTTP response header filter to allow multiple headers with the
      same name (thanks duck and spotteri!)

* 2005-03-06  0.5.0.2 released

2005-03-06  jrandom
    * Allow the I2PTunnel web interface to select streaming lib options for
      individual client tunnels, rather than sharing them across all of them,
      as we do with the session options.  This way people can (and should) set
      the irc proxy to interactive and the eepproxy to bulk.
    * Added a startRouter.sh script to new installs which simply calls
      "sh i2prouter start".  This should make it clear how people should start
      I2P.
    * Properly expand the HTTP response header buffer (thanks shendaras!)

2005-03-04  jrandom
    * Filter HTTP response headers in the eepproxy, forcing Connection: close
      so that broken (/malicious) webservers can't allow persistent
      connections.  All HTTP compliant browsers should now always close the
      socket.
    * Enabled the GZIPInputStream's cache (they weren't cached before)
    * Make sure our first send is always a SYN (duh)
    * Workaround for some buggy compilers

2005-03-03  jrandom
    * Loop while starting up the I2PTunnel instances, in case the I2CP
      listener isn't up yet (thanks detonate!)
    * Implement custom reusable GZIP streams to both reduce memory churn
      and prevent the exposure of data in the standard GZIP header (creation
      time, OS, etc).  This is RFC1952 compliant, and backwards compatible,
      though has only been tested within the confines of I2P's compression use
      (DataHelper.[de]compress).
    * Preemptively support the next protocol version, so that after the 0.5.0.2
      release, we'll be able to drop protocol=2 to get rid of 0.5 users.

2005-03-02  jrandom
    * Fix one substantial OOM cause (session tag manager was only dropping
      tags once the critical limit was met, rather than honoring their
      expiration) (duh)
    * Lots of small memory fixes
    * Double the allowable concurrent outstanding tunnel build tasks (20)

2005-03-01  jrandom
    * Really disable the streaming lib packet caching
    * Synchronized a message handling point in the SDK (even though its use is
      already essentially single threaded, its better to play it safe)
    * Don't add new RepublishLeaseSetJobs on failure, just requeue up the
      existing one (duh)
    * Throttle the number of concurrent pending tunnel builds across all
      pools, in addition to simply throttling the number of new requests per
      minute for each pool individually.  This should avoid the cascading
      failure when tunnel builds take too long, as no new builds will be
      created until the previous ones are handled.
    * Factored out and extended the DataHelper's unit tests for dealing with
      long and date formatting.
    * Explicitly specify the HTTP auth realm as "i2prouter", though this
      alone doesn't address the bug where jetty asks for authentication too
      much.  (thanks orion!)
    * Updated the StreamSinkServer to ignore all read bytes, rather than write
      them to the filesystem.

2005-02-27  jrandom
    * Don't rerequest leaseSets if there are already pending requests
    * Reverted the insufficiently tested caching in the DSA/SHA1 impl, and
      temporary disabled the streaming lib packet caching.
    * Reduced the resend RTT penalty to 10s

2005-02-26  jrandom
    * Force 1.3-isms on the precompiled jsps too (thanks laberhost)

2005-02-26  jrandom
    * Further streaming lib caching improvements
    * Reduce the minimum RTT (used to calculate retry timeouts), but also
      increase the RTT on resends.
    * Lower the default message size to 4KB from 16KB to further reduce the
      chance of failed fragmentation.
    * Extend tunnel rebuild throttling to include fallback rebuilds
    * If there are less than 20 routers known, don't drop the last 20 (to help
      avoid dropping all peers under catastrophic failures)
    * New stats for end to end messages - "client.leaseSetFoundLocally",
      "client.leaseSetFoundRemoteTime", and "client.leaseSetFailedRemoteTime"

2005-02-24  jrandom
    * Throttle the number of tunnel rebuilds per minute, preventing CPU
      overload under catastrophic failures (thanks Tracker and cervantes!)
    * Block the router startup process until we've initialized the clock

2005-02-24  jrandom
    * Cache temporary memory allocation in the DSA's SHA1 impl, and the packet
      data in the streaming lib.
    * Fixed a streaming lib bug where the connection initiator would fail the
      stream if the ACK to their SYN was lost.

2005-02-23  jrandom
    * Now that we don't get stale SAM sessions, it'd be nice if we didn't
      get stale tunnel pools, don't you think?

* 2005-02-23  0.5.0.1 released

2005-02-22  jrandom
    * Reworked the tunnel (re)building process to remove the tokens and
      provide cleaner controls on the tunnels built.
    * Fixed situations where the timestamper wanted to test more servers than
      were provided (thanks Tracker!)
    * Get rid of the dead SAM sessions by using the streaming lib's callbacks
      (thanks Tracker!)

2005-02-22  jrandom
    * Temporary workaround for the I2CP disconnect bug (have the streaminglib
      try to automatically reconnect on accept()/connect(..)).
    * Loop check for expired lease republishing (just in case)

2005-02-22  jrandom
    * Adjusted (and fixed...) the timestamper change detection
    * Deal with a rare reordering bug at the beginning of a stream (so we
      don't drop it unnecessarily)
    * Cleaned up some dropped message handling in the router
    * Reduced job queue churn when dealing with a large number of tunnels by
      sharing an expiration job
    * Keep a separate list of the most recent CRIT messages (shown on the
      logs.jsp).  This way they don't get buried among any other messages.
    * For clarity, display the tunnel variance config as "Randomization" on
      the web console.
    * If lease republishing fails (boo! hiss!) try it again
    * Actually fix the negative jobLag in the right place (this time)
    * Allow reseeding when there are less than 10 known peer references
    * Lots of logging updates.

2005-02-20  jrandom
    * Allow the streaming lib resend frequency to drop down to 20s as the
      minimum, so that up to 2 retries can get sent on an http request.
    * Add further limits to failsafe tunnels.
    * Keep exploratory and client tunnel testing and building stats separate.
    * Only use the 60s period for throttling tunnel requests due to transient
      network overload.
    * Rebuild tunnels earlier (1-3m before expiration, by default)
    * Cache the next hop's routerInfo for participating tunnels so that the
      tunnel participation doesn't depend on the netDb.
    * Fixed a long standing bug in the streaming lib where we wouldn't always
      unchoke messages when the window size grows.
    * Make sure the window size never reaches 0 (duh)

2005-02-20  jrandom
    * Only build failsafe tunnels if we need them
    * Properly implement the selectNotFailingPeers so that we get a random
      selection of peers, rather than using the strictOrdering (thanks dm!)
    * Don't include too many "don't tell me about" peer references in the
      lookup message - only send the 10 peer references closest to the target.

2005-02-19  jrandom
    * Only build new extra tunnels on failure if we don't have enough
    * Fix a fencepost in the tunnel building so that e.g. a variance of
      2 means +/- 2, not +/- 1 (thanks dm!)
    * Avoid an NPE on client disconnect
    * Never select a shitlisted peer to participate in a tunnel
    * Have netDb store messages timeout after 10s, not the full 60s (duh)
    * Keep session tags around for a little longer, just in case (grr)
    * Cleaned up some closing event issues on the streaming lib
    * Stop bundling the jetty 5.1.2 and updated wrapper.config in the update
      so that 0.4.* users will need to do a clean install, but we don't need
      to shove an additional 2MB in each update to those already on 0.5.
    * Imported the susimail css (oops, thanks susi!)

* 2005-02-18  0.5 released

2005-02-17  jrandom
    * If the clock is adjusted during a job run, don't act as if the job took
      negative time.

2005-02-17  jrandom
    * Included the GPL'ed susimail 0.13 by default (thanks susi23!)

2005-02-17  jrandom
    * Fixed the braindead tunnel testing logic
    * If a large number of tunnels are failing (within the last 5-10 minutes)
      and the current tunnel pool's configuration allows it, randomly build a
      zero hop tunnel to replace failed tunnels.
    * Enable postman's POP3 and SMTP tunnels by default

2005-02-16  jrandom
    * Added some error handling when the number of session tags exceeds the
      realistic capacity, dropping a random chunk of received tag sets and
      conducting some minor analysis of the remaining ones.  This is a part
      of a pretty serious error condition, and logs as CRIT (if/when people
      see "TOO MANY SESSION TAGS!", please let me know the full log line it
      puts in the wrapper.log or /logs.jsp)
    * Update the addressbook to only write to the published hosts location
      if the addressbook's config contains "should_publish=true" (by default,
      it contains "should_publish=false")

2005-02-16  jrandom
    * (Merged the 0.5-pre branch back into CVS HEAD)
    * Replaced the old tunnel routing crypto with the one specified in
      router/doc/tunnel-alt.html, including updates to the web console to view
      and tweak it.
    * Provide the means for routers to reject tunnel requests with a wider
      range of responses:
        probabalistic rejection, due to approaching overload
        transient rejection, due to temporary overload
        bandwidth rejection, due to persistent bandwidth overload
        critical rejection, due to general router fault (or imminent shutdown)
      The different responses are factored into the profiles accordingly.
    * Replaced the old I2CP tunnel related options (tunnels.depthInbound, etc)
      with a series of new properties, relevent to the new tunnel routing code:
        inbound.nickname (used on the console)
        inbound.quantity (# of tunnels to use in any leaseSets)
        inbound.backupQuantity (# of tunnels to keep in the ready)
        inbound.length (# of remote peers in the tunnel)
        inbound.lengthVariance (if > 0, permute the length by adding a random #
                                up to the variance.  if < 0, permute the length
                                by adding or subtracting a random # up to the
                                variance)
        outbound.* (same as the inbound, except for the, uh, outbound tunnels
                    in that client's pool)
      There are other options, and more will be added later, but the above are
      the most relevent ones.
    * Replaced Jetty 4.2.21 with Jetty 5.1.2
    * Compress all profile data on disk.
    * Adjust the reseeding functionality to work even when the JVM's http proxy
      is set.
    * Enable a poor-man's interactive-flow in the streaming lib by choking the
      max window size.
    * Reduced the default streaming lib max message size to 16KB (though still
      configurable by the user), also doubling the default maximum window
      size.
    * Replaced the RouterIdentity in a Lease with its SHA256 hash.
    * Reduced the overall I2NP message checksum from a full 32 byte SHA256 to
      the first byte of the SHA256.
    * Added a new "netId" flag to let routers drop references to other routers
      who we won't be able to talk to.
    * Extended the timestamper to get a second (or third) opinion whenever it
      wants to actually adjust the clock offset.
    * Replaced that kludge of a timestamp I2NP message with a full blown
      DateMessage.
    * Substantial memory optimizations within the router and the SDK to reduce
      GC churn.  Client apps and the streaming libs have not been tuned,
      however.
    * More bugfixes than you can shake a stick at.

2005-02-13  jrandom
    * Updated jbigi source to handle 64bit CPUs.  The bundled jbigi.jar still
      only contains 32bit versions, so build your own, placing libjbigi.so in
      your install dir if necessary.  (thanks mule!)
    * Added support for libjbigi-$os-athlon64 to NativeBigInteger and CPUID
      (thanks spaetz!)

2005-02-10  smeghead
    * Initial check-in of Pants, a new utility to help us manage our 3rd-party
      dependencies (Fortuna, Jetty, Java Service Wrapper, etc.). Some parts of
      Pants are still non-functional at this time so don't mess with it yet
      unless you want to potentially mangle your working copy of CVS.

2005-02-09  duck
    * Allow an unneeded newline in the SAM client connection without
      disconnecting.

2005-02-07  jrandom
    * Fixed a race in the streaming lib's delayed flush algorithm (thanks anon!)

2005-02-06  Sugadude
    * Added a filter to the addressbook to remove entries that dont end in ".i2p"

2005-02-03  smeghead
    * Added Ant buildfile in apps/fortuna for creating a custom Fortuna PRNG jar
      library from GNU Crypto's CVS HEAD sources.

2005-01-26  smeghead
    * i2pProxy.pac, i2pbench.sh, and i2ptest.sh are now shipped with the dist
      packages and installed to $i2pinstalldir/scripts.
    * Added command line params to i2ptest.sh and i2pbench.sh: --gij to run them
      using gij + libgcj, and --sourcedir to run them from the source tree
      instead of the installation directory.
    * Fixed unreachable for() statement clause in the KBucketImpl class that was
      causing gcj to toss a compilation warning (jrandom++).

2005-01-26  smeghead
    * Added a couple of scripts, i2ptest.sh and i2pbench.sh, to manage the core
      tests and benchmarks.
    * Routerconsole now builds under gcj 3.4.3.
    * Corrected divide by zero error in TunnelId class under gcj (jrandom++).

2005-01-25  smeghead
    * Tweaked some classes to enable gcj 3.4.3 to compile the router and
      supporting apps (except for the routerconsole which is still being
      investigated).

2005-01-24  smeghead
    * C#-ification of sam-sharp: interface greatly simplified using delegates
      and events; SamBaseEventHandler provides basic implementation and helper
      methods but is now optional.
    * NAnt buildfile and README added for sam-sharp.

2005-01-23  smeghead
    * Port the java SAM client library to mono/C# and released into the
      public domain.  The 0.1 version of this port is available in CVS as
      i2p/apps/sam/csharp/src/I2P.SAM.Client.  The other nonfunctional C#
      library has been removed.

2005-01-21  Jhor
    * Updated jbigi build scripts for OSX.

2005-01-21  jrandom
    * Added support for OSX to the NativeBigInteger code so that it will look
      in the classpath for libjbigi-osx-none.jnilib.  At the moment, that file
      is not bundled with the shipped jbigi.jar yet though.

2005-01-18  jrandom
    * Increased the max # session tags maintained and decreased slightly the
      period over which they are gathered.

2005-01-17  jrandom
    * Added meaningful support for adjusting the preferred message size in the
      streaming lib by setting the i2p.streaming.maxMessageSize=32768 (or
      whatever).  The other side will mimic a reduction (but never an increase).
    * Always make sure to use distinct ConnectionOption objects for each
      connection (duh)
    * Reduced the default ACK delay to 500ms on in the streaming lib
    * Only shrink the streaming window once per window
    * Don't bundle a new jetty.xml with updates
    * Catch another local routerInfo corruption issue on startup.

2005-01-15  cervantes
    * Added support to the eepproxy for URLs such as
      http://localhost:4444/eepproxy/foo.i2p/bar/baz or even
      http://localhost:4444/eepproxy/foo.i2p/?i2paddresshelper=base64

2005-01-15  jrandom
    * Caught a series of (previously unhandled) errors caused by requeueing
      messages that had timed out on the TCP transport (thanks mae^!)
    * Reduce the barrier to dropping session tags on streaming lib resends -
      every fourth send should drop the tags, forcing ElGamal encryption.  This
      will help speed up the recovery after a disconnect, rather than the drop
      every fifth send.

* 2005-01-06  0.4.2.6 released

2005-01-06  jrandom
    * Added a startup message to the addressbook, printing its version number
      to stdout (which is sent to wrapper.config) when it loads.
    * Updated the addressbook to reread the config file periodically
    * Added orion.i2p to the list of eepsites on the default homepage

2005-01-05  jrandom
    * Handle unexpected network read errors more carefully (thanks parg!)
    * Added more methods to partially compare (DataHelper) and display
      arrays (Base64.encode).
    * Exposed the AES encryptBlock/decryptBlock on the context.aes()
    * Be more generous on the throttle when just starting up the router
    * Fix a missing scheduled event in the streaming lib (caused after reset)
    * Add a new DisconnectListener on the I2PSocketManager to allow
      notification of session destruction.
    * Make sure our own router identity is valid, and if it isn't, build a new
      one and restart the router.  Alternately, you can run the Router with
      the single command line argument "rebuild" and it will do the same.

2004-12-31  ragnarok
    * Integrated latest addressbook changes (2.0.3) which include support for
      deploying as a .war file with no existing addressbook configuration.
    * Updated main build process to bundle the addressbook.war in the
      i2pinstall.jar and i2pupdate.zip.

2004-12-31  jrandom
    * Speling fxi (thanks digum!)
    * Bugfix for the I2PTunnel web interface so that it now properly launches
      newly added tunnels that are defined to be run on startup (thanks ugha!)

2004-12-30  jrandom
    * Revised the I2PTunnel client and httpclient connection establishment
      throttles.  There is now a pool of threads that build the I2PSocket
      connections with a default size of 5, configurable via the I2PTunnel
      client option 'i2ptunnel.numConnectionBuilders' (if set to 0, it will
      not throttle the number of concurrent builders, but will launch a thread
      per socket during establishment).  In addition, sockets accepted but
      not yet allocated to one of the connection builders will be destroyed
      after 30 seconds, configurable via 'i2ptunnel.maxWaitTime' (if set to
      0, it will wait indefinitely).

2004-12-29  jrandom
    * Imported Ragnarok's addressbook source (2.0.2) which is built but not
      deployed in the i2pinstall.jar/i2pupdate.zip (yet).
    * Don't treat connection inactivity closure as a connection error.

2004-12-29  jrandom
    * Add in a new keepalive event on each TCP connection, proactively sending
      a (tiny) time message every minute or two, as well as killing the
      connection if no message has been fully sent within 5 minutes or so.
      This should help deal with hung connections from IP address changes.

2004-12-28  jrandom
    * Cleaned up the resending and choking algorithm in the streaming lib.
    * Removed the read timeout override for I2PTunnel's httpclient, allowing
      it to use the default for the streaming lib.
    * Revised ack triggers in the streaming lib.
    * Logging.

* 2004-12-21  0.4.2.5 released

2004-12-21  jrandom
    * Track a new stat for expired client leases (client.leaseSetExpired).

2004-12-21  jrandom
    * Cleaned up the postinstall/startup scripts a bit more to handle winME,
      and added windows info to the headless docs. (thanks ardvark!)
    * Fixed a harmless (yet NPE inspiring) race during the final shutdown of
      a stream (thanks frosk!)
    * Add a pair of new stats for monitoring tunnel participation -
      tunnel.participatingBytesProcessed (total # bytes transferred) and
      tunnel.participatingBytesProcessedActive (total # bytes transferred for
      tunnels whose byte count exceed the 10m average).  This should help
      further monitor congestion issues.
    * Made the NamingService factory property public (thanks susi!)

2004-12-20  jrandom
    * No longer do a blocking DNS lookup within the jobqueue (thanks mule!)
    * Set a 60s dns cache TTL, instead of 0s.  Most users who used to use
      dyndns/etc now just use IP autodetection, so the old "we need ttl=0"
      reasoning is gone.

2004-12-19  jrandom
    * Fix for a race on startup wrt the new stats (thanks susi!)

2004-12-19  jrandom
    * Added three new stats - router.activePeers, router.fastPeers, and
      router.highCapacityPeers, updated every minute

2004-12-19  jrandom
    * Added a new i2ptunnel type: 'httpserver', allowing you to specify what
      hostname should be sent to the webserver.  By default, new installs will
      have an httpserver pointing at their jetty instance with the spoofed
      name 'mysite.i2p' (editable on the /i2ptunnel/edit.jsp page).

2004-12-19  scintilla
    * Convert native jcpuid code from C++ to C. This should alleviate build
      problems experienced by some users.

* 2004-12-18  0.4.2.4 released

2004-12-16  jrandom
    * Catch another oddball case for a reset connection in the streaming lib.
    * Add a dumpprofile.jsp page, called with ?peer=base64OfPeerHash, which
      dumps the current state of that peer's profile.  Instead of the full
      base64, you can pass in however many characters you have and it will
      return the first match found.

2004-12-16  jrandom
    * Remove the randomized factor in the tunnel rejection by bandwidth -
      we now accept the request if we've allocated less than our limit
      and reject it if we've allocated more.
    * Stick to the standard capacity scale on tunnel rejection, even for
      the 10m period.
    * Build the time message at the very last possible moment

2004-12-15  jrandom
    * Handle hard disconnects more gracefully within the streaming lib, and
      log unmonitored events more aggressively.
    * If we drop a peer after connection due to clock skew, log it to the
      /logs.jsp#connectionlogs with relevent info.  In addition, toss it in
      the stat 'tcp.disconnectAfterSkew'.
    * Fixed the formatting in the skew display
    * Added an ERROR message that is fired once after we run out of
      routerInfo files (thanks susi!)
    * Set the connect timeout equal to the streaming lib's disconnect timeout
      if not already specified (the I2PTunnel httpclient already enforces a
      60s connect timeout)
    * Fix for another connection startup problem in the streaming lib.
    * Fix for a stupid error in the probabalistic drop (rand <= P, not > P)
    * Adjust the capacity calculations so that tunnel failures alone in the
      last 10m will not trigger a 0 capacity rank.

2004-12-14  jrandom
    * Periodically send a message along all I2NP connections with the router's
      current time, allowing the receiving peer to determine that the clock
      has skewed too much, and hence, disconnect.  For backwards compatability
      reasons, this is being kludged into a DeliveryStatusMessage (ewww).  The
      next time we have a backwards compatability break, we can put in a proper
      message setup for it.

2004-12-14  jrandom
    * Reenable the probabalistic drop on the TCP queues to deal with good old
      fashioned bandwidth limiting.  However, by default the probability is
      rigged to reserve 0% of the queue free - meaning we just aggressively
      fail messages in the queue if we're transferring too slowly.  That
      reservation factor can be increased with 'tcp.queueFreeFactor=0.25'
      (or whatever) and the drop code can be disabled with the parameter
      'tcp.dropProbabalistically=false'.
    * Still penalize a peer on tunnel failure, but don't immediately drop
      their capacity to 0.
    * More aggressively ACK duplicates
    * Randomize the timestamper period
    * Display the clock skew on the connection logs when a peer sends it.
    * Allow the timestamper to fix skews of up to 10 minutes
    * Logging

2004-12-13  jrandom
    * Added some error checking on the new client send job (thanks duck!)
    * Implemented tunnel rejection based on bandwidth usage (rejecting tunnels
      proportional to the bytes allocated in existing tunnels vs the bytes
      allowed through the bandwidth limiter).
    * Enable a new configuration parameter for triggering a tunnel rebuild
      (tunnel.maxTunnelFailures), where that is the max allowed test failures
      before killing the tunnel (default 0).
    * Gather more data that we rank capacity by (now we monitor and balance the
      data from 10m/30m/60m/1d instead of just 10m/60m/1d).
    * Fix a truncation/type conversion problem on the long term capacity
      values (we were ignoring the daily stats outright)

2004-12-11  jrandom
    * Fix the missing HTTP timeout, which was caused by the deferred syn used
      by default.  This, in turn, meant the I2PSocket creation doesn't fail
      on .connect, but is unable to transfer any data in any direction.  We now
      detect that condition for the I2PTunnelHTTPClient and throw up the right
      error page.
    * Logging

2004-12-11  jrandom
    * Use a simpler and less memory intensive job for processing outbound
      client messages when the session is in mode=bestEffort.  We can
      immediately discard the data as soon as its sent the first time,
      rather than wait for an ack, since we will never internally resend.
    * Reduce some synchronization to avoid a rare deadlock
    * Replaced 'localhost' with 127.0.0.1 in the i2ptunnel config, and special
      case it within the tunnel controller.
    * Script cleanup for building jbigi/jcpuid
    * Logging

* 2004-12-08  0.4.2.3 released

2004-12-08  jrandom
    * Revised the buffering when reading from the SAM client and writing
      to the stream.  Also added a thread (sigh) so we don't block the
      SAM client from giving us more messages for abnormally long periods
      of time.
    * Display the router version in the logs on startup (oft requested)
    * Fix a race during the closing of a messageOutputStream

2004-12-06  jrandom
    * Don't do a 'passive flush' while there are already outbound messages
      unacked.
    * Show the reseed link if up to 10 peers profiles are active (thanks
      dburton!)

2004-12-06  jrandom
    * Don't propogate streaming connection failures out to the SAM bridge as
      fatal errors.
    * Dont barf on repeated I2CP closure.

2004-12-05  jrandom
    * Explicitly use "127.0.0.1" to bind the I2CP listener, not the JVM's
      getLocalhost call

2004-12-05  jrandom
    * Default the I2CP listener to localhost only, unless overridden by
      i2cp.tcp.bindAllInterfaces=true (thanks dm!)
    * More SAM fixes for things recently broken (whee)

2004-12-05  jrandom
    * Fix the recently broken SAM bridge (duh)
    * Add a new pair of SAM apps - net.i2p.sam.client.SAMStreamSink and
      net.i2p.sam.client.SAMStreamSend, mirroring the streaming lib's
      StreamSink and StreamSend apps for transferring files.
    * Make the passive flush timer fire more frequently.

2004-12-05  jrandom
    * Fixed some links in the console (thanks ugha!) and the javadoc
      (thanks dinoman!)
    * Fix the stream's passive flush timer (oh, its supposed to work?)

2004-12-03  jrandom
    * Toss in a small pool of threads (3) to execute the events queued up with
      the SimpleTimer, as we do currently see the occational event
      notification spiking up to a second or so.
    * Implement a SAM client API in java, useful for event based streaming (or
      for testing the SAM bridge)
    * Added support to shut down the SAM bridge on OOM (useful if the SAM
      bridge is being run outside of the router).
    * Include the SAM test code in the sam.jar
    * Remove an irrelevent warning message from SAM, which was caused by
      perfectly normal operation due to a session being closed.
    * Removed some unnecessary synchronization in the streaming lib's
      PacketQueue
    * More quickly clean up the memory used by the streaming lib by
      immediately killing each packet's resend job as soon as it is ACKed (or
      cancelled), so that there are no longer any valid pointers to the
      (potentially 32KB) packet.
    * Fixed the timestamps dumped to stdout when debugging the PacketHandler.
    * Drop packets that would expand our inbound window beyond our maximum
      buffer size (default 32 messages)
    * Always read the ACK/NACK data from the verified packets received, even
      if we are going to drop them
    * Always adjust the window when there are messages ACKed, though do not
      change its size except as before.
    * Streamlined some synchronization in the router's I2CP handling
    * Streamlined some memory allocation in the SAM bridge
    * Default the streaming lib to disconnect on inactivity, rather than send
      an empty message.

2004-12-01  jrandom
    * Fix for a race in the streaming lib as caused by some odd SAM activity

* 2004-12-01  0.4.2.2 released

2004-12-01  jrandom
    * Fixed a stupid typo that inadvertantly allowed persistent HTTP
      connections to work (thanks duck!)
    * Make sure we override the inactivity timeout too

* 2004-12-01  0.4.2.1 released

2004-12-01  jrandom
    * Strip out any of the Accept-* HTTP header lines, and always make sure to
      include the forged User-agent header.
    * Adjust the default read timeout on the eepproxy to 60s, unless
      overridden.
    * Minor tweak on stream shutdown.

2004-11-30  jrandom
    * Render the burst rate fields on /config.jsp properly (thanks ugha!)
    * Build in a simple timeout to flush data queued into the I2PSocket but
      not yet flushed.
    * Don't explicitly flush after each SAM stream write, but leave it up to
      the [nonblocking] passive flush.
    * Don't whine about 10-99 connection events occurring in a second
    * Don't wait for completion of packets that will not be ACKed (duh)
    * Adjust the congestion window, even if the packet was resent (duh)
    * Make sure to wake up any blocking read()'s when the MessageInputStream
      is close()ed (duh)
    * Never wait more than the disconnect timeout for a write to complete

2004-11-29  jrandom
    * Minor fixes to avoid unnecessary errors on shutdown (thanks susi!)

2004-11-29  jrandom
    * Reduced contention for local client delivery
    * Drop the new code that munges the wrapper.config.  Instead, updates that
      need to change it will include their own wrapper.config in the
      i2pupdate.zip, overwriting the existing file.  If the file
      "wrapper.config.updated" is included, it is deleted at first opportunity
      and the router shut down, displaying a notice that the router must be
      started again cleanly to allow the changes to the wrapper.config to take
      effect.
    * Properly stop accept()ing I2PSocket connections if we close down the
      session (duh).
    * Make sure we cancel any outstanding Packets in flight when a connection
      is terminated (thanks susi!)
    * Split up the I2PTunnel closing a little further.

2004-11-28  jrandom
    * Accept IP address detection changes with a 2-out-of-3 minimum.
    * As long as the router is up, keep retrying to bind the I2CP listener.
    * Decrease the java service wrapper ping frequency to once every 10
      minutes, rather than once every 5 seconds.

2004-11-27  jrandom
    * Some cleanup and bugfixes for the IP address detection code where we
      only consider connections that have actually sent and received messages
      recently as active, rather than the mere presence of a TCP socket as
      activity.

2004-11-27  jrandom
    * Removed the I2PTunnel inactivity timeout thread, since the new streaming
      lib can do that (without an additional per-connection thread).
    * Close the I2PTunnel forwarder threads more aggressively

2004-11-27  jrandom
    * Fix for a fast loop caused by a race in the new streaming library (thanks
      DrWoo, frontier, pwk_, and thetower!)
    * Minor updates to the SimpleTimer and Connection to help track down a
      high CPU usage problem (dumping debug info to stdout/wrapper.log if too
      many events/tasks fire in a second)
    * Minor fixes for races on client disconnects (causing NPEs)

* 2004-11-26  0.4.2 released

2004-11-26  jrandom
    * Enable the new streaming lib as the default.  That means, for any
      substantial definition, it is NOT BACKWARDS COMPATIBLE.

2004-11-25  jrandom
    * Revised the installer to include start menu and desktop shortcuts for
      windows platforms, including pretty icons (thanks DrWoo!)
    * Allow clients specified in clients.config to have an explicit startup
      delay.
    * Update the default install to launch a browser pointing at the console
      whenever I2P starts up, rather than only the first time it starts up
      (configurable on /configservice.jsp, or in clients.config)
    * Bugfix to the clock skew checking code to monitor the delta between
      offsets, not the offset itself (duh)
    * Router console html update
    * New (and uuuuugly) code to verify that the wrapper.config contains
      the necessary classpath entries on update.  If it has to update the
      wrapper.config, it will stop the JVM and service completely, since the
      java service wrapper doesn't reread the wrapper.config on JVM restart -
      requiring the user to manually restart the service after an update.
    * Increase the TCP connection timeout to 30s (which is obscenely long)

2004-11-22  jrandom
    * Update to the SAM bridge to reduce some unnecessary memory allocation.
    * New stat to keep track of slow jobs (ones that take more than a second
      to excute).  This is published in the netDb as jobQueue.jobRunSlow

2004-11-21  jrandom
    * Update the I2PTunnel web interface to include an option for the new
      streaming lib (which is ignored until the 0.4.2 release).
    * Revised the I2PTunnel web interface to keep the I2CP options of client
      and httpclient tunnels in sync, as they all share the same I2CP session.

2004-11-21  jrandom
    * Only allow small clock skews after the first 10 minutes of operation
      (to prevent later network lag bouncing us way off course - yes, we
      really need an NTP impl to balance out the network burps...)
    * Revamp the I2PTunnel web interface startup process so that everything
      is shown immediately, so that different pieces hanging don't hang
      the rest, and other minor bugfixes.
    * Take note of SAM startup error (in case you're already running a SAM
      bridge...)
    * Increase the bandwidth limiter burst values available to 10-60s (or
      whatever is placed in /configadvanced.jsp, of course)

2004-11-21  jrandom
    * Allow end of line comments in the hosts.txt and other config files,
      using '#' to begin the comments (thanks susi!)
    * Add support to I2PTunnel's 'client' feature for picking between multiple
      target destinations (e.g. 'client 6668 irc.duck.i2p,irc.baffled.i2p')
    * Add a quick link on the left hand nav to reseed if there aren't enough
      known peers, as well as link to the config page if there are no active
      peers.  Revised config page accordingly.

2004-11-21  jrandom
    * Destroy ElGamal/AES+SessionTag keys after 15 minutes of inactivity
      rather that every 15 minutes, and increase the warning period in which
      we refresh tags from 30s to 2 minutes.
    * Bugfix for a rare problem closing an I2PTunnel stream where we'd fail
      to close the I2PSocket (leaving it to timeout).

2004-11-19  jrandom
    * Off-by-one fix to the tunnel pool management code, along side some
      explicit initialization.  This can affect clients whose lengths are
      shorter than the router's default (thanks duck!)

2004-11-17  jrandom
    * Fix to propogate i2psocket options into the SAM bridge correctly (thanks
      Ragnarok!)

2004-11-17  jrandom
    * Minor logging update.

2004-11-16  jrandom
    * Clean up the propogation of i2psocket options so that various streaming
      libs can honor them more precisely

2004-11-16  jrandom
    * Minor logging update

2004-11-14  jrandom
    * Fix a long standing leak in I2PTunnel (hanging on to i2psocket objects)
    * Fix a leak injected into the SimpleTimer
    * Fix a race condition in the tunnel message handling

2004-11-13  jrandom
    * Added throttles on how many I2PTunnel client connections we open at once
    * Replaced some buffered streams in I2PTunnel with unbuffered streams, as
      the streaming library used should take care of any buffering.
    * Added a cache for some objects used in I2PTunnel, especially useful when
      there are many short lived connections.
    * Trimmed the SimpleTimer's processing a bit

2004-11-10  jrandom
    * Allow loading the (mini)streaming connection options from the
      environment.
    * More defensive programming in the DSA implementation.

2004-11-08  jrandom
    * Remove spurious flush calls from I2PTunnel, and work with the
      I2PSocket's output stream directly (as the various implementations
      do their own buffering).
    * Another pass at a long standing JobQueue bug - dramatically simplify
      the job management synchronization since we dont need to deal with
      high contention (unlike last year when we had dozens of queue runners
      going at once).
    * Logging

2004-11-08  jrandom
    * Make the SAM bridge more resiliant to bad handshakes (thanks duck!)

* 2004-11-06  0.4.1.4 released

2004-11-06  jrandom
    * Expose a drop down on the /configclients.jsp to enter the outbound
      tunnel depth.
    * Improved *hosts.txt loading
    * Explicitly override the JVM's timezone settings to use GMT so that
      any client applications which use timezones won't leak sensitive
      data (thanks gott!)
    * Bundle sam.jar in the update (thanks duck!)

2004-11-06  jrandom
    * Fix for a long standing synchronization bug in the SDK that in rare
      instances can add a few seconds of lag.

2004-11-05  jrandom
    * Bugfixes and unit tests for the SAM bridge to handle quoted message
      parameters, verify proper operation after multiple session lifetimes,
      as well as some synchronization problems.
    * New properties method on the DataHelper class.
    * Address a race on fast disconnecting clients

2004-11-02  jrandom
    * Fix for a long standing synchronization bug in the JobQueue (and added
      some kooky flags to make sure it stays dead)
    * Update the ministreaming lib to force mode=guaranteed if the default
      lib is used, and mode=best_effort for all other libs.

2004-11-02  jrandom
    * Fixed up the configuration overrides for the streaming socket lib
      integration so that it properly honors env settings.
    * More memory usage streamlining (last major revamp for now, i promise)

2004-11-01  jrandom
    * Increase the tunnel test timeout rapidly if our tunnels are failing.
    * Honor message expirations for some tunnel jobs that were prematurely
      expired.
    * Streamline memory usage with temporary object caches and more efficient
      serialization for SHA256 calculation, logging, and both I2CP and I2NP
      message handling.
    * Fix some situations where we forward messages too eagerly.  For a
      request at the tunnel endpoint, if the tunnel is inbound and the target
      is remote, honor the message by tunnel routing the data rather than
      sending it directly to the requested location.

2004-10-30  jrandom
    * Cache the temporary objects used in the AES encryption/decryption
      process so that AES doesn't require any memory allocation to process
      data.
    * Dramatically reduce memory usage within various crypto implementations
      by avoiding unnecessary (though simplifying) buffers.
    * If we specify some tags to be sent in an I2CP message explicitly, use
      only those, not those plus a new set (otherwise we aren't sure on ACK
      which set was delivered)
    * Allow configuration for the partial send timeout (how long before
      resending a message down a different tunnel in a lease).  This can be
      updated with the "router.clientPartialSendTimeout" router config prop.
    * Logging

2004-10-29  jrandom
    * Strip the Referer, Via, and From headers completely, rather than
      inserting a bogus value ("i2p").  This should help with the use of
      SnipSnap and Geeklog (thanks nickster and DrWoo!)

2004-10-27  jrandom
    * Fix a strange race condition on i2cp client disconnect.
    * win98 startup fixes (thanks tester-1 and ardvark!)
    * include build scripts for the new streaming lib (which is NOT ready
      for use yet, but you can hack around with it)

2004-10-24  jrandom
    * Allow explicit inclusion of session tags in the SDK, enabling the
      resending of tags bundled with messages that would not otherwise
      be ACKed.
    * Don't force mode=guaranteed for end to end delivery - if mode=bestEffort
      no DeliveryStatusMessage will be bundled (and as such, client apps using
      it will need to do their own session tag ack/nack).
    * Handle client errors when notifying them of message availability.
    * New StreamSinkSend which sends a file to a destination and disconnects.
    * Update the I2PSocketManagerFactory to build the specific
      I2PSocketManager instance based on the "i2p.streaming.manager" property,
      containing the class name of the I2PSocketManager to instantiate.

2004-10-23  jrandom
    * Minor ministreaming lib refactoring to simplify integration of the full
      streaming lib.
    * Minor bugfixes to data structure serialization.

* 2004-10-18  0.4.1.3 released

2004-10-18  jrandom
    * Allow sending messages with a section of a byte array.
    * Reduced stats published.

2004-10-17  jrandom
    * Don't b0rk on whitespace in the router address.

2004-10-16  jrandom
    * More aggressively reduce the capacity of peers if their tunnels are
      failing so that we move off them quicker.
    * Simplify some data structure serialization for reuse in the streaming
      lib, as well as add support for signing and verifying partial byte
      arrays.
    * Logging updates

2004-10-16  jrandom
    * Increased the default minimum tunnel test time to 5 seconds, since we
      still see the occational message processing time spike to 2 seconds.
    * Update the SimpleTimer to allow rescheduling a task thats already
      queued (useful for the new streaming lib).

2004-10-15  jrandom
    * Replaced old minimum tunnel test timeout of 1s with a configurable
      value (router.config property "router.tunnelTestMinimum", with the
      default of 2s).

2004-10-14  jrandom
    * Tunnel rejection is no longer a sign of an overwhelmingly loaded
      peer, so don't use it as a key point of the IsFailing calculator.
      We still use it as a key point of the Capacity calculator, however.

2004-10-14  jrandom
    * Allow for a configurable tunnel "growth factor", rather than trying
      to achieve a steady state.  This will let us grow gradually when
      the router is needed more, rather than blindly accepting the request
      or arbitrarily choking it at an averaged value.  Configure this with
      "router.tunnelGrowthFactor" in the router.config (default "1.5").
    * Adjust the tunnel test timeouts dynamically - rather than the old
      flat 30s (!!!) timeout, we set the timeout to 2x the average tunnel
      test time (the deviation factor can be adjusted by setting
      "router.tunnelTestDeviation" to "3.0" or whatever).  This should help
      find the 'good' tunnels.
    * Added some crazy debugging to try and track down an intermittent hang.

2004-10-13  jrandom
    * Fix the probabalistic tunnel reject (we always accepted everything,
      since the docs on java.util.Random.nextDouble() are wrong..)
    * Fixed a race on startup (thanks Quadn!)

2004-10-12  jrandom
    * Disable the probabalistic drop by default (enable via the router config
      property "tcp.dropProbabalistically=true")
    * Disable the actual watchdog shutdown by default, but keep track of more
      variables and log a lot more when it occurs (enable via the router
      config property "watchdog.haltOnHang=true")
    * Implement some tunnel participation smoothing by refusing requests
      probabalistically as our participating tunnel count exceeds the previous
      hour's, or when the 10 minute average tunnel test time exceeds the 60
      minute average tunnel test time.  The probabilities in both cases are
      oldAverage / #current, so if you're suddenly flooded with 200 tunnels
      and you had previously only participated in 50, you'll have a 25% chance
      of accepting a subsequent request.

* 2004-10-10  0.4.1.2 released

2004-10-10  cervantes
    * Update the I2PTunnel HTTP proxy to strip out the i2paddresshelper from
      the request.

2004-10-09  jrandom
    * Added a watchdog timer to do some baseline liveliness checking to help
      debug some odd errors.
    * Added a pair of summary stats for bandwidth usage, allowing easy export
      with the other stats ("bw.sendBps" and "bw.receiveBps")
    * Trimmed another memory allocation on message reception.

2004-10-08  jrandom
    * Revamp the AESInputStream so it doesn't allocate any temporary objects
      during its operation.

2004-10-08  jrandom
    * Don't kill the establisher threads during a soft restart.
    * Attempt to validate the peer's routerInfo earlier during handshaking.
    * Revamp the AESOutputStream so it doesn't allocate any temporary objects
      during its operation.

2004-10-07  jrandom
    * Reimplement the I2NP reading with less temporary memory allocation.
      There is still significant GC churn, especially under load, but this
      should help.
    * Catch some oddball errors in the transport (message timeout while
      establishing).

2004-10-07  jrandom
    * Expire queued messages even when the writer is blocked.
    * Reimplement most of the I2NP writing with less temporary memory
      allocations (I2NP reading still gobbles memory).

2004-10-06  jrandom
    * Implement an active queue management scheme on the TCP transports,
      dropping messages probabalistically as the queue fills up.  The
      estimated queue capacity is determined by the rate at which messages
      have been sent to the peer (averaged at 1, 5, and 60m periods).  As
      we exceed 1/2 of the estimated capacity, we drop messages throughout
      the queue probabalistically with regards to their size.  This is based
      on RFC 2309's RED, with the minimum threshold set to 1/2 the
      estimated connection capacity.  We may want to consider using a send
      rate and queue size measured across all connections, to deal with our
      own local bandwidth saturation, but we'll try the per-con metrics first.

2004-10-06  jrandom
    * Enable explicit disabling of the systray entirely for windows machines
      with strange configurations: add -Dsystray.disable=true to the java
      command line.  (thanks mihi!)

2004-10-05  jrandom
    * Allow peers on the same LAN to communicate with each other safely even
      when they cannot talk to each other through the external address.

2004-10-05  jrandom
    * Display how much time is left before the graceful shutdown is complete.
    * Debug some improperly failed messages on timeout or disconnection.

2004-10-05  jrandom
    * Don't go into a fast busy if an I2PTunnel 'server' is explicitly killed
      (thanks mule!)
    * Handle some more error conditions regarding abruptly closing sockets
      (thanks Jonva!)

2004-10-04  jrandom
    * Update the shitlist to reject a peer for an exponentially increasing
      period of time (with an upper bounds of an hour).
    * Various minor stat and debugging fixes

2004-10-03  jrandom
    * Add a new stat logging component to optionally dump the raw stats to
      disk as they are generated, rather than rely upon the summarized data.
      By default, this is off, but the router property "stat.logFilters" can
      be set to a comma delimited list of stats (e.g. "client.sendAckTime")
      which will be written to the file "stats.log" (or whatever the property
      "stat.logFile" is set to).  This can also log profile related stats,
      such as "dbResponseTime" or "tunnelTestResponseTime".

2004-10-02  jrandom
    * Assure that we quickly fail messages bound for shitlisted peers.
    * Address a race on startup where the first peer contacted could hang the
      router (thanks Romster!)
    * Only whine about an intermittent inability to query the time server once

2004-10-02  jrandom
    * Command line utility to verify a peer's reachability - simply run
      net.i2p.router.transport.tcp.ConnectionHandler hostname port# and it
      will print out whether that peer is reachable or not (using a simple
      verification handshake).

* 2004-10-01  0.4.1.1 released

2004-10-01  jrandom
    * Handle partial reseeds, caused by seeds going away before the download
      completes (thanks Sugadude!)

2004-10-01  jrandom
    * Explicitly refuse IPv6 addresses, since only some peers support
      them and we want fully reachable peers.

2004-10-01  jrandom
    * Additional error handling for a variety of transport layer errors.

* 2004-09-30  0.4.1 released (not backwards compatible)

2004-09-30  jrandom
    * Bundle the configuration necessary to run an eepsite out of the box
      with Jetty - simply edit ./eepsite/docroot/index.html and give people
      the key listed on the I2PTunnel configuration page, and its up.
    * Router console cleanup, and some (off by default) tunnels -
      smtp.postman.i2p (port 7659), pop.postman.i2p (port 7660), and
      irc.baffled.i2p (port 7661)

2004-09-29  jrandom
    * Always wipe the Jetty work directory on startup, so that web updates
      are reflected immediately (Jetty does not honor the cache across
      multiple executions)

2004-09-27  jrandom
    * Limit the number of connection tags saved to 10,000.  This is a huge
      limit, but consumes no more than 1MB of RAM.  For now, we drop them
      randomly after reaching that size, forcing those dropped peers to use
      a full DH negotiation.
    * HTML cleanup in the console.

2004-09-26  jrandom
    * Complete rewrite of the TCP transport with IP autodetection and
      low CPU overhead reconnections.  More concise connectivity errors
      are listed on the /oldconsole.jsp as well.  The IP autodetection works
      by listening to the first person who tells you what your IP address is
      when you have not defined one yourself and you have no other TCP
      connections.
    * Update to the I2NP message format to add transparent verification at
      the I2NP level (beyond standard TCP verification).
    * Remove a potential weakness in our AESEngine's safeEncrypt and safeDecrypt
      implementation (rather than verifying with E(H(key)), we now verify with
      E(H(iv))).
    * The above changes are NOT BACKWARDS COMPATIBLE.
    * Removed all of the old unused PHTTP code.
    * Refactor various methods and clean up some javadoc.

2004-09-21  jrandom
    * Have two tiers of hosts.txt files - the standard "hosts.txt" and
      the new "userhosts.txt".  Updates to I2P will only overwrite the former,
      but values stored in the later take precedence.  Both are queried on
      lookup.

2004-09-16  jrandom
    * Refactor the TCP transport to deal with changing identities gracefully,
      and to prevent some wasted effort by keeping track of what host+port
      combinations we are connected to (rather than just the identities).  Also
      catch a few configuration errors earlier.
    * Removed no longer relevent methods from the Transport API that were
      exposing ideas that probably shouldn't be exposed.
    * Removed the 0.4.0.1 specific files from i2pupdate.zip (relating to script
      updates)

2004-09-13  jrandom
    * Update for the SDK reconnection to deal with overflow.
    * Web improvements (@ not # on the /logs.jsp [thanks ugha!] and fixed the
      rounding on lifetime bandwidth used [thanks gott!]).

* 2004-09-08  0.4.0.1 released

2004-09-08  jrandom
    * Updated the "Active:" peer count to display the # of connections as well
      as the number of recently active router identities.
    * Implement some basic updating code - on startup, if there is a file named
      "i2pupdate.zip" in the I2P installation directory, extract it, delete it,
      then restart.
    * Added an ugly little script to allow launching the router on win9x
      machines without a dos box (using javaw to run a .bat file).
    * Logging updates.
    * Updated VERSION constants to 0.4.0.1

2004-09-08  hypercubus
    * Bugfix: Running the installer as a non-privileged user on Red Hat (and
      hopefully any other affected *nix systems) now properly discards non-
      essential directories after installation.
    * Support for Win9x in the installer and postinstall.bat.
    * Changed the name of the default installation directory on all platforms
      from "I2P" to "i2p" in the installer.
    * Changed "wrapper.conf" to "wrapper.config" for naming consistency with the
      other configuration files.

2004-09-07  cervantes:
    * Proxy recursion disabled by default (strict)
    * Password Authentication for session commands
    * Support for http://path?i2paddresshelper=BASE64
    * Support for http://i2p/BASE64/path syntax

2004-09-07  jrandom
    * Make sure that peers placed in the 'fast' group are ones we both know
      how to reach and have been able to reach recently.  These peers may
      still be placed in the 'high capacity' group however (though that group
      is only queried if the 'fast' group is too small)
    * Include some updates to the ProgileOrganizer's CLI.

2004-09-07  jrandom
    * Disable the timestamper by default for all applications except the router
      (enable via -Dtime.disabled=false)
    * Simplify the retrieval of the full destination with text based browsers.
    * Bundle the updated wrapper.config and hosts.txt in the i2pupdate.tar.bz2

2004-09-07  jrandom
    * Write the native libraries to the current directory when they are loaded
      from a resource, and load them from that file on subsequent runs (in
      turn, we no longer *cough* delete the running libraries...)
    * Added support for a graceful restart.
    * Added new pseudo-shutdown hook specific to the router, allowing
      applications to request tasks to be run when the router shuts down.  We
      use this for integration with the service manager, since otherwise a
      graceful shutdown would cause a timeout, followed by a forced hard
      shutdown.
    * Made the capacity calculator a bit more dynamic by not outright ignoring
      the otherwise valid capacity data for a period with a single rejected
      tunnel (except for the 10 minute period).  In addition, peers with an
      equal capacity are ordered by speed rather than by their hashes.
    * Cleaned up the SimpleTimer, addressing some threading and synchronization
      issues.
    * When an I2PTunnel client or httpclient is explicitly closed, destroy the
      associated session (unless there are other clients using it), and deal
      with a closed session when starting a new I2PTunnel instance.
    * Refactoring and logging.

2004-09-06  jrandom
    * Address a race condition in the key management code that would manifest
      itself as a corrupt router identity.
    * Properly clear old transport addresses from being displayed on the old
      console after soft restarts.
    * Properly refuse to load the client applications more than once in the
      same JVM.
    * Added support for a graceful restart (a graceful shutdown followed by a
      full JVM restart - useful for restarting client apps).
    * More defensive programming, HTML cleanup, logging
    * wrapper.config cleanup of duplicate lines

2004-09-04  jrandom
    * Added some basic guards to prevent multiple instances from running.
      Specifically, a file "router.ping" in the install directory which is
      written to once a minute - if that file exists and has been modified
      within the last minute, refuse to start up.  In turn, adjust the
      service wrapper to wait a minute before restarting a crashed JVM.
    * Create a "work" directory in the I2P install dir which Jetty will
      use for all of its temporary files.
    * Tell the browser not to cache most of the router console's pages.

2004-09-04  jrandom
    * Update the SDK to automatically reconnect indefinitely with an
      exponential delay on retries (capped at 5 minutes).

* 2004-09-03  0.4 released

2004-09-03  jrandom
    * Updated default wrapper.config to deal with the hard restart option
    * Include the history.txt in the /help.jsp page
    * HTML updates (wrapper.log, and no more unix scripts)
    * Updated VERSION constants to 0.4

2004-09-03  hypercubus
    * Bugfix: Installer launches postinstall.bat on WinNT/2K properly.
    * Temporarily removed install_i2p_service_unix and
      uninstall_i2p_service_unix from distribution packages.
    * postinstall.bat/postinstall.sh cleans installation directory of all files
      not applicable to the host OS.

2004-09-03  oOo
    * Added some filters to the HTTP request, replacing the User-Agent,
      Referrer, Via, and From headers, which helps until we have a more
      comprehensive filtering system.

2004-09-03  jrandom
    * Disabled the old listener on port 7655.

2004-09-02  jrandom
    * Cleaned up the base build.xml, adding a new target ("updater") which
      builds the file i2pupdate.tar.bz2 which can be safely extracted over
      existing installs.

2004-xx-xx  jrandom
    * Implemented the new web architecture and router console
    * Implemented I2PTunnel web interface, and revamped startup process.
    * Revamped peer selection code to address skew.
    * Removed all temporary threads from the router and the SDK.
    * Bugfix dealing with timeouts and resends.
    * Integrated Iakin's jcpuid library and jbigi update, with modifications.

2004-xx-xx  hypercubus
    * Implemented the new installation process.
    * Integrated systray
    * Integrated service manager

2004-xx-xx  oOo
    * Implemented ?i2paddresshelper= hook
    * Many small bugfixes to the web interface, router, i2ptunnel, and core.

2004-xx-xx  Nightblade
    * libSAM updates.

2004-xx-xx  cervantes
    * Imported i2pProxy.pac proxy script in with the build.

* 2004-08-20  0.3.4.3 released
* 2004-08-12  0.3.4.2 released
* 2004-08-08  0.3.4.1 released
* 2004-07-29  0.3.4 released
* 2004-07-23  0.3.3 released
* 2004-07-16  0.3.2.3 released
* 2004-07-14  0.3.2.2 released
* 2004-07-11  0.3.2.1 released
* 2004-07-07  0.3.2 released
* 2004-06-25  0.3.1.5 released
* 2004-05-23  0.3.1.4 released
* 2004-05-20  0.3.1.3 released
* 2004-05-13  0.3.1.2 released
* 2004-05-07  0.3.1.1 released
* 2004-04-30  0.3.1 released
* 2004-04-20  0.3.0.4 released
* 2004-04-04  0.3.0.3 released
* 2004-03-30  0.3.0.2 released
* 2004-03-25  0.3.0.1 released
* 2004-03-21  0.3.0 released
* 2004-03-10  0.2.5.4 released
* 2004-03-04  0.2.5.3 released
* 2004-02-28  0.2.5.2 released
* 2004-02-27  0.2.5.1 released
* 2004-02-25  0.2.5 released
* 2004-02-19  0.2.4.2 released
* 2004-02-15  0.2.4.1 released
* 2004-02-14  0.2.4 released
* 2004-01-27  0.2.3.6 released
* 2004-01-21  0.2.3.5 released
* 2004-01-14  0.2.3.4 released
* 2003-12-29  0.2.3.3 released
* 2003-12-27  0.2.3.2 released
* 2003-12-25  0.2.3.1 released
* 2003-12-13  0.2.3 released
* 2003-12-01  0.2.2 released
* 2003-11-18  0.2.1.1 released
* 2003-11-12  0.2.1 released
* 2003-11-09  0.2.0.3 released
* 2003-11-08  0.2.0.2 released
* 2003-11-03  0.2.0.1 released
* 2003-11-01  0.2 released<|MERGE_RESOLUTION|>--- conflicted
+++ resolved
@@ -1,12 +1,3 @@
-<<<<<<< HEAD
-2012-07-15 zzz
- * XORComparator: Reduce object churn (Ticket #658)
-
-2012-07-12 kytv
-* Translations from Transifex:
-  - Add new Greek translation
-  - Dutch translation update
-=======
 2012-07-16 str4d
  * console: work towards better integration
    - Wrapped the bundled apps in iFrames (with a link in the page header to
@@ -40,7 +31,14 @@
    - Changes to structure of /home to bring it in line with rest of console
  * i2psnark
    - Reworked the torrent info/file manager page to improve the layout
->>>>>>> 619b766c
+
+2012-07-15 zzz
+ * XORComparator: Reduce object churn (Ticket #658)
+
+2012-07-12 kytv
+* Translations from Transifex:
+  - Add new Greek translation
+  - Dutch translation update
 
 2012-07-01 zzz
  * i2psnark:
