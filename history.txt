--- conflicted
+++ resolved
@@ -1,4 +1,6 @@
-<<<<<<< HEAD
+2010-01-21 dr|z3d
+    * New eepsite structure and enhanced pages. Now with graphics and stuff!
+
 * 2010-01-22  0.7.10 released
 
 2010-01-21 zzz
@@ -11,10 +13,6 @@
     * Properties: Don't play games with \r and \n on load/save,
       it was causing fatal issues on DOS if your username started
       with r or n
-=======
-2010-01-21 dr|z3d
-    * New eepsite structure and enhanced pages. Now with graphics and stuff!
->>>>>>> 7b48f638
 
 2010-01-19 sponge
     * Firewall fix for NTCP, where firewalls will forget a NAT relationship
