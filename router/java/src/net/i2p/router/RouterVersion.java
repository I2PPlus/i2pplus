--- conflicted
+++ resolved
@@ -16,13 +16,8 @@
  */
 public class RouterVersion {
     public final static String ID = "$Revision: 1.548 $ $Date: 2008-02-10 15:00:00 $";
-<<<<<<< HEAD
-    public final static String VERSION = "0.6.1.31";
-    public final static long BUILD = 3204;
-=======
     public final static String VERSION = "0.6.1.32";
     public final static long BUILD = 1;
->>>>>>> 6606c83c
     public static void main(String args[]) {
         System.out.println("I2P Router version: " + VERSION + "-" + BUILD);
         System.out.println("Router ID: " + RouterVersion.ID);
