--- conflicted
+++ resolved
@@ -444,11 +444,6 @@
                     log.debug("[ReplyMsgID " + cfg.getReplyMessageId() + "] Record " + i + "/" + hop + " is empty");
                 }
             }
-<<<<<<< HEAD
-            // BW properties TODO
-            BuildMessageGenerator.createRecord(i, hop, msg, cfg, replyRouter, replyTunnel,
-                                               ctx, key, EmptyProperties.INSTANCE);
-=======
             if (key != null && variance > 0) {
                 // BW properties, randomize per-hop
                 int min = bw - ctx.random().nextInt(variance);
@@ -461,7 +456,6 @@
             }
             Properties p = key != null ? props : EmptyProperties.INSTANCE;
             BuildMessageGenerator.createRecord(i, hop, msg, cfg, replyRouter, replyTunnel, ctx, key, p);
->>>>>>> 5ca73403
         }
         BuildMessageGenerator.layeredEncrypt(ctx, msg, cfg, order);
         return msg;
