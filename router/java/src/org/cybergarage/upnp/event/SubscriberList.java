<<<<<<< HEAD
/******************************************************************
*
*	CyberUPnP for Java
*
*	Copyright (C) Satoshi Konno 2002
*
*	File: SubscriberList.java
*
*	Revision;
*
*	01/31/03
*		- first revision.
*	06/18/03
*		- Fixed to catch ArrayIndexOutOfBounds.
*
******************************************************************/

package org.cybergarage.upnp.event;

import java.util.*;

public class SubscriberList extends Vector<Subscriber> 
{
	////////////////////////////////////////////////
	//	Constructor
	////////////////////////////////////////////////
	
	public SubscriberList() 
	{
	}
	
	////////////////////////////////////////////////
	//	Methods
	////////////////////////////////////////////////
	
	public Subscriber getSubscriber(int n)
	{
		Object obj = null;
		try {
			obj = get(n);
		}
		catch (Exception e) {}
		return (Subscriber)obj;
	}
}

=======
/******************************************************************
*
*	CyberUPnP for Java
*
*	Copyright (C) Satoshi Konno 2002
*
*	File: SubscriberList.java
*
*	Revision;
*
*	01/31/03
*		- first revision.
*	06/18/03
*		- Fixed to catch ArrayIndexOutOfBounds.
*
******************************************************************/

package org.cybergarage.upnp.event;

import java.util.*;

public class SubscriberList extends Vector 
{
	////////////////////////////////////////////////
	//	Constructor
	////////////////////////////////////////////////
	
	public SubscriberList() 
	{
	}
	
	////////////////////////////////////////////////
	//	Methods
	////////////////////////////////////////////////
	
	public Subscriber getSubscriber(int n)
	{
		Object obj = null;
		try {
			obj = get(n);
		}
		catch (Exception e) {}
		return (Subscriber)obj;
	}
}
>>>>>>> 8b6a86e3
<|MERGE_RESOLUTION|>--- conflicted
+++ resolved
@@ -1,4 +1,3 @@
-<<<<<<< HEAD
 /******************************************************************
 *
 *	CyberUPnP for Java
@@ -20,7 +19,7 @@
 
 import java.util.*;
 
-public class SubscriberList extends Vector<Subscriber> 
+public class SubscriberList extends Vector<Subscriber>
 {
 	////////////////////////////////////////////////
 	//	Constructor
@@ -44,51 +43,3 @@
 		return (Subscriber)obj;
 	}
 }
-
-=======
-/******************************************************************
-*
-*	CyberUPnP for Java
-*
-*	Copyright (C) Satoshi Konno 2002
-*
-*	File: SubscriberList.java
-*
-*	Revision;
-*
-*	01/31/03
-*		- first revision.
-*	06/18/03
-*		- Fixed to catch ArrayIndexOutOfBounds.
-*
-******************************************************************/
-
-package org.cybergarage.upnp.event;
-
-import java.util.*;
-
-public class SubscriberList extends Vector 
-{
-	////////////////////////////////////////////////
-	//	Constructor
-	////////////////////////////////////////////////
-	
-	public SubscriberList() 
-	{
-	}
-	
-	////////////////////////////////////////////////
-	//	Methods
-	////////////////////////////////////////////////
-	
-	public Subscriber getSubscriber(int n)
-	{
-		Object obj = null;
-		try {
-			obj = get(n);
-		}
-		catch (Exception e) {}
-		return (Subscriber)obj;
-	}
-}
->>>>>>> 8b6a86e3
