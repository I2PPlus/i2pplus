--- conflicted
+++ resolved
@@ -301,16 +301,6 @@
 			}
 		}
 
-<<<<<<< HEAD
-		urlString = HTTP.toRelativeURL(urlString);
-		// I2P fix for devices that return a base URL with trailing /
-		if (urlBaseStr.endsWith("/") && urlString.startsWith("/"))
-			urlString = urlString.substring(1);
-		String absUrl = urlBaseStr + urlString;
-		try {
-			URL url = new URL(absUrl);
-			return url.toString();
-=======
 		if ((baseURLStr != null) && (0 < baseURLStr.length())) {
 			if (!baseURLStr.endsWith("/") || !urlString.startsWith("/")) {
 				String absUrl = baseURLStr + urlString;
@@ -334,7 +324,6 @@
 				return url.toString();
 			} catch (Exception e) {
 			}
->>>>>>> 8b6a86e3
 		}
 
 		return urlString;
@@ -499,12 +488,8 @@
 	/**
 	 * 
 	 * @return A Device that contain this object.<br>
-<<<<<<< HEAD
-	 * 	Return <code>null</code> if this is a root device.
-=======
 	 *         Return <code>null</code> if this is a root device.
 	 * @author Stefano "Kismet" Lenzi
->>>>>>> 8b6a86e3
 	 */
 	public Device getParentDevice() {
 		if (isRootDevice())
@@ -539,15 +524,12 @@
 	 * Device withtout writing any XML that describe the device<br>
 	 * .
 	 * 
-<<<<<<< HEAD
-	 * @param d Add Device d to the Device
-=======
 	 * @param d
 	 *            Add Device d to the Device
 	 * 
 	 * @author Stefano "Kismet" Lenzi - kismet-sl@users.sourceforge.net - 2005
 	 * 
->>>>>>> 8b6a86e3
+	 * @param d Add Device d to the Device
 	 */
 	public void addDevice(Device d) {
 		Node deviceListNode = getDeviceNode().getNode(DeviceList.ELEM_NAME);
