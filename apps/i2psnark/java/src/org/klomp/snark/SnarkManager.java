package org.klomp.snark;

import java.io.File;
import java.io.FileFilter;
import java.io.FileInputStream;
import java.io.FileOutputStream;
import java.io.FilenameFilter;
import java.io.IOException;
import java.io.OutputStream;
import java.util.ArrayList;
import java.util.Arrays;
import java.util.Collection;
import java.util.Collections;
import java.util.Comparator;
import java.util.HashMap;
import java.util.HashSet;
import java.util.Iterator;
import java.util.List;
import java.util.Map;
import java.util.Properties;
import java.util.Set;
import java.util.StringTokenizer;
import java.util.Queue;
import java.util.concurrent.ConcurrentHashMap;
import java.util.concurrent.LinkedBlockingQueue;

import net.i2p.I2PAppContext;
import net.i2p.data.Base64;
import net.i2p.data.DataHelper;
import net.i2p.util.ConcurrentHashSet;
import net.i2p.util.FileUtil;
import net.i2p.util.I2PAppThread;
import net.i2p.util.Log;
import net.i2p.util.OrderedProperties;
import net.i2p.util.SecureDirectory;
import net.i2p.util.SecureFileOutputStream;

/**
 * Manage multiple snarks
 */
public class SnarkManager implements Snark.CompleteListener {
    
    /**
     *  Map of (canonical) filename of the .torrent file to Snark instance.
     *  This is a CHM so listTorrentFiles() need not be synced, but
     *  all adds, deletes, and the DirMonitor should sync on it.
     */
    private final Map<String, Snark> _snarks;
    /** used to prevent DirMonitor from deleting torrents that don't have a torrent file yet */
    private final Set<String> _magnets;
    private final Object _addSnarkLock;
    private /* FIXME final FIXME */ File _configFile;
    private Properties _config;
    private final I2PAppContext _context;
    private final Log _log;
    private final Queue<String> _messages;
    private final I2PSnarkUtil _util;
    private PeerCoordinatorSet _peerCoordinatorSet;
    private ConnectionAcceptor _connectionAcceptor;
    private Thread _monitor;
    private volatile boolean _running;
    private final Map<String, Tracker> _trackerMap;
    
    public static final String PROP_I2CP_HOST = "i2psnark.i2cpHost";
    public static final String PROP_I2CP_PORT = "i2psnark.i2cpPort";
    public static final String PROP_I2CP_OPTS = "i2psnark.i2cpOptions";
    //public static final String PROP_EEP_HOST = "i2psnark.eepHost";
    //public static final String PROP_EEP_PORT = "i2psnark.eepPort";
    public static final String PROP_UPLOADERS_TOTAL = "i2psnark.uploaders.total";
    public static final String PROP_UPBW_MAX = "i2psnark.upbw.max";
    public static final String PROP_DIR = "i2psnark.dir";
    public static final String PROP_META_PREFIX = "i2psnark.zmeta.";
    public static final String PROP_META_BITFIELD_SUFFIX = ".bitfield";
    public static final String PROP_META_PRIORITY_SUFFIX = ".priority";
    public static final String PROP_META_MAGNET_PREFIX = "i2psnark.magnet.";

    private static final String CONFIG_FILE = "i2psnark.config";
    public static final String PROP_FILES_PUBLIC = "i2psnark.filesPublic";
    public static final String PROP_AUTO_START = "i2snark.autoStart";   // oops
    public static final String DEFAULT_AUTO_START = "false";
    //public static final String PROP_LINK_PREFIX = "i2psnark.linkPrefix";
    //public static final String DEFAULT_LINK_PREFIX = "file:///";
    public static final String PROP_STARTUP_DELAY = "i2psnark.startupDelay";
    public static final String PROP_REFRESH_DELAY = "i2psnark.refreshSeconds";
    public static final String PROP_THEME = "i2psnark.theme";
    public static final String DEFAULT_THEME = "ubergine";
    private static final String PROP_USE_OPENTRACKERS = "i2psnark.useOpentrackers";
    public static final String PROP_OPENTRACKERS = "i2psnark.opentrackers";
<<<<<<< HEAD
    public static final String PROP_PRIVATETRACKERS = "i2psnark.privatetrackers";
=======
    private static final String PROP_USE_DHT = "i2psnark.enableDHT";
>>>>>>> 6a1b90f8

    public static final int MIN_UP_BW = 2;
    public static final int DEFAULT_MAX_UP_BW = 10;
    public static final int DEFAULT_STARTUP_DELAY = 3; 
    public static final int DEFAULT_REFRESH_DELAY_SECS = 60;

    /**
     *  "name", "announceURL=websiteURL" pairs
     *  '=' in announceURL must be escaped as &#44;
     */
    public static final String DEFAULT_TRACKERS[] = { 
//       "Postman", "http://YRgrgTLGnbTq2aZOZDJQ~o6Uk5k6TK-OZtx0St9pb0G-5EGYURZioxqYG8AQt~LgyyI~NCj6aYWpPO-150RcEvsfgXLR~CxkkZcVpgt6pns8SRc3Bi-QSAkXpJtloapRGcQfzTtwllokbdC-aMGpeDOjYLd8b5V9Im8wdCHYy7LRFxhEtGb~RL55DA8aYOgEXcTpr6RPPywbV~Qf3q5UK55el6Kex-6VCxreUnPEe4hmTAbqZNR7Fm0hpCiHKGoToRcygafpFqDw5frLXToYiqs9d4liyVB-BcOb0ihORbo0nS3CLmAwZGvdAP8BZ7cIYE3Z9IU9D1G8JCMxWarfKX1pix~6pIA-sp1gKlL1HhYhPMxwyxvuSqx34o3BqU7vdTYwWiLpGM~zU1~j9rHL7x60pVuYaXcFQDR4-QVy26b6Pt6BlAZoFmHhPcAuWfu-SFhjyZYsqzmEmHeYdAwa~HojSbofg0TMUgESRXMw6YThK1KXWeeJVeztGTz25sL8AAAA.i2p/announce.php=http://tracker.postman.i2p/"
//       , "eBook", "http://E71FRom6PZNEqTN2Lr8P-sr23b7HJVC32KoGnVQjaX6zJiXwhJy2HsXob36Qmj81TYFZdewFZa9mSJ533UZgGyQkXo2ahctg82JKYZfDe5uDxAn1E9YPjxZCWJaFJh0S~UwSs~9AZ7UcauSJIoNtpxrtbmRNVFLqnkEDdLZi26TeucfOmiFmIWnVblLniWv3tG1boE9Abd-6j3FmYVrRucYuepAILYt6katmVNOk6sXmno1Eynrp~~MBuFq0Ko6~jsc2E2CRVYXDhGHEMdt-j6JUz5D7S2RIVzDRqQyAZLKJ7OdQDmI31przzmne1vOqqqLC~1xUumZVIvF~yOeJUGNjJ1Vx0J8i2BQIusn1pQJ6UCB~ZtZZLQtEb8EPVCfpeRi2ri1M5CyOuxN0V5ekmPHrYIBNevuTCRC26NP7ZS5VDgx1~NaC3A-CzJAE6f1QXi0wMI9aywNG5KGzOPifcsih8eyGyytvgLtrZtV7ykzYpPCS-rDfITncpn5hliPUAAAA.i2p/pub/bt/announce.php=http://de-ebook-archiv.i2p/pub/bt/"
//       , "Gaytorrents", "http://uxPWHbK1OIj9HxquaXuhMiIvi21iK0~ZiG9d8G0840ZXIg0r6CbiV71xlsqmdnU6wm0T2LySriM0doW2gUigo-5BNkUquHwOjLROiETnB3ZR0Ml4IGa6QBPn1aAq2d9~g1r1nVjLE~pcFnXB~cNNS7kIhX1d6nLgYVZf0C2cZopEow2iWVUggGGnAA9mHjE86zLEnTvAyhbAMTqDQJhEuLa0ZYSORqzJDMkQt90MV4YMjX1ICY6RfUSFmxEqu0yWTrkHsTtRw48l~dz9wpIgc0a0T9C~eeWvmBFTqlJPtQZwntpNeH~jF7nlYzB58olgV2HHFYpVYD87DYNzTnmNWxCJ5AfDorm6AIUCV2qaE7tZtI1h6fbmGpGlPyW~Kw5GXrRfJwNvr6ajwAVi~bPVnrBwDZezHkfW4slOO8FACPR28EQvaTu9nwhAbqESxV2hCTq6vQSGjuxHeOuzBOEvRWkLKOHWTC09t2DbJ94FSqETmZopTB1ukEmaxRWbKSIaAAAA.i2p/announce.php=http://gaytorrents.i2p/"
//       , "NickyB", "http://9On6d3cZ27JjwYCtyJJbowe054d5tFnfMjv4PHsYs-EQn4Y4mk2zRixatvuAyXz2MmRfXG-NAUfhKr0KCxRNZbvHmlckYfT-WBzwwpiMAl0wDFY~Pl8cqXuhfikSG5WrqdPfDNNIBuuznS0dqaczf~OyVaoEOpvuP3qV6wKqbSSLpjOwwAaQPHjlRtNIW8-EtUZp-I0LT45HSoowp~6b7zYmpIyoATvIP~sT0g0MTrczWhbVTUZnEkZeLhOR0Duw1-IRXI2KHPbA24wLO9LdpKKUXed05RTz0QklW5ROgR6TYv7aXFufX8kC0-DaKvQ5JKG~h8lcoHvm1RCzNqVE-2aiZnO2xH08H-iCWoLNJE-Td2kT-Tsc~3QdQcnEUcL5BF-VT~QYRld2--9r0gfGl-yDrJZrlrihHGr5J7ImahelNn9PpkVp6eIyABRmJHf2iicrk3CtjeG1j9OgTSwaNmEpUpn4aN7Kx0zNLdH7z6uTgCGD9Kmh1MFYrsoNlTp4AAAA.i2p/bittorrent/announce.php=http://nickyb.i2p/bittorrent/"
//       , "Orion", "http://gKik1lMlRmuroXVGTZ~7v4Vez3L3ZSpddrGZBrxVriosCQf7iHu6CIk8t15BKsj~P0JJpxrofeuxtm7SCUAJEr0AIYSYw8XOmp35UfcRPQWyb1LsxUkMT4WqxAT3s1ClIICWlBu5An~q-Mm0VFlrYLIPBWlUFnfPR7jZ9uP5ZMSzTKSMYUWao3ejiykr~mtEmyls6g-ZbgKZawa9II4zjOy-hdxHgP-eXMDseFsrym4Gpxvy~3Fv9TuiSqhpgm~UeTo5YBfxn6~TahKtE~~sdCiSydqmKBhxAQ7uT9lda7xt96SS09OYMsIWxLeQUWhns-C~FjJPp1D~IuTrUpAFcVEGVL-BRMmdWbfOJEcWPZ~CBCQSO~VkuN1ebvIOr9JBerFMZSxZtFl8JwcrjCIBxeKPBmfh~xYh16BJm1BBBmN1fp2DKmZ2jBNkAmnUbjQOqWvUcehrykWk5lZbE7bjJMDFH48v3SXwRuDBiHZmSbsTY6zhGY~GkMQHNGxPMMSIAAAA.i2p/bt/announce.php=http://orion.i2p/bt/"
//       , "anonymity", "http://8EoJZIKrWgGuDrxA3nRJs1jsPfiGwmFWL91hBrf0HA7oKhEvAna4Ocx47VLUR9retVEYBAyWFK-eZTPcvhnz9XffBEiJQQ~kFSCqb1fV6IfPiV3HySqi9U5Caf6~hC46fRd~vYnxmaBLICT3N160cxBETqH3v2rdxdJpvYt8q4nMk9LUeVXq7zqCTFLLG5ig1uKgNzBGe58iNcsvTEYlnbYcE930ABmrzj8G1qQSgSwJ6wx3tUQNl1z~4wSOUMan~raZQD60lRK70GISjoX0-D0Po9WmPveN3ES3g72TIET3zc3WPdK2~lgmKGIs8GgNLES1cXTolvbPhdZK1gxddRMbJl6Y6IPFyQ9o4-6Rt3Lp-RMRWZ2TG7j2OMcNSiOmATUhKEFBDfv-~SODDyopGBmfeLw16F4NnYednvn4qP10dyMHcUASU6Zag4mfc2-WivrOqeWhD16fVAh8MoDpIIT~0r9XmwdaVFyLcjbXObabJczxCAW3fodQUnvuSkwzAAAA.i2p/anonymityTracker/announce.php=http://anonymityweb.i2p/anonymityTracker/"
//       , "The freak's tracker", "http://mHKva9x24E5Ygfey2llR1KyQHv5f8hhMpDMwJDg1U-hABpJ2NrQJd6azirdfaR0OKt4jDlmP2o4Qx0H598~AteyD~RJU~xcWYdcOE0dmJ2e9Y8-HY51ie0B1yD9FtIV72ZI-V3TzFDcs6nkdX9b81DwrAwwFzx0EfNvK1GLVWl59Ow85muoRTBA1q8SsZImxdyZ-TApTVlMYIQbdI4iQRwU9OmmtefrCe~ZOf4UBS9-KvNIqUL0XeBSqm0OU1jq-D10Ykg6KfqvuPnBYT1BYHFDQJXW5DdPKwcaQE4MtAdSGmj1epDoaEBUa9btQlFsM2l9Cyn1hzxqNWXELmx8dRlomQLlV4b586dRzW~fLlOPIGC13ntPXogvYvHVyEyptXkv890jC7DZNHyxZd5cyrKC36r9huKvhQAmNABT2Y~pOGwVrb~RpPwT0tBuPZ3lHYhBFYmD8y~AOhhNHKMLzea1rfwTvovBMByDdFps54gMN1mX4MbCGT4w70vIopS9yAAAA.i2p/bytemonsoon/announce.php"
//       , "mastertracker", "http://VzXD~stRKbL3MOmeTn1iaCQ0CFyTmuFHiKYyo0Rd~dFPZFCYH-22rT8JD7i-C2xzYFa4jT5U2aqHzHI-Jre4HL3Ri5hFtZrLk2ax3ji7Qfb6qPnuYkuiF2E2UDmKUOppI8d9Ye7tjdhQVCy0izn55tBaB-U7UWdcvSK2i85sauyw3G0Gfads1Rvy5-CAe2paqyYATcDmGjpUNLoxbfv9KH1KmwRTNH6k1v4PyWYYnhbT39WfKMbBjSxVQRdi19cyJrULSWhjxaQfJHeWx5Z8Ev4bSPByBeQBFl2~4vqy0S5RypINsRSa3MZdbiAAyn5tr5slWR6QdoqY3qBQgBJFZppy-3iWkFqqKgSxCPundF8gdDLC5ddizl~KYcYKl42y9SGFHIukH-TZs8~em0~iahzsqWVRks3zRG~tlBcX2U3M2~OJs~C33-NKhyfZT7-XFBREvb8Szmd~p66jDxrwOnKaku-G6DyoQipJqIz4VHmY9-y5T8RrUcJcM-5lVoMpAAAA.i2p/announce.php=http://tracker.mastertracker.i2p/"
//       , "Galen", "http://5jpwQMI5FT303YwKa5Rd38PYSX04pbIKgTaKQsWbqoWjIfoancFdWCShXHLI5G5ofOb0Xu11vl2VEMyPsg1jUFYSVnu4-VfMe3y4TKTR6DTpetWrnmEK6m2UXh91J5DZJAKlgmO7UdsFlBkQfR2rY853-DfbJtQIFl91tbsmjcA5CGQi4VxMFyIkBzv-pCsuLQiZqOwWasTlnzey8GcDAPG1LDcvfflGV~6F5no9mnuisZPteZKlrv~~TDoXTj74QjByWc4EOYlwqK8sbU9aOvz~s31XzErbPTfwiawiaZ0RUI-IDrKgyvmj0neuFTWgjRGVTH8bz7cBZIc3viy6ioD-eMQOrXaQL0TCWZUelRwHRvgdPiQrxdYQs7ixkajeHzxi-Pq0EMm5Vbh3j3Q9kfUFW3JjFDA-MLB4g6XnjCbM5J1rC0oOBDCIEfhQkszru5cyLjHiZ5yeA0VThgu~c7xKHybv~OMXION7V8pBKOgET7ZgAkw1xgYe3Kkyq5syAAAA.i2p/tr/announce.php=http://galen.i2p/tr/"
       "Postman", "http://tracker2.postman.i2p/announce.php=http://tracker2.postman.i2p/"
       ,"Welterde", "http://tracker.welterde.i2p/a=http://tracker.welterde.i2p/stats?mode=top5"
       ,"Diftracker", "http://n--XWjHjUPjnMNrSwXA2OYXpMIUL~u4FNXnrt2HtjK3y6j~4SOClyyeKzd0zRPlixxkCe2wfBIYye3bZsaqAD8bd0QMmowxbq91WpjsPfKMiphJbePKXtYAVARiy0cqyvh1d2LyDE-6wkvgaw45hknmS0U-Dg3YTJZbAQRU2SKXgIlAbWCv4R0kDFBLEVpReDiJef3rzAWHiW8yjmJuJilkYjMwlfRjw8xx1nl2s~yhlljk1pl13jGYb0nfawQnuOWeP-ASQWvAAyVgKvZRJE2O43S7iveu9piuv7plXWbt36ef7ndu2GNoNyPOBdpo9KUZ-NOXm4Kgh659YtEibL15dEPAOdxprY0sYUurVw8OIWqrpX7yn08nbi6qHVGqQwTpxH35vkL8qrCbm-ym7oQJQnNmSDrNTyWYRFSq5s5~7DAdFDzqRPW-pX~g0zEivWj5tzkhvG9rVFgFo0bpQX3X0PUAV9Xbyf8u~v8Zbr9K1pCPqBq9XEr4TqaLHw~bfAAAA.i2p/announce.php=http://diftracker.i2p/"
//       , "CRSTRACK", "http://b4G9sCdtfvccMAXh~SaZrPqVQNyGQbhbYMbw6supq2XGzbjU4NcOmjFI0vxQ8w1L05twmkOvg5QERcX6Mi8NQrWnR0stLExu2LucUXg1aYjnggxIR8TIOGygZVIMV3STKH4UQXD--wz0BUrqaLxPhrm2Eh9Hwc8TdB6Na4ShQUq5Xm8D4elzNUVdpM~RtChEyJWuQvoGAHY3ppX-EJJLkiSr1t77neS4Lc-KofMVmgI9a2tSSpNAagBiNI6Ak9L1T0F9uxeDfEG9bBSQPNMOSUbAoEcNxtt7xOW~cNOAyMyGydwPMnrQ5kIYPY8Pd3XudEko970vE0D6gO19yoBMJpKx6Dh50DGgybLQ9CpRaynh2zPULTHxm8rneOGRcQo8D3mE7FQ92m54~SvfjXjD2TwAVGI~ae~n9HDxt8uxOecAAvjjJ3TD4XM63Q9TmB38RmGNzNLDBQMEmJFpqQU8YeuhnS54IVdUoVQFqui5SfDeLXlSkh4vYoMU66pvBfWbAAAA.i2p/tracker/announce.php=http://crstrack.i2p/tracker/"
//       ,"Exotrack", "http://blbgywsjubw3d2zih2giokakhe3o2cko7jtte4risb3hohbcoyva.b32.i2p/announce.php=http://exotrack.i2p/"
    };
    
    /** comma delimited list of name=announceURL=baseURL for the trackers to be displayed */
    public static final String PROP_TRACKERS = "i2psnark.trackers";

    private static final SnarkManager _instance = new SnarkManager();

    public static SnarkManager instance() { return _instance; }

    private SnarkManager() {
        _snarks = new ConcurrentHashMap();
        _magnets = new ConcurrentHashSet();
        _addSnarkLock = new Object();
        _context = I2PAppContext.getGlobalContext();
        _log = _context.logManager().getLog(SnarkManager.class);
        _messages = new LinkedBlockingQueue();
        _util = new I2PSnarkUtil(_context);
        _configFile = new File(CONFIG_FILE);
        if (!_configFile.isAbsolute())
            _configFile = new File(_context.getConfigDir(), CONFIG_FILE);
        _trackerMap = new ConcurrentHashMap(4);
        loadConfig(null);
    }

    /** Caller _must_ call loadConfig(file) before this if setting new values
     *  for i2cp host/port or i2psnark.dir
     */
    public void start() {
        _running = true;
        _peerCoordinatorSet = new PeerCoordinatorSet();
        _connectionAcceptor = new ConnectionAcceptor(_util);
        _monitor = new I2PAppThread(new DirMonitor(), "Snark DirMonitor", true);
        _monitor.start();
        _context.addShutdownTask(new SnarkManagerShutdown());
    }

    public void stop() {
        _running = false;
        _monitor.interrupt();
        _connectionAcceptor.halt();
        (new SnarkManagerShutdown()).run();
    }
    
    /** hook to I2PSnarkUtil for the servlet */
    public I2PSnarkUtil util() { return _util; }

    private static final int MAX_MESSAGES = 100;

    public void addMessage(String message) {
        _messages.offer(message);
        while (_messages.size() > MAX_MESSAGES) {
            _messages.poll();
        }
        if (_log.shouldLog(Log.INFO))
            _log.info("MSG: " + message);
    }
    
    /** newest last */
    public List<String> getMessages() {
        if (_messages.isEmpty())
            return Collections.EMPTY_LIST;
        return new ArrayList(_messages);
    }
    
    /** @since 0.9 */
    public void clearMessages() {
            _messages.clear();
    }
    
    /**
     *  @return default false
     *  @since 0.8.9
     */
    public boolean areFilesPublic() {
        return Boolean.valueOf(_config.getProperty(PROP_FILES_PUBLIC)).booleanValue();
    }

    public boolean shouldAutoStart() {
        return Boolean.valueOf(_config.getProperty(PROP_AUTO_START, DEFAULT_AUTO_START)).booleanValue();
    }

/****
    public String linkPrefix() {
        return _config.getProperty(PROP_LINK_PREFIX, DEFAULT_LINK_PREFIX + getDataDir().getAbsolutePath() + File.separatorChar);
    }
****/

    /**
     *  @return -1 for never
     *  @since 0.8.9
     */
    public int getRefreshDelaySeconds() { 
        try {
	    return Integer.parseInt(_config.getProperty(PROP_REFRESH_DELAY));
        } catch (NumberFormatException nfe) {
            return DEFAULT_REFRESH_DELAY_SECS;
        }
    }

    private int getStartupDelayMinutes() { 
        try {
	    return Integer.parseInt(_config.getProperty(PROP_STARTUP_DELAY));
        } catch (NumberFormatException nfe) {
            return DEFAULT_STARTUP_DELAY;
        }
    }

    public File getDataDir() { 
        String dir = _config.getProperty(PROP_DIR, "i2psnark");
        File f;
        if (areFilesPublic())
            f = new File(dir);
        else
            f = new SecureDirectory(dir);
        if (!f.isAbsolute()) {
            if (areFilesPublic())
                f = new File(_context.getAppDir(), dir);
            else
                f = new SecureDirectory(_context.getAppDir(), dir);
        }
        return f; 
    }

    /** null to set initial defaults */
    public void loadConfig(String filename) {
        if (_config == null)
            _config = new OrderedProperties();
        if (filename != null) {
            File cfg = new File(filename);
            if (!cfg.isAbsolute())
                cfg = new File(_context.getConfigDir(), filename);
            _configFile = cfg;
            if (cfg.exists()) {
                try {
                    DataHelper.loadProps(_config, cfg);
                } catch (IOException ioe) {
                   _log.error("Error loading I2PSnark config '" + filename + "'", ioe);
                }
            } 
        } 
        // now add sane defaults
        if (!_config.containsKey(PROP_I2CP_HOST))
            _config.setProperty(PROP_I2CP_HOST, "127.0.0.1");
        if (!_config.containsKey(PROP_I2CP_PORT))
            _config.setProperty(PROP_I2CP_PORT, "7654");
        if (!_config.containsKey(PROP_I2CP_OPTS))
            _config.setProperty(PROP_I2CP_OPTS, "inbound.length=2 inbound.lengthVariance=0 outbound.length=2 outbound.lengthVariance=0 inbound.quantity=3 outbound.quantity=3");
        //if (!_config.containsKey(PROP_EEP_HOST))
        //    _config.setProperty(PROP_EEP_HOST, "127.0.0.1");
        //if (!_config.containsKey(PROP_EEP_PORT))
        //    _config.setProperty(PROP_EEP_PORT, "4444");
        if (!_config.containsKey(PROP_UPLOADERS_TOTAL))
            _config.setProperty(PROP_UPLOADERS_TOTAL, "" + Snark.MAX_TOTAL_UPLOADERS);
        if (!_config.containsKey(PROP_DIR))
            _config.setProperty(PROP_DIR, "i2psnark");
        if (!_config.containsKey(PROP_AUTO_START))
            _config.setProperty(PROP_AUTO_START, DEFAULT_AUTO_START);
        if (!_config.containsKey(PROP_REFRESH_DELAY))
            _config.setProperty(PROP_REFRESH_DELAY, Integer.toString(DEFAULT_REFRESH_DELAY_SECS));
        if (!_config.containsKey(PROP_STARTUP_DELAY))
            _config.setProperty(PROP_STARTUP_DELAY, Integer.toString(DEFAULT_STARTUP_DELAY));
        if (!_config.containsKey(PROP_THEME))
            _config.setProperty(PROP_THEME, DEFAULT_THEME);
        if (!_config.containsKey(PROP_USE_DHT))
            _config.setProperty(PROP_USE_DHT, Boolean.toString(I2PSnarkUtil.DEFAULT_USE_DHT));
        updateConfig();
    }
    /**
     * Get current theme.
     * @return String -- the current theme
     */
    public String getTheme() {
        String theme = _config.getProperty(PROP_THEME);
        return theme;
    }

    /**
     * Get all themes
     * @return String[] -- Array of all the themes found.
     */
    public String[] getThemes() {
            String[] themes = null;
            // "docs/themes/snark/"
            File dir = new File(_context.getBaseDir(), "docs/themes/snark");
            FileFilter fileFilter = new FileFilter() { public boolean accept(File file) { return file.isDirectory(); } };
            // Walk the themes dir, collecting the theme names, and append them to the map
            File[] dirnames = dir.listFiles(fileFilter);
            if (dirnames != null) {
                themes = new String[dirnames.length];
                for(int i = 0; i < dirnames.length; i++) {
                    themes[i] = dirnames[i].getName();
                }
            }
            // return the map.
            return themes;
    }


    /** call from DirMonitor since loadConfig() is called before router I2CP is up */
    private void getBWLimit() {
        if (!_config.containsKey(PROP_UPBW_MAX)) {
            int[] limits = BWLimits.getBWLimits(_util.getI2CPHost(), _util.getI2CPPort());
            if (limits != null && limits[1] > 0)
                _util.setMaxUpBW(limits[1]);
        }
    }
    
    private void updateConfig() {
        String i2cpHost = _config.getProperty(PROP_I2CP_HOST);
        int i2cpPort = getInt(PROP_I2CP_PORT, 7654);
        String opts = _config.getProperty(PROP_I2CP_OPTS);
        Map i2cpOpts = new HashMap();
        if (opts != null) {
            StringTokenizer tok = new StringTokenizer(opts, " ");
            while (tok.hasMoreTokens()) {
                String pair = tok.nextToken();
                int split = pair.indexOf('=');
                if (split > 0)
                    i2cpOpts.put(pair.substring(0, split), pair.substring(split+1));
            }
        }
        _util.setI2CPConfig(i2cpHost, i2cpPort, i2cpOpts);
        if (_log.shouldLog(Log.DEBUG))
            _log.debug("Configuring with I2CP options " + i2cpOpts);
        //I2PSnarkUtil.instance().setI2CPConfig("66.111.51.110", 7654, new Properties());
        //String eepHost = _config.getProperty(PROP_EEP_HOST);
        //int eepPort = getInt(PROP_EEP_PORT, 4444);
        //if (eepHost != null)
        //    _util.setProxy(eepHost, eepPort);
        _util.setMaxUploaders(getInt(PROP_UPLOADERS_TOTAL, Snark.MAX_TOTAL_UPLOADERS));
        _util.setMaxUpBW(getInt(PROP_UPBW_MAX, DEFAULT_MAX_UP_BW));
        _util.setStartupDelay(getInt(PROP_STARTUP_DELAY, DEFAULT_STARTUP_DELAY));
        _util.setFilesPublic(areFilesPublic());
        String ot = _config.getProperty(PROP_OPENTRACKERS);
        if (ot != null)
            _util.setOpenTrackers(getOpenTrackers());
        String useOT = _config.getProperty(PROP_USE_OPENTRACKERS);
        boolean bOT = useOT == null || Boolean.valueOf(useOT).booleanValue();
        _util.setUseOpenTrackers(bOT);
        _util.setUseDHT(Boolean.valueOf(_config.getProperty(PROP_USE_DHT)).booleanValue());
        getDataDir().mkdirs();
        initTrackerMap();
    }
    
    private int getInt(String prop, int defaultVal) {
        String p = _config.getProperty(prop);
        try {
            if ( (p != null) && (p.trim().length() > 0) )
                return  Integer.parseInt(p.trim());
        } catch (NumberFormatException nfe) {
            // ignore
        }
        return defaultVal;
    }
    
    public void updateConfig(String dataDir, boolean filesPublic, boolean autoStart, String refreshDelay,
                             String startDelay, String seedPct, String eepHost, 
                             String eepPort, String i2cpHost, String i2cpPort, String i2cpOpts,
                             String upLimit, String upBW, boolean useOpenTrackers, boolean useDHT, String theme) {
        boolean changed = false;
        //if (eepHost != null) {
        //    // unused, we use socket eepget
        //    int port = _util.getEepProxyPort();
        //    try { port = Integer.parseInt(eepPort); } catch (NumberFormatException nfe) {}
        //    String host = _util.getEepProxyHost();
        //    if ( (eepHost.trim().length() > 0) && (port > 0) &&
        //         ((!host.equals(eepHost) || (port != _util.getEepProxyPort()) )) ) {
        //        _util.setProxy(eepHost, port);
        //        changed = true;
        //        _config.setProperty(PROP_EEP_HOST, eepHost);
        //        _config.setProperty(PROP_EEP_PORT, eepPort+"");
        //        addMessage("EepProxy location changed to " + eepHost + ":" + port);
        //    }
        //}
        if (upLimit != null) {
            int limit = _util.getMaxUploaders();
            try { limit = Integer.parseInt(upLimit); } catch (NumberFormatException nfe) {}
            if ( limit != _util.getMaxUploaders()) {
                if ( limit >= Snark.MIN_TOTAL_UPLOADERS ) {
                    _util.setMaxUploaders(limit);
                    changed = true;
                    _config.setProperty(PROP_UPLOADERS_TOTAL, "" + limit);
                    addMessage(_("Total uploaders limit changed to {0}", limit));
                } else {
                    addMessage(_("Minimum total uploaders limit is {0}", Snark.MIN_TOTAL_UPLOADERS));
                }
            }
        }
        if (upBW != null) {
            int limit = _util.getMaxUpBW();
            try { limit = Integer.parseInt(upBW); } catch (NumberFormatException nfe) {}
            if ( limit != _util.getMaxUpBW()) {
                if ( limit >= MIN_UP_BW ) {
                    _util.setMaxUpBW(limit);
                    changed = true;
                    _config.setProperty(PROP_UPBW_MAX, "" + limit);
                    addMessage(_("Up BW limit changed to {0}KBps", limit));
                } else {
                    addMessage(_("Minimum up bandwidth limit is {0}KBps", MIN_UP_BW));
                }
            }
        }
        
	if (startDelay != null){
		int minutes = _util.getStartupDelay();
                try { minutes = Integer.parseInt(startDelay); } catch (NumberFormatException nfe) {}
	        if ( minutes != _util.getStartupDelay()) {
                	    _util.setStartupDelay(minutes);
	                    changed = true;
        	            _config.setProperty(PROP_STARTUP_DELAY, "" + minutes);
                	    addMessage(_("Startup delay changed to {0}", DataHelper.formatDuration2(minutes * 60 * 1000)));
                }
	}

	if (refreshDelay != null) {
	    try {
                int secs = Integer.parseInt(refreshDelay);
	        if (secs != getRefreshDelaySeconds()) {
	            changed = true;
	            _config.setProperty(PROP_REFRESH_DELAY, refreshDelay);
                    if (secs >= 0)
	                addMessage(_("Refresh time changed to {0}", DataHelper.formatDuration2(secs * 1000)));
	            else
	                addMessage(_("Refresh disabled"));
	        }
	    } catch (NumberFormatException nfe) {}
	}

	// Start of I2CP stuff.
	// i2cpHost will generally be null since it is hidden from the form if in router context.

            int oldI2CPPort = _util.getI2CPPort();
            String oldI2CPHost = _util.getI2CPHost();
            int port = oldI2CPPort;
            if (i2cpPort != null) {
                try { port = Integer.parseInt(i2cpPort); } catch (NumberFormatException nfe) {}
            }

            Map<String, String> opts = new HashMap();
            if (i2cpOpts == null) i2cpOpts = "";
            StringTokenizer tok = new StringTokenizer(i2cpOpts, " \t\n");
            while (tok.hasMoreTokens()) {
                String pair = tok.nextToken();
                int split = pair.indexOf('=');
                if (split > 0)
                    opts.put(pair.substring(0, split), pair.substring(split+1));
            }
            Map<String, String> oldOpts = new HashMap();
            String oldI2CPOpts = _config.getProperty(PROP_I2CP_OPTS);
            if (oldI2CPOpts == null) oldI2CPOpts = "";
            tok = new StringTokenizer(oldI2CPOpts, " \t\n");
            while (tok.hasMoreTokens()) {
                String pair = tok.nextToken();
                int split = pair.indexOf('=');
                if (split > 0)
                    oldOpts.put(pair.substring(0, split), pair.substring(split+1));
            }
            
            boolean reconnect = i2cpHost != null && i2cpHost.trim().length() > 0 && port > 0 &&
                                (port != _util.getI2CPPort() || !oldI2CPHost.equals(i2cpHost));
            if (reconnect || !oldOpts.equals(opts)) {
                boolean snarksActive = false;
                if (reconnect) {
                    for (Snark snark : _snarks.values()) {
                        if (!snark.isStopped()) {
                            snarksActive = true;
                            break;
                        }
                    }
                }
                if (_log.shouldLog(Log.DEBUG))
                    _log.debug("i2cp host [" + i2cpHost + "] i2cp port " + port + " opts [" + opts 
                               + "] oldOpts [" + oldOpts + "]");
                if (snarksActive) {
                    Properties p = new Properties();
                    p.putAll(opts);
                    _util.setI2CPConfig(i2cpHost, port, p);
                    _util.setMaxUpBW(getInt(PROP_UPBW_MAX, DEFAULT_MAX_UP_BW));
                    addMessage(_("I2CP and tunnel changes will take effect after stopping all torrents"));
                } else if (!reconnect) {
                    // The usual case, the other two are if not in router context
                    _config.setProperty(PROP_I2CP_OPTS, i2cpOpts.trim());
                    addMessage(_("I2CP options changed to {0}", i2cpOpts));
                    _util.setI2CPConfig(oldI2CPHost, oldI2CPPort, opts);
                } else {
                    if (_util.connected()) {
                        _util.disconnect();
                        addMessage(_("Disconnecting old I2CP destination"));
                    }
                    addMessage(_("I2CP settings changed to {0}", i2cpHost + ':' + port + ' ' + i2cpOpts));
                    _util.setI2CPConfig(i2cpHost, port, opts);
                    _util.setMaxUpBW(getInt(PROP_UPBW_MAX, DEFAULT_MAX_UP_BW));
                    boolean ok = _util.connect();
                    if (!ok) {
                        addMessage(_("Unable to connect with the new settings, reverting to the old I2CP settings"));
                        _util.setI2CPConfig(oldI2CPHost, oldI2CPPort, oldOpts);
                        ok = _util.connect();
                        if (!ok)
                            addMessage(_("Unable to reconnect with the old settings!"));
                    } else {
                        addMessage(_("Reconnected on the new I2CP destination"));
                        _config.setProperty(PROP_I2CP_HOST, i2cpHost.trim());
                        _config.setProperty(PROP_I2CP_PORT, "" + port);
                        _config.setProperty(PROP_I2CP_OPTS, i2cpOpts.trim());
                        // no PeerAcceptors/I2PServerSockets to deal with, since all snarks are inactive
                        for (Snark snark : _snarks.values()) {
                            if (snark.restartAcceptor()) {
                                addMessage(_("I2CP listener restarted for \"{0}\"", snark.getBaseName()));
                            }
                        }
                    }
                }
                changed = true;
            }  // reconnect || changed options

        if (areFilesPublic() != filesPublic) {
            _config.setProperty(PROP_FILES_PUBLIC, Boolean.toString(filesPublic));
            _util.setFilesPublic(filesPublic);
            if (filesPublic)
                addMessage(_("New files will be publicly readable"));
            else
                addMessage(_("New files will not be publicly readable"));
            changed = true;
        }

        if (shouldAutoStart() != autoStart) {
            _config.setProperty(PROP_AUTO_START, Boolean.toString(autoStart));
            if (autoStart)
                addMessage(_("Enabled autostart"));
            else
                addMessage(_("Disabled autostart"));
            changed = true;
        }
        if (_util.shouldUseOpenTrackers() != useOpenTrackers) {
            _config.setProperty(PROP_USE_OPENTRACKERS, useOpenTrackers + "");
            if (useOpenTrackers)
                addMessage(_("Enabled open trackers - torrent restart required to take effect."));
            else
                addMessage(_("Disabled open trackers - torrent restart required to take effect."));
            _util.setUseOpenTrackers(useOpenTrackers);
            changed = true;
        }
        if (_util.shouldUseDHT() != useDHT) {
            _config.setProperty(PROP_USE_DHT, Boolean.toString(useDHT));
            if (useDHT)
                addMessage(_("Enabled DHT."));
            else
                addMessage(_("Disabled DHT."));
            _util.setUseDHT(useDHT);
            changed = true;
        }
        if (theme != null) {
            if(!theme.equals(_config.getProperty(PROP_THEME))) {
                _config.setProperty(PROP_THEME, theme);
                addMessage(_("{0} theme loaded, return to main i2psnark page to view.", theme));
                changed = true;
            }
        }
        if (changed) {
            saveConfig();
        } else {
            addMessage(_("Configuration unchanged."));
        }
    }
    
    /**
     *  Others should use the version in I2PSnarkUtil
     *  @return non-null, empty if disabled
     *  @since 0.9.1
     */
    private List<String> getOpenTrackers() {
        if (!_util.shouldUseOpenTrackers())
            return Collections.EMPTY_LIST;
        return getListConfig(PROP_OPENTRACKERS, I2PSnarkUtil.DEFAULT_OPENTRACKERS);
    }
    
    /**
     *  @return non-null, fixed size, may be empty or unmodifiable
     *  @since 0.9.1
     */
    public List<String> getPrivateTrackers() {
        return getListConfig(PROP_PRIVATETRACKERS, null);
    }

    /**
     *  @param ot null to restore default
     *  @since 0.9.1
     */
    public void saveOpenTrackers(List<String> ot) {
        String val = setListConfig(PROP_OPENTRACKERS, ot);
        if (ot == null)
            ot = Collections.singletonList(I2PSnarkUtil.DEFAULT_OPENTRACKERS);
        _util.setOpenTrackers(ot);
        addMessage(_("Open Tracker list changed - torrent restart required to take effect."));
        saveConfig();
    }

    /**
     *  @param pt null ok, default is none
     *  @since 0.9.1
     */
    public void savePrivateTrackers(List<String> pt) {
        setListConfig(PROP_PRIVATETRACKERS, pt);
        addMessage(_("Private tracker list changed - affects newly created torrents only."));
        saveConfig();
    }

    /**
     *  @param dflt default or null
     *  @return non-null, fixed size
     *  @since 0.9.1
     */
    private List<String> getListConfig(String prop, String dflt) {
        String val = _config.getProperty(prop);
        if (val == null)
            val = dflt;
        if (val == null)
            return Collections.EMPTY_LIST;
        return Arrays.asList(val.split(","));
    }

    /**
     *  Sets the config, does NOT save it
     *  @param values may be null or empty
     *  @return the comma-separated config string, non-null
     *  @since 0.9.1
     */
    private String setListConfig(String prop, List<String> values) {
        if (values == null || values.isEmpty()) {
            _config.remove(prop);
            return "";
        }
        StringBuilder buf = new StringBuilder(64);
        for (String s : values) {
             if (buf.length() > 0)
                 buf.append(',');
             buf.append(s);
        }
        String rv = buf.toString();
        _config.setProperty(prop, rv);
        return rv;
    }

    public void saveConfig() {
        try {
            synchronized (_configFile) {
                DataHelper.storeProps(_config, _configFile);
            }
        } catch (IOException ioe) {
            addMessage(_("Unable to save the config to {0}", _configFile.getAbsolutePath()));
        }
    }
    
    public Properties getConfig() { return _config; }
    
    /** hardcoded for sanity.  perhaps this should be customizable, for people who increase their ulimit, etc. */
    private static final int MAX_FILES_PER_TORRENT = 512;
    
    /**
     *  Set of canonical .torrent filenames that we are dealing with.
     *  An unsynchronized copy.
     */
    public Set<String> listTorrentFiles() {
        return new HashSet(_snarks.keySet());
    }

    /**
     * Grab the torrent given the (canonical) filename of the .torrent file
     * @return Snark or null
     */
    public Snark getTorrent(String filename) { synchronized (_snarks) { return _snarks.get(filename); } }

    /**
     * Grab the torrent given the base name of the storage
     * @return Snark or null
     * @since 0.7.14
     */
    public Snark getTorrentByBaseName(String filename) {
        synchronized (_snarks) {
            for (Snark s : _snarks.values()) {
                if (s.getBaseName().equals(filename))
                    return s;
            }
        }
        return null;
    }

    /**
     * Grab the torrent given the info hash
     * @return Snark or null
     * @since 0.8.4
     */
    public Snark getTorrentByInfoHash(byte[] infohash) {
        synchronized (_snarks) {
            for (Snark s : _snarks.values()) {
                if (DataHelper.eq(infohash, s.getInfoHash()))
                    return s;
            }
        }
        return null;
    }

    /**
     *  Caller must verify this torrent is not already added.
     *  @throws RuntimeException via Snark.fatal()
     */
    private void addTorrent(String filename) { addTorrent(filename, false); }

    /**
     *  Caller must verify this torrent is not already added.
     *  @throws RuntimeException via Snark.fatal()
     */
    private void addTorrent(String filename, boolean dontAutoStart) {
        if ((!dontAutoStart) && !_util.connected()) {
            addMessage(_("Connecting to I2P"));
            boolean ok = _util.connect();
            if (!ok) {
                addMessage(_("Error connecting to I2P - check your I2CP settings!"));
                return;
            }
        }
        File sfile = new File(filename);
        try {
            filename = sfile.getCanonicalPath();
        } catch (IOException ioe) {
            _log.error("Unable to add the torrent " + filename, ioe);
            addMessage(_("Error: Could not add the torrent {0}", filename) + ": " + ioe.getMessage());
            return;
        }
        File dataDir = getDataDir();
        Snark torrent = null;
        synchronized (_snarks) {
            torrent = _snarks.get(filename);
        }
        // don't hold the _snarks lock while verifying the torrent
        if (torrent == null) {
            synchronized (_addSnarkLock) {
                // double-check
                synchronized (_snarks) {
                    if(_snarks.get(filename) != null)
                        return;
                }

                FileInputStream fis = null;
                try {
                    fis = new FileInputStream(sfile);
                } catch (IOException ioe) {
                    // catch this here so we don't try do delete it below
                    addMessage(_("Cannot open \"{0}\"", sfile.getName()) + ": " + ioe.getMessage());
                    return;
                }

                try {
                    // This is somewhat wasteful as this metainfo is thrown away,
                    // the real one is created in the Snark constructor.
                    // TODO: Make a Snark constructor where we pass the MetaInfo in as a parameter.
                    MetaInfo info = new MetaInfo(fis);
                    try {
                        fis.close();
                        fis = null;
                    } catch (IOException e) {}
                    
                    // This test may be a duplicate, but not if we were called
                    // from the DirMonitor, which only checks for dup torrent file names.
                    Snark snark = getTorrentByInfoHash(info.getInfoHash());
                    if (snark != null) {
                        // TODO - if the existing one is a magnet, delete it and add the metainfo instead?
                        addMessage(_("Torrent with this info hash is already running: {0}", snark.getBaseName()));
                        return;
                    }

                    if (!TrackerClient.isValidAnnounce(info.getAnnounce())) {
                        if (info.isPrivate()) {
                            addMessage(_("ERROR - No I2P trackers in private torrent \"{0}\"", info.getName()));
                        } else if (_util.shouldUseOpenTrackers() && _util.getOpenTrackers() != null) {
                            //addMessage(_("Warning - No I2P trackers in \"{0}\", will announce to I2P open trackers and DHT only.", info.getName()));
                            addMessage(_("Warning - No I2P trackers in \"{0}\", will announce to I2P open trackers only.", info.getName()));
                        //} else if (_util.getDHT() != null) {
                        //    addMessage(_("Warning - No I2P trackers in \"{0}\", and open trackers are disabled, will announce to DHT only.", info.getName()));
                        } else {
                            //addMessage(_("Warning - No I2P trackers in \"{0}\", and DHT and open trackers are disabled, you should enable open trackers or DHT before starting the torrent.", info.getName()));
                            addMessage(_("Warning - No I2P Trackers found in \"{0}\". Make sure Open Tracker is enabled before starting this torrent.", info.getName()));
                            dontAutoStart = true;
                        }
                    }
                    String rejectMessage = validateTorrent(info);
                    if (rejectMessage != null) {
                        sfile.delete();
                        addMessage(rejectMessage);
                        return;
                    } else {
                        // TODO load saved closest DHT nodes and pass to the Snark ?
                        // This may take a LONG time
                        torrent = new Snark(_util, filename, null, -1, null, null, this,
                                            _peerCoordinatorSet, _connectionAcceptor,
                                            false, dataDir.getPath());
                        loadSavedFilePriorities(torrent);
                        synchronized (_snarks) {
                            _snarks.put(filename, torrent);
                        }
                    }
                } catch (IOException ioe) {
                    addMessage(_("Torrent in \"{0}\" is invalid", sfile.getName()) + ": " + ioe.getMessage());
                    if (sfile.exists())
                        sfile.delete();
                    return;
                } catch (OutOfMemoryError oom) {
                    addMessage(_("ERROR - Out of memory, cannot create torrent from {0}", sfile.getName()) + ": " + oom.getMessage());
                    return;
                } finally {
                    if (fis != null) try { fis.close(); } catch (IOException ioe) {}
                }
            }
        } else {
            return;
        }
        // ok, snark created, now lets start it up or configure it further
        if (!dontAutoStart && shouldAutoStart()) {
            torrent.startTorrent();
            addMessage(_("Torrent added and started: \"{0}\"", torrent.getBaseName()));
        } else {
            addMessage(_("Torrent added: \"{0}\"", torrent.getBaseName()));
        }
    }
    
    /**
     * Add a torrent with the info hash alone (magnet / maggot)
     *
     * @param name hex or b32 name from the magnet link
     * @param ih 20 byte info hash
     * @param trackerURL may be null
     * @param updateStatus should we add this magnet to the config file,
     *                     to save it across restarts, in case we don't get
     *                     the metadata before shutdown?
     * @throws RuntimeException via Snark.fatal()
     * @since 0.8.4
     */
    public void addMagnet(String name, byte[] ih, String trackerURL, boolean updateStatus) {
        Snark torrent = new Snark(_util, name, ih, trackerURL, this,
                                  _peerCoordinatorSet, _connectionAcceptor,
                                  false, getDataDir().getPath());

        synchronized (_snarks) {
            Snark snark = getTorrentByInfoHash(ih);
            if (snark != null) {
                addMessage(_("Torrent with this info hash is already running: {0}", snark.getBaseName()));
                return;
            }
            // Tell the dir monitor not to delete us
            _magnets.add(name);
            if (updateStatus)
                saveMagnetStatus(ih);
            _snarks.put(name, torrent);
        }
        if (shouldAutoStart()) {
            torrent.startTorrent();
            addMessage(_("Fetching {0}", name));
            boolean haveSavedPeers = false;
            if ((!util().connected()) && !haveSavedPeers) {
                addMessage(_("We have no saved peers and no other torrents are running. " +
                             "Fetch of {0} will not succeed until you start another torrent.", name));
            }
        } else {
            addMessage(_("Adding {0}", name));
      }
    }

    /**
     * Stop and delete a torrent running in magnet mode
     *
     * @param snark a torrent with a fake file name ("Magnet xxxx")
     * @since 0.8.4
     */
    public void deleteMagnet(Snark snark) {
        synchronized (_snarks) {
            _snarks.remove(snark.getName());
        }
        snark.stopTorrent();
        _magnets.remove(snark.getName());
        removeMagnetStatus(snark.getInfoHash());
    }
    
    /**
     * Add and start a FetchAndAdd task.
     * Remove it with deleteMagnet().
     *
     * @param torrent must be instanceof FetchAndAdd
     * @throws RuntimeException via Snark.fatal()?
     * @since 0.9.1
     */
    public void addDownloader(Snark torrent) {
        synchronized (_snarks) {
            Snark snark = getTorrentByInfoHash(torrent.getInfoHash());
            if (snark != null) {
                addMessage(_("Download already running: {0}", snark.getBaseName()));
                return;
            }
            String name = torrent.getName();
            // Tell the dir monitor not to delete us
            _magnets.add(name);
            _snarks.put(name, torrent);
        }
        torrent.startTorrent();
    }

    /**
     * Add a torrent from a MetaInfo. Save the MetaInfo data to filename.
     * Holds the snarks lock to prevent interference from the DirMonitor.
     * This verifies that a torrent with this infohash is not already added.
     * This may take a LONG time to create or check the storage.
     *
     * @param metainfo the metainfo for the torrent
     * @param bitfield the current completion status of the torrent
     * @param filename the absolute path to save the metainfo to, generally ending in ".torrent", which is also the name of the torrent
     *                 Must be a filesystem-safe name.
     * @throws RuntimeException via Snark.fatal()
     * @since 0.8.4
     */
    public void addTorrent(MetaInfo metainfo, BitField bitfield, String filename, boolean dontAutoStart) throws IOException {
        // prevent interference by DirMonitor
        synchronized (_snarks) {
            Snark snark = getTorrentByInfoHash(metainfo.getInfoHash());
            if (snark != null) {
                addMessage(_("Torrent with this info hash is already running: {0}", snark.getBaseName()));
                return;
            }
            // so addTorrent won't recheck
            saveTorrentStatus(metainfo, bitfield, null); // no file priorities
            try {
                locked_writeMetaInfo(metainfo, filename, areFilesPublic());
                // hold the lock for a long time
                addTorrent(filename, dontAutoStart);
            } catch (IOException ioe) {
                addMessage(_("Failed to copy torrent file to {0}", filename));
                _log.error("Failed to write torrent file", ioe);
            }
        }
    }

    /**
     * Add a torrent from a file not in the torrent directory. Copy the file to filename.
     * Holds the snarks lock to prevent interference from the DirMonitor.
     * Caller must verify this torrent is not already added.
     * This may take a LONG time to create or check the storage.
     *
     * @param fromfile where the file is now, presumably in a temp directory somewhere
     * @param filename the absolute path to save the metainfo to, generally ending in ".torrent", which is also the name of the torrent
     *                 Must be a filesystem-safe name.
     * @throws RuntimeException via Snark.fatal()
     * @since 0.8.4
     */
    public void copyAndAddTorrent(File fromfile, String filename) throws IOException {
        // prevent interference by DirMonitor
        synchronized (_snarks) {
            boolean success = FileUtil.copy(fromfile.getAbsolutePath(), filename, false);
            if (!success) {
                addMessage(_("Failed to copy torrent file to {0}", filename));
                _log.error("Failed to write torrent file to " + filename);
                return;
            }
            if (!areFilesPublic())
                SecureFileOutputStream.setPerms(new File(filename));
            // hold the lock for a long time
            addTorrent(filename);
         }
    }

    /**
     * Write the metainfo to the file, caller must hold the snarks lock
     * to prevent interference from the DirMonitor.
     *
     * @param metainfo The metainfo for the torrent
     * @param filename The absolute path to save the metainfo to, generally ending in ".torrent".
     *                 Must be a filesystem-safe name.
     * @since 0.8.4
     */
    private static void locked_writeMetaInfo(MetaInfo metainfo, String filename, boolean areFilesPublic) throws IOException {
        File file = new File(filename);
        if (file.exists())
            throw new IOException("Cannot overwrite an existing .torrent file: " + file.getPath());
        OutputStream out = null;
        try {
            if (areFilesPublic)
                out = new FileOutputStream(filename);
            else
                out = new SecureFileOutputStream(filename);
            out.write(metainfo.getTorrentData());
        } catch (IOException ioe) {
            // remove any partial
            file.delete();
            throw ioe;
        } finally {
            try {
                if (out != null)
                    out.close();
            } catch (IOException ioe) {}
        }
    }

    /**
     * Get the timestamp for a torrent from the config file.
     * A Snark.CompleteListener method.
     */
    public long getSavedTorrentTime(Snark snark) {
        byte[] ih = snark.getInfoHash();
        String infohash = Base64.encode(ih);
        infohash = infohash.replace('=', '$');
        String time = _config.getProperty(PROP_META_PREFIX + infohash + PROP_META_BITFIELD_SUFFIX);
        if (time == null)
            return 0;
        int comma = time.indexOf(',');
        if (comma <= 0)
            return 0;
        time = time.substring(0, comma);
        try { return Long.parseLong(time); } catch (NumberFormatException nfe) {}
        return 0;
    }
    
    /**
     * Get the saved bitfield for a torrent from the config file.
     * Convert "." to a full bitfield.
     * A Snark.CompleteListener method.
     */
    public BitField getSavedTorrentBitField(Snark snark) {
        MetaInfo metainfo = snark.getMetaInfo();
        if (metainfo == null)
            return null;
        byte[] ih = snark.getInfoHash();
        String infohash = Base64.encode(ih);
        infohash = infohash.replace('=', '$');
        String bf = _config.getProperty(PROP_META_PREFIX + infohash + PROP_META_BITFIELD_SUFFIX);
        if (bf == null)
            return null;
        int comma = bf.indexOf(',');
        if (comma <= 0)
            return null;
        bf = bf.substring(comma + 1).trim();
        int len = metainfo.getPieces();
        if (bf.equals(".")) {
            BitField bitfield = new BitField(len);
            for (int i = 0; i < len; i++)
                 bitfield.set(i);
            return bitfield;
        }
        byte[] bitfield = Base64.decode(bf);
        if (bitfield == null)
            return null;
        if (bitfield.length * 8 < len)
            return null;
        return new BitField(bitfield, len);
    }
    
    /**
     * Get the saved priorities for a torrent from the config file.
     * @since 0.8.1
     */
    public void loadSavedFilePriorities(Snark snark) {
        MetaInfo metainfo = snark.getMetaInfo();
        Storage storage = snark.getStorage();
        if (metainfo == null || storage == null)
            return;
        if (metainfo.getFiles() == null)
            return;
        byte[] ih = snark.getInfoHash();
        String infohash = Base64.encode(ih);
        infohash = infohash.replace('=', '$');
        String pri = _config.getProperty(PROP_META_PREFIX + infohash + PROP_META_PRIORITY_SUFFIX);
        if (pri == null)
            return;
        int filecount = metainfo.getFiles().size();
        int[] rv = new int[filecount];
        String[] arr = pri.split(",");
        for (int i = 0; i < filecount && i < arr.length; i++) {
            if (arr[i].length() > 0) {
                try {
                    rv[i] = Integer.parseInt(arr[i]);
                } catch (Throwable t) {}
            }
        }
        storage.setFilePriorities(rv);
    }
    
    /**
     * Save the completion status of a torrent and the current time in the config file
     * in the form "i2psnark.zmeta.$base64infohash=$time,$base64bitfield".
     * The config file property key is appended with the Base64 of the infohash,
     * with the '=' changed to '$' since a key can't contain '='.
     * The time is a standard long converted to string.
     * The status is either a bitfield converted to Base64 or "." for a completed
     * torrent to save space in the config file and in memory.
     *
     * @param bitfield non-null
     * @param priorities may be null
     */
    public void saveTorrentStatus(MetaInfo metainfo, BitField bitfield, int[] priorities) {
        byte[] ih = metainfo.getInfoHash();
        String infohash = Base64.encode(ih);
        infohash = infohash.replace('=', '$');
        String now = "" + System.currentTimeMillis();
        String bfs;
        if (bitfield.complete()) {
          bfs = ".";
        } else {
          byte[] bf = bitfield.getFieldBytes();
          bfs = Base64.encode(bf);
        }
        _config.setProperty(PROP_META_PREFIX + infohash + PROP_META_BITFIELD_SUFFIX, now + "," + bfs);

        // now the file priorities
        String prop = PROP_META_PREFIX + infohash + PROP_META_PRIORITY_SUFFIX;
        if (priorities != null) {
            boolean nonzero = false;
            for (int i = 0; i < priorities.length; i++) {
                if (priorities[i] != 0) {
                    nonzero = true;
                    break;
                }
            }
            if (nonzero) {
                // generate string like -5,,4,3,,,,,,-2 where no number is zero.
                StringBuilder buf = new StringBuilder(2 * priorities.length);
                for (int i = 0; i < priorities.length; i++) {
                    if (priorities[i] != 0)
                        buf.append(Integer.toString(priorities[i]));
                    if (i != priorities.length - 1)
                        buf.append(',');
                }
                _config.setProperty(prop, buf.toString());
            } else {
                _config.remove(prop);
            }
        } else {
            _config.remove(prop);
        }

        // TODO save closest DHT nodes too

        saveConfig();
    }
    
    /**
     * Remove the status of a torrent from the config file.
     * This may help the config file from growing too big.
     */
    public void removeTorrentStatus(MetaInfo metainfo) {
        byte[] ih = metainfo.getInfoHash();
        String infohash = Base64.encode(ih);
        infohash = infohash.replace('=', '$');
        _config.remove(PROP_META_PREFIX + infohash + PROP_META_BITFIELD_SUFFIX);
        _config.remove(PROP_META_PREFIX + infohash + PROP_META_PRIORITY_SUFFIX);
        saveConfig();
    }
    
    /**
     *  Just remember we have it
     *  @since 0.8.4
     */
    public void saveMagnetStatus(byte[] ih) {
        String infohash = Base64.encode(ih);
        infohash = infohash.replace('=', '$');
        _config.setProperty(PROP_META_MAGNET_PREFIX + infohash, ".");
        saveConfig();
    }
    
    /**
     *  Remove the magnet marker from the config file.
     *  @since 0.8.4
     */
    public void removeMagnetStatus(byte[] ih) {
        String infohash = Base64.encode(ih);
        infohash = infohash.replace('=', '$');
        _config.remove(PROP_META_MAGNET_PREFIX + infohash);
        saveConfig();
    }
    
    /**
     *  Does not really delete on failure, that's the caller's responsibility.
     *  Warning - does not validate announce URL - use TrackerClient.isValidAnnounce()
     *  @return failure message or null on success
     */
    private String validateTorrent(MetaInfo info) {
        List files = info.getFiles();
        if ( (files != null) && (files.size() > MAX_FILES_PER_TORRENT) ) {
            return _("Too many files in \"{0}\" ({1}), deleting it!", info.getName(), files.size());
        } else if ( (files == null) && (info.getName().endsWith(".torrent")) ) {
            return _("Torrent file \"{0}\" cannot end in \".torrent\", deleting it!", info.getName());
        } else if (info.getPieces() <= 0) {
            return _("No pieces in \"{0}\",  deleting it!", info.getName());
        } else if (info.getPieces() > Storage.MAX_PIECES) {
            return _("Too many pieces in \"{0}\", limit is {1}, deleting it!", info.getName(), Storage.MAX_PIECES);
        } else if (info.getPieceLength(0) > Storage.MAX_PIECE_SIZE) {
            return _("Pieces are too large in \"{0}\" ({1}B), deleting it.", info.getName(), DataHelper.formatSize2(info.getPieceLength(0))) + ' ' +
                   _("Limit is {0}B", DataHelper.formatSize2(Storage.MAX_PIECE_SIZE));
        } else if (info.getTotalLength() <= 0) {
            return _("Torrent \"{0}\" has no data, deleting it!", info.getName());
        } else if (info.getTotalLength() > Storage.MAX_TOTAL_SIZE) {
            System.out.println("torrent info: " + info.toString());
            List lengths = info.getLengths();
            if (lengths != null)
                for (int i = 0; i < lengths.size(); i++)
                    System.out.println("File " + i + " is " + lengths.get(i) + " long.");
            
            return _("Torrents larger than {0}B are not supported yet, deleting \"{1}\"", Storage.MAX_TOTAL_SIZE, info.getName());
        } else {
            // ok
            return null;
        }
    }
    
    /**
     * Stop the torrent, leaving it on the list of torrents unless told to remove it
     */
    public Snark stopTorrent(String filename, boolean shouldRemove) {
        File sfile = new File(filename);
        try {
            filename = sfile.getCanonicalPath();
        } catch (IOException ioe) {
            _log.error("Unable to remove the torrent " + filename, ioe);
            addMessage(_("Error: Could not remove the torrent {0}", filename) + ": " + ioe.getMessage());
            return null;
        }
        int remaining = 0;
        Snark torrent = null;
        synchronized (_snarks) {
            if (shouldRemove)
                torrent = _snarks.remove(filename);
            else
                torrent = _snarks.get(filename);
            remaining = _snarks.size();
        }
        if (torrent != null) {
            boolean wasStopped = torrent.isStopped();
            torrent.stopTorrent();
            if (remaining == 0) {
                // should we disconnect/reconnect here (taking care to deal with the other thread's
                // I2PServerSocket.accept() call properly?)
                ////_util.
            }
            if (!wasStopped)
                addMessage(_("Torrent stopped: \"{0}\"", torrent.getBaseName()));
        }
        return torrent;
    }

    /**
     * Stop the torrent, leaving it on the list of torrents unless told to remove it
     * @since 0.8.4
     */
    public void stopTorrent(Snark torrent, boolean shouldRemove) {
        if (shouldRemove) {
            synchronized (_snarks) {
                _snarks.remove(torrent.getName());
            }
        }
        boolean wasStopped = torrent.isStopped();
        torrent.stopTorrent();
        if (!wasStopped)
            addMessage(_("Torrent stopped: \"{0}\"", torrent.getBaseName()));
    }

    /**
     * Stop the torrent and delete the torrent file itself, but leaving the data
     * behind.
     * Holds the snarks lock to prevent interference from the DirMonitor.
     */
    public void removeTorrent(String filename) {
        Snark torrent;
        // prevent interference by DirMonitor
        synchronized (_snarks) {
            torrent = stopTorrent(filename, true);
            if (torrent == null)
                return;
            File torrentFile = new File(filename);
            torrentFile.delete();
        }
        Storage storage = torrent.getStorage();
        if (storage != null)
            removeTorrentStatus(storage.getMetaInfo());
        addMessage(_("Torrent removed: \"{0}\"", torrent.getBaseName()));
    }
    
    private class DirMonitor implements Runnable {
        public void run() {
            // don't bother delaying if auto start is false
            long delay = 60 * 1000 * getStartupDelayMinutes();
            if (delay > 0 && shouldAutoStart()) {
                addMessage(_("Adding torrents in {0}", DataHelper.formatDuration2(delay)));
                try { Thread.sleep(delay); } catch (InterruptedException ie) {}
                // Remove that first message
                if (_messages.size() == 1)
                    _messages.poll();
            }

            // here because we need to delay until I2CP is up
            // although the user will see the default until then
            getBWLimit();
            boolean doMagnets = true;
            while (_running) {
                File dir = getDataDir();
                if (_log.shouldLog(Log.DEBUG))
                    _log.debug("Directory Monitor loop over " + dir.getAbsolutePath());
                try {
                    // Don't let this interfere with .torrent files being added or deleted
                    synchronized (_snarks) {
                        monitorTorrents(dir);
                    }
                } catch (Exception e) {
                    _log.error("Error in the DirectoryMonitor", e);
                }
                if (doMagnets) {
                    try {
                        addMagnets();
                        doMagnets = false;
                    } catch (Exception e) {
                        _log.error("Error in the DirectoryMonitor", e);
                    }
                }
                try { Thread.sleep(60*1000); } catch (InterruptedException ie) {}
            }
        }
    }
    
    // Begin Snark.CompleteListeners

    /**
     * A Snark.CompleteListener method.
     */
    public void torrentComplete(Snark snark) {
        MetaInfo meta = snark.getMetaInfo();
        Storage storage = snark.getStorage();
        if (meta == null || storage == null)
            return;
        StringBuilder buf = new StringBuilder(256);
        buf.append("<a href=\"/i2psnark/").append(storage.getBaseName());
        if (meta.getFiles() != null)
            buf.append('/');
        buf.append("\">").append(storage.getBaseName()).append("</a>");
        addMessage(_("Download finished: {0}", buf.toString())); //  + " (" + _("size: {0}B", DataHelper.formatSize2(len)) + ')');
        updateStatus(snark);
    }
    
    /**
     * A Snark.CompleteListener method.
     */
    public void updateStatus(Snark snark) {
        MetaInfo meta = snark.getMetaInfo();
        Storage storage = snark.getStorage();
        if (meta != null && storage != null)
            saveTorrentStatus(meta, storage.getBitField(), storage.getFilePriorities());
    }
    
    /**
     * We transitioned from magnet mode, we have now initialized our
     * metainfo and storage. The listener should now call getMetaInfo()
     * and save the data to disk.
     * A Snark.CompleteListener method.
     *
     * @return the new name for the torrent or null on error
     * @since 0.8.4
     */
    public String gotMetaInfo(Snark snark) {
        MetaInfo meta = snark.getMetaInfo();
        Storage storage = snark.getStorage();
        if (meta != null && storage != null) {
            String rejectMessage = validateTorrent(meta);
            if (rejectMessage != null) {
                addMessage(rejectMessage);
                snark.stopTorrent();
                return null;
            }
            saveTorrentStatus(meta, storage.getBitField(), null); // no file priorities
            // temp for addMessage() in case canonical throws
            String name = storage.getBaseName();
            try {
                // _snarks must use canonical
                name = (new File(getDataDir(), storage.getBaseName() + ".torrent")).getCanonicalPath();
                // put the announce URL in the file
                String announce = snark.getTrackerURL();
                if (announce != null)
                    meta = meta.reannounce(announce);
                synchronized (_snarks) {
                    locked_writeMetaInfo(meta, name, areFilesPublic());
                    // put it in the list under the new name
                    _snarks.remove(snark.getName());
                    _snarks.put(name, snark);
                }
                _magnets.remove(snark.getName());
                removeMagnetStatus(snark.getInfoHash());
                addMessage(_("Metainfo received for {0}", snark.getName()));
                addMessage(_("Starting up torrent {0}", storage.getBaseName()));
                return name;
            } catch (IOException ioe) {
                addMessage(_("Failed to copy torrent file to {0}", name));
                _log.error("Failed to write torrent file", ioe);
            }
        }
        return null;
    }

    /**
     * A Snark.CompleteListener method.
     * @since 0.9
     */
    public void fatal(Snark snark, String error) {
        addMessage(_("Error on torrent {0}", snark.getName()) + ": " + error);
    }
    
    // End Snark.CompleteListeners

    /**
     * Add all magnets from the config file
     * @since 0.8.4
     */
    private void addMagnets() {
        for (Object o : _config.keySet()) {
            String k = (String) o;
            if (k.startsWith(PROP_META_MAGNET_PREFIX)) {
                String b64 = k.substring(PROP_META_MAGNET_PREFIX.length());
                b64 = b64.replace('$', '=');
                byte[] ih = Base64.decode(b64);
                // ignore value - TODO put tracker URL in value
                if (ih != null && ih.length == 20)
                    addMagnet("* " + _("Magnet") + ' ' + I2PSnarkUtil.toHex(ih), ih, null, false);
                // else remove from config?
            }
        }
    }

    /**
     *  caller must synchronize on _snarks
     */
    private void monitorTorrents(File dir) {
        String fileNames[] = dir.list(TorrentFilenameFilter.instance());
        List<String> foundNames = new ArrayList(0);
        if (fileNames != null) {
            for (int i = 0; i < fileNames.length; i++) {
                try {
                    foundNames.add(new File(dir, fileNames[i]).getCanonicalPath());
                } catch (IOException ioe) {
                    _log.error("Error resolving '" + fileNames[i] + "' in '" + dir, ioe);
                }
            }
        }
        
        Set<String> existingNames = listTorrentFiles();
        if (_log.shouldLog(Log.DEBUG))
            _log.debug("DirMon found: " + DataHelper.toString(foundNames) + " existing: " + DataHelper.toString(existingNames));
        // lets find new ones first...
        for (int i = 0; i < foundNames.size(); i++) {
            if (existingNames.contains(foundNames.get(i))) {
                // already known.  noop
            } else {
                if (shouldAutoStart() && !_util.connect())
                    addMessage(_("Unable to connect to I2P!"));
                try {
                    // Snark.fatal() throws a RuntimeException
                    // don't let one bad torrent kill the whole loop
                    addTorrent(foundNames.get(i), !shouldAutoStart());
                } catch (Exception e) {
                    addMessage(_("Unable to add {0}", foundNames.get(i)) + ": " + e);
                }
            }
        }
        // Don't remove magnet torrents that don't have a torrent file yet
        existingNames.removeAll(_magnets);
        // now lets see which ones have been removed...
        for (Iterator iter = existingNames.iterator(); iter.hasNext(); ) {
            String name = (String)iter.next();
            if (foundNames.contains(name)) {
                // known and still there.  noop
            } else {
                // known, but removed.  drop it
                try {
                    // Snark.fatal() throws a RuntimeException
                    // don't let one bad torrent kill the whole loop
                    stopTorrent(name, true);
                } catch (Exception e) {
                    // don't bother with message
                }
            }
        }
    }

    /** translate */
    private String _(String s) {
        return _util.getString(s);
    }

    /** translate */
    private String _(String s, Object o) {
        return _util.getString(s, o);
    }

    /** translate */
    private String _(String s, Object o, Object o2) {
        return _util.getString(s, o, o2);
    }

    /**
     *  Unsorted map of name to Tracker object
     *  Modifiable, not a copy
     *  @since 0.9.1
     */
    public Map<String, Tracker> getTrackerMap() { 
        return _trackerMap;
    }

    /**
     *  Unsorted, do not modify
     */
    public Collection<Tracker> getTrackers() { 
        return _trackerMap.values();
    }

    /**
     *  Sorted copy
     *  @since 0.9.1
     */
    public List<Tracker> getSortedTrackers() { 
        List<Tracker> rv = new ArrayList(_trackerMap.values());
        Collections.sort(rv, new IgnoreCaseComparator());
        return rv;
    }

    /** @since 0.9 */
    private void initTrackerMap() {
        String trackers = _config.getProperty(PROP_TRACKERS);
        if ( (trackers == null) || (trackers.trim().length() <= 0) )
            trackers = _context.getProperty(PROP_TRACKERS);
        if ( (trackers == null) || (trackers.trim().length() <= 0) ) {
            setDefaultTrackerMap(true);
        } else {
            String[] toks = trackers.split(",");
            for (int i = 0; i < toks.length; i += 2) {
                String name = toks[i].trim().replace("&#44;", ",");
                String url = toks[i+1].trim().replace("&#44;", ",");
                if ( (name.length() > 0) && (url.length() > 0) ) {
                    String urls[] = url.split("=", 2);
                    String url2 = urls.length > 1 ? urls[1] : "";
                    _trackerMap.put(name, new Tracker(name, urls[0], url2));
                }
            }
        }
    }

    /** @since 0.9 */
    public void setDefaultTrackerMap() {
        setDefaultTrackerMap(true);
    }

    /** @since 0.9.1 */
    private void setDefaultTrackerMap(boolean save) {
        _trackerMap.clear();
        for (int i = 0; i < DEFAULT_TRACKERS.length; i += 2) {
            String name = DEFAULT_TRACKERS[i];
            String urls[] = DEFAULT_TRACKERS[i+1].split("=", 2);
            String url2 = urls.length > 1 ? urls[1] : null;
            _trackerMap.put(name, new Tracker(name, urls[0], url2));
        }
        if (save && _config.remove(PROP_TRACKERS) != null) {
            saveConfig();
        }
    }

    /** @since 0.9 */
    public void saveTrackerMap() {
        StringBuilder buf = new StringBuilder(2048);
        boolean comma = false;
        for (Map.Entry<String, Tracker> e : _trackerMap.entrySet()) {
            if (comma)
                buf.append(',');
            else
                comma = true;
            Tracker t = e.getValue();
            buf.append(e.getKey().replace(",", "&#44;")).append(',').append(t.announceURL.replace(",", "&#44;"));
            if (t.baseURL != null)
                buf.append('=').append(t.baseURL);
        }
        _config.setProperty(PROP_TRACKERS, buf.toString());
        saveConfig();
    }

    private static class TorrentFilenameFilter implements FilenameFilter {
        private static final TorrentFilenameFilter _filter = new TorrentFilenameFilter();
        public static TorrentFilenameFilter instance() { return _filter; }
        public boolean accept(File dir, String name) {
            return (name != null) && (name.endsWith(".torrent"));
        }
    }

    private class SnarkManagerShutdown extends I2PAppThread {
        @Override
        public void run() {
            Set names = listTorrentFiles();
            int running = 0;
            for (Iterator iter = names.iterator(); iter.hasNext(); ) {
                Snark snark = getTorrent((String)iter.next());
<<<<<<< HEAD
                if ( (snark != null) && (!snark.isStopped()) ) {
                    snark.stopTorrent();
                    try { Thread.sleep(50); } catch (InterruptedException ie) {}
                }
=======
                if (snark != null && !snark.isStopped()) {
                    snark.stopTorrent();
                    running++;
                }
            }
            _snarks.clear();
            if (running > 0) {
                try { sleep(1500); } catch (InterruptedException ie) {};
>>>>>>> 6a1b90f8
            }
            _util.disconnect();
        }
    }

    /**
     *  ignore case, current locale
     *  @since 0.9
     */
    private static class IgnoreCaseComparator implements Comparator<Tracker> {
        public int compare(Tracker l, Tracker r) {
            return l.name.toLowerCase().compareTo(r.name.toLowerCase());
        }
    }
}<|MERGE_RESOLUTION|>--- conflicted
+++ resolved
@@ -86,11 +86,8 @@
     public static final String DEFAULT_THEME = "ubergine";
     private static final String PROP_USE_OPENTRACKERS = "i2psnark.useOpentrackers";
     public static final String PROP_OPENTRACKERS = "i2psnark.opentrackers";
-<<<<<<< HEAD
     public static final String PROP_PRIVATETRACKERS = "i2psnark.privatetrackers";
-=======
     private static final String PROP_USE_DHT = "i2psnark.enableDHT";
->>>>>>> 6a1b90f8
 
     public static final int MIN_UP_BW = 2;
     public static final int DEFAULT_MAX_UP_BW = 10;
@@ -1613,23 +1610,11 @@
             int running = 0;
             for (Iterator iter = names.iterator(); iter.hasNext(); ) {
                 Snark snark = getTorrent((String)iter.next());
-<<<<<<< HEAD
-                if ( (snark != null) && (!snark.isStopped()) ) {
+                if (snark != null && !snark.isStopped()) {
                     snark.stopTorrent();
                     try { Thread.sleep(50); } catch (InterruptedException ie) {}
                 }
-=======
-                if (snark != null && !snark.isStopped()) {
-                    snark.stopTorrent();
-                    running++;
-                }
-            }
-            _snarks.clear();
-            if (running > 0) {
-                try { sleep(1500); } catch (InterruptedException ie) {};
->>>>>>> 6a1b90f8
-            }
-            _util.disconnect();
+            }
         }
     }
 
