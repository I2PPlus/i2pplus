--- conflicted
+++ resolved
@@ -389,16 +389,8 @@
                 buf.append("<script src=").append(_resourcePath).append("js/tunnelCounter.js type=module></script>\n");
             }
             buf.append("<script nonce=").append(cspNonce).append(" type=module>\n")
-<<<<<<< HEAD
                .append("  import {initSnarkRefresh} from \"").append(_resourcePath).append("js/refreshTorrents.js").append("\";\n")
                .append("  document.addEventListener(\"DOMContentLoaded\", initSnarkRefresh);\n</script>\n");
-=======
-               .append("  import {initSnarkRefresh} from \"").append(resourcePath).append("js/refreshTorrents.js").append("\";\n")
-               .append("  document.addEventListener(\"DOMContentLoaded\", initSnarkRefresh);\n</script>\n")
-               .append("<script src=\"").append(resourcePath).append("js/confirm.js?").append(CoreVersion.VERSION).append("\" type=module></script>\n")
-               .append("<script src=").append(resourcePath).append("js/snarkAlert.js type=module></script>\n")
-               .append("<link rel=stylesheet href=").append(resourcePath).append("snarkAlert.css>\n");
->>>>>>> 5ca73403
 
             if (delay > 0) {
                 String downMsg = _context.isRouterContext() ? _t("Router is down") : _t("I2PSnark has stopped");
@@ -3662,7 +3654,6 @@
     * @since 0.7.14 Modified from ConfigTunnelsHelper
     */
     private String renderOptions(int min, int max, int dflt, String strNow, String selName, String name) {
-<<<<<<< HEAD
        int now = dflt;
        try {now = Integer.parseInt(strNow);}
        catch (Throwable t) {}
@@ -3685,38 +3676,6 @@
        }
        buf.append("</select>\n");
        return buf.toString();
-=======
-        int now = dflt;
-        try {now = Integer.parseInt(strNow);}
-        catch (Throwable t) {}
-        StringBuilder buf = new StringBuilder(128);
-        boolean found = false;
-        buf.append("<select name=\"").append(selName);
-        if (selName.contains("quantity")) {
-            buf.append("\" title=\"")
-               .append(_t("This configures the maximum number of tunnels to open, determined by the number of connected peers (actual usage may be less)"));
-        }
-        if (selName.contains("length")) {
-            buf.append("\" title=\"")
-               .append(_t("Changing this setting to less than 3 hops may improve speed at the expense of anonymity and is not recommended"));
-        }
-        buf.append("\">\n");
-        for (int i = min; i <= max; i++) {
-            buf.append("<option value=\"").append(i).append("\" ");
-            if (i == now) {
-                buf.append("selected=selected ");
-                found = true;
-            }
-            // constants to prevent tagging
-            buf.append(">").append(ngettext(DUMMY1 + name, DUMMY0 + name + 's', i)).append("</option>\n");
-        }
-        if (!found) {
-            buf.append("<option value=\"").append(now).append("\" ").append("selected=selected").append(">")
-               .append(ngettext(DUMMY1 + name, DUMMY0 + name + 's', now)).append("</option>\n");
-        }
-        buf.append("</select>\n");
-        return buf.toString();
->>>>>>> 5ca73403
     }
 
     /** translate */
@@ -3998,7 +3957,6 @@
             if (meta != null) {
                 announce = meta.getAnnounce();
                 if (announce == null) {announce = snark.getTrackerURL();}
-<<<<<<< HEAD
                 announce = DataHelper.stripHTML(announce)
                                      .replace(postmanb64, "tracker2.postman.i2p")
                                      .replace(postmanb64_new, "tracker2.postman.i2p")
@@ -4018,31 +3976,6 @@
                                      .replaceAll(theblandb32, "tracker.thebland.i2p");
                 if (!meta.isPrivate()) {
                     buf.append("<a class=magnetlink href=\"").append(MagnetURI.MAGNET_FULL).append(hex);
-=======
-                else {
-                    announce = DataHelper.stripHTML(announce)
-                       .replace(postmanb64, "tracker2.postman.i2p")
-                       .replace(postmanb64_new, "tracker2.postman.i2p")
-                       .replace(postmanb32_new, "tracker2.postman.i2p")
-                       .replaceAll(chudob32, "tracker.chudo.i2p")
-                       .replaceAll(cryptb32, "tracker.crypthost.i2p")
-                       .replaceAll(freedomb32, "torrfreedom.i2p")
-                       .replaceAll(icu812b32, "tracker.icu812.i2p")
-                       .replaceAll(lodikonb32, "tracker.lodikon.i2p")
-                       .replaceAll(lyokob32, "lyoko.i2p")
-                       .replaceAll(odiftb32, "opendiftracker.i2p")
-                       .replaceAll(omitrackb32, "omitracker.i2p")
-                       .replaceAll(otdgb32, "opentracker.dg2.i2p")
-                       .replaceAll(r4sasb32, "opentracker.r4sas.i2p")
-                       .replaceAll(skankb32, "opentracker.skank.i2p")
-                       .replaceAll(simpb32, "opentracker.simp.i2p")
-                       .replaceAll(theblandb32, "tracker.thebland.i2p");
-                }
-
-                if (meta != null || !meta.isPrivate()) {
-                    buf.append("<a class=magnetlink href=\"")
-                       .append(MagnetURI.MAGNET_FULL).append(hex);
->>>>>>> 5ca73403
                     if (announce != null) {buf.append("&amp;tr=").append(announce);}
                     if (baseName != null) {
                         buf.append("&amp;dn=").append(DataHelper.escapeHTML(baseName).replace(".torrent", "")
