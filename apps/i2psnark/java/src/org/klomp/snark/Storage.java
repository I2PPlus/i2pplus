--- conflicted
+++ resolved
@@ -139,13 +139,8 @@
    */
   public Storage(I2PSnarkUtil util, File baseFile, String announce, List<List<String>> announce_list,
                  String created_by, boolean privateTorrent, StorageListener listener,
-<<<<<<< HEAD
-                 String filterPattern) throws IOException {
-      this(util, baseFile, announce, announce_list, created_by, privateTorrent, null, null, listener, filterPattern);
-=======
                  List<String> filters) throws IOException {
       this(util, baseFile, announce, announce_list, created_by, privateTorrent, null, null, listener, filters);
->>>>>>> 3dbcf6fa
   }
 
   /**
@@ -166,22 +161,14 @@
   public Storage(I2PSnarkUtil util, File baseFile, String announce,
                  List<List<String>> announce_list, String created_by, boolean privateTorrent,
                  List<String> url_list, String comment, StorageListener listener,
-<<<<<<< HEAD
-                 String filterPattern) throws IOException {
-=======
                  List<String> filters) throws IOException {
->>>>>>> 3dbcf6fa
       _util = util;
       _base = baseFile;
       _log = util.getContext().logManager().getLog(Storage.class);
       this.listener = listener;
       _preserveFileNames = true;
       // Create names, rafs and lengths arrays.
-<<<<<<< HEAD
-      _torrentFiles = getFiles(baseFile, filterPattern);
-=======
       _torrentFiles = getFiles(baseFile, filters);
->>>>>>> 3dbcf6fa
 
       long total = 0;
       ArrayList<Long> lengthsList = new ArrayList<Long>(_torrentFiles.size());
@@ -265,19 +252,11 @@
       return piece_hashes;
   }
 
-<<<<<<< HEAD
-  private List<TorrentFile> getFiles(File base, String filterPattern) throws IOException {
-      if (base.getAbsolutePath().equals("/"))
-          throw new IOException("Don't seed root");
-      List<File> files = new ArrayList<File>();
-      addFiles(files, base, filterPattern);
-=======
   private List<TorrentFile> getFiles(File base, List<String> filters) throws IOException {
       if (base.getAbsolutePath().equals("/"))
           throw new IOException("Don't seed root");
       List<File> files = new ArrayList<File>();
       addFiles(files, base, filters);
->>>>>>> 3dbcf6fa
 
       int size = files.size();
       List<TorrentFile> rv = new ArrayList<TorrentFile>(size);
@@ -294,13 +273,6 @@
   /**
    *  @throws IOException if too many total files
    */
-<<<<<<< HEAD
-  private void addFiles(List<File> l, File f, String filterPattern) throws IOException {
-    int max = _util.getMaxFilesPerTorrent();
-
-    if (f.getPath().contains(filterPattern)) {
-        return;
-=======
   private void addFiles(List<File> l, File f, List<String> filters) throws IOException {
     int max = _util.getMaxFilesPerTorrent();
 
@@ -310,7 +282,6 @@
         if (f.getPath().contains(filterPattern)) {
             return;
         }
->>>>>>> 3dbcf6fa
     }
 
     if (!f.isDirectory()) {
@@ -330,11 +301,7 @@
             return;
           }
         for (int i = 0; i < files.length; i++)
-<<<<<<< HEAD
-          addFiles(l, files[i], filterPattern);
-=======
           addFiles(l, files[i], filters);
->>>>>>> 3dbcf6fa
       }
   }
 
