--- conflicted
+++ resolved
@@ -42,170 +42,6 @@
 
 public class Peer implements Comparable<Peer>, BandwidthListener {
   protected final Log _log = I2PAppContext.getGlobalContext().logManager().getLog(getClass());
-<<<<<<< HEAD
-  // Identifying property, the peer id of the other side.
-  private final PeerID peerID;
-
-  private final byte[] my_id;
-  private final byte[] infohash;
-  /** will start out null in magnet mode */
-  protected MetaInfo metainfo;
-  private Map<String, BEValue> handshakeMap;
-
-  // The data in/output streams set during the handshake and used by
-  // the actual connections.
-  private DataInputStream din;
-  private DataOutputStream dout;
-
-  /** running counters */
-  private final AtomicLong downloaded = new AtomicLong();
-  private final AtomicLong uploaded = new AtomicLong();
-
-  /**
-   *  Keeps state for in/out connections.  Non-null when the handshake
-   *  was successful, the connection setup and runs.
-   *  Do not access directly. All actions should be through Peer methods.
-   */
-  volatile PeerState state;
-
-  /** shared across all peers on this torrent */
-  MagnetState magnetState;
-
-  private I2PSocket sock;
-
-  private boolean deregister = true;
-  private static final AtomicLong __id = new AtomicLong();
-  private final long _id;
-  private final AtomicBoolean _disconnected = new AtomicBoolean();
-
-  final static long CHECK_PERIOD = PeerCoordinator.CHECK_PERIOD;
-  final static int RATE_DEPTH = PeerCoordinator.RATE_DEPTH; // make following arrays RATE_DEPTH long
-  private final long uploaded_old[] = {-1,-1,-1};
-  private final long downloaded_old[] = {-1,-1,-1};
-
-  private static final byte[] HANDSHAKE = DataHelper.getASCII("BitTorrent protocol");
-  // See BEP 4 for definitions
-  //  bytes per bt spec:                         0011223344556677
-  private static final long OPTION_EXTENSION = 0x0000000000100000l;
-  private static final long OPTION_FAST      = 0x0000000000000004l;
-  //private static final long OPTION_DHT       = 0x0000000000000001l;
-  //private static final long OPTION_AZMP      = 0x1000000000000000l;
-  // hybrid support TODO
-  private static final long OPTION_V2        = 0x0000000000000010L;
-  private long options;
-  private final boolean _isIncoming;
-  private int _totalCommentsSent;
-  private int _maxPipeline = PeerState.MIN_PIPELINE;
-  private long connected;
-  private long pexLastSent;
-
-  /**
-   * Outgoing connection.
-   * Creates a disconnected peer given a PeerID, your own id and the
-   * relevant MetaInfo.
-   * @param metainfo null if in magnet mode
-   */
-  public Peer(PeerID peerID, byte[] my_id, byte[] infohash, MetaInfo metainfo)
-  {
-    this.peerID = peerID;
-    this.my_id = my_id;
-    this.infohash = infohash;
-    this.metainfo = metainfo;
-    _id = __id.incrementAndGet();
-    _isIncoming = false;
-    //_log.debug("Creating a new peer with " + peerID.toString(), new Exception("creating"));
-  }
-
-  /**
-   * Incoming connection.
-   * Creates a unconnected peer from the input and output stream got
-   * from the socket. Note that the complete handshake (which can take
-   * some time or block indefinitely) is done in the calling Thread to
-   * get the remote peer id. To completely start the connection call
-   * the connect() method.
-   *
-   * @param metainfo null if in magnet mode
-   * @throws IOException when an error occurred during the handshake.
-   */
-  public Peer(final I2PSocket sock, InputStream in, OutputStream out, byte[] my_id, byte[] infohash, MetaInfo metainfo)
-    throws IOException
-  {
-    this.my_id = my_id;
-    this.infohash = infohash;
-    this.metainfo = metainfo;
-    this.sock = sock;
-
-    byte[] id  = handshake(in, out);
-    this.peerID = new PeerID(id, sock.getPeerDestination());
-    _id = __id.incrementAndGet();
-    if (_log.shouldDebug())
-        _log.debug("Creating a new peer " + peerID.toString(), new Exception("creating " + _id));
-    _isIncoming = true;
-  }
-
-  /**
-   * Is this an incoming connection?
-   * For RPC
-   * @since 0.9.30
-   */
-  public boolean isIncoming() {
-      return _isIncoming;
-  }
-
-  /**
-   * Returns the id of the peer.
-   */
-  public PeerID getPeerID()
-  {
-    return peerID;
-  }
-
-  /**
-   * Returns the String representation of the peerID.
-   */
-    @Override
-  public String toString()
-  {
-    if (peerID != null)
-      return peerID.toString() + ' ' + _id;
-    else
-      return "[unknown id] " + _id;
-  }
-
-  /**
-   * @return socket debug string (for debug printing)
-   */
-  public String getSocket()
-  {
-    if (state != null) {
-        String r = state.getRequests();
-        if (r != null)
-            return sock.toString() + "<br><b>Requests:</b> <span class=debugRequests>" + r + "</span>";
-    }
-    return sock.toString();
-  }
-
-  /**
-   * The hash code of a Peer is the hash code of the peerID.
-   */
-    @Override
-  public int hashCode()
-  {
-    return peerID.hashCode() ^ (7777 * (int)_id);
-  }
-
-  /**
-   * Two Peers are equal when they have the same PeerID.
-   * All other properties are ignored.
-   */
-    @Override
-  public boolean equals(Object o)
-  {
-    if (o instanceof Peer)
-      {
-        Peer p = (Peer)o;
-        return _id == p._id && peerID.equals(p.peerID);
-=======
     // Identifying property, the peer id of the other side.
     private final PeerID peerID;
 
@@ -333,7 +169,6 @@
           String r = state.getRequests();
           if (r != null)
               return sock.toString() + "<br><b>Requests:</b> <span class=debugRequests>" + r + "</span>";
->>>>>>> 5ca73403
       }
       return sock.toString();
     }
