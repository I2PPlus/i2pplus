<<<<<<< HEAD
<?xml version="1.0" encoding="UTF-8"?>
<!DOCTYPE Configure PUBLIC "-//Jetty//Configure//EN" "http://www.eclipse.org/jetty/configure.dtd">
=======
<?xml version="1.0" encoding="UTF-8" ?>
<!DOCTYPE Configure PUBLIC "-//Jetty//Configure//EN" "http://www.eclipse.org/jetty/configure_9_3.dtd">
>>>>>>> 5ca73403

<!-- =============================================================== -->
<!-- This is the configuration for a standalone i2psnark and         -->
<!-- jetty instance connecting to a router in another jvm.           -->
<!-- Run it with the launch-i2psnark script.                         -->
<!-- i2psnark will be accessed at http://127.0.0.1:8002/             -->
<!-- =============================================================== -->

<!-- =============================================================== -->
<!-- Configure the Jetty Server                                      -->
<!-- =============================================================== -->
<Configure id="Server" class="org.eclipse.jetty.server.Server">

  <!-- =============================================================== -->
  <!-- Configure the Request Listeners                                 -->
  <!-- =============================================================== -->

  <!-- - - - - - - - - - - - - - - - - - - - - - - - - - - - - - - - - -->
  <!-- Add and configure a HTTP listener to port 8002                  -->
  <!-- - - - - - - - - - - - - - - - - - - - - - - - - - - - - - - - - -->
  <Call name="addConnector">
    <Arg>
      <New class="org.eclipse.jetty.server.ServerConnector">
<<<<<<< HEAD
        <Arg><Ref id="Server"/></Arg>
        <Arg type="int">1</Arg>     <!-- number of acceptors -->
        <Arg type="int">0</Arg>     <!-- default number of selectors -->
        <Arg>
          <Array type="org.eclipse.jetty.server.ConnectionFactory">    <!-- varargs so we need an array -->
            <Item>
              <New class="org.eclipse.jetty.server.HttpConnectionFactory">
                <Arg>
                  <New class="org.eclipse.jetty.server.HttpConfiguration"/>
=======
        <Arg><Ref refid="Server" /></Arg>
        <Arg type="int">1</Arg>   <!-- number of acceptors -->
        <Arg type="int">0</Arg>   <!-- default number of selectors -->
        <Arg>
          <Array type="org.eclipse.jetty.server.ConnectionFactory">  <!-- varargs so we need an array -->
            <Item>
              <New class="org.eclipse.jetty.server.HttpConnectionFactory">
                <Arg>
                  <New class="org.eclipse.jetty.server.HttpConfiguration" />
>>>>>>> 5ca73403
                </Arg>
              </New>
            </Item>
          </Array>
        </Arg>
        <Set name="host">127.0.0.1</Set>
        <Set name="port">8002</Set>
        <Set name="idleTimeout">600000</Set>
      </New>
<<<<<<< HEAD
    </Arg>
=======
  </Arg>
>>>>>>> 5ca73403
  </Call>

  <!-- =============================================================== -->
  <!-- Configure the Contexts                                          -->
  <!-- =============================================================== -->

<<<<<<< HEAD
  <!-- =========================================================== -->
  <!-- Set handler Collection Structure                            -->
  <!-- =========================================================== -->
  <Set name="handler">
    <New id="Handlers" class="org.eclipse.jetty.server.handler.HandlerCollection">
      <Set name="handlers">
        <Array type="org.eclipse.jetty.server.Handler">
          <Item>
            <New id="HostChecker" class="org.klomp.snark.standalone.HostCheckHandler"/>
          </Item>
          <Item>
            <New id="Contexts" class="org.eclipse.jetty.server.handler.ContextHandlerCollection"/>
          </Item>
          <Item>
            <New id="DefaultHandler" class="org.eclipse.jetty.server.handler.DefaultHandler"/>
          </Item>
        </Array>
      </Set>
    </New>
  </Set>

  <!-- =============================================================== -->
  <!-- Create the deployment manager                                   -->
  <!-- - - - - - - - - - - - - - - - - - - - - - - - - - - - - - - - - -->
  <!-- The deplyment manager handles the lifecycle of deploying web    -->
  <!-- applications. Apps are provided by instances of the             -->
  <!-- AppProvider interface.  Typically these are provided by         -->
  <!-- one or more of:                                                 -->
  <!--   jetty-webapps.xml       - monitors webapps for wars and dirs  -->
  <!--   jetty-contexts.xml      - monitors contexts for context xml   -->
  <!--   jetty-templates.xml     - monitors contexts and templates     -->
  <!-- =============================================================== -->
  <Call name="addBean">
    <Arg>
      <New id="DeploymentManager" class="org.eclipse.jetty.deploy.DeploymentManager">
        <Set name="contexts">
          <Ref id="Contexts"/>
=======
    <!-- =========================================================== -->
    <!-- Set handler Collection Structure                            -->
    <!-- =========================================================== -->
    <Set name="handler">
      <New id="Handlers" class="org.eclipse.jetty.server.handler.HandlerCollection">
        <Set name="handlers">
         <Array type="org.eclipse.jetty.server.Handler">
           <Item>
             <New id="HostChecker" class="org.klomp.snark.standalone.HostCheckHandler"/>
           </Item>
           <Item>
             <New id="Contexts" class="org.eclipse.jetty.server.handler.ContextHandlerCollection"/>
           </Item>
           <Item>
             <New id="DefaultHandler" class="org.eclipse.jetty.server.handler.DefaultHandler"/>
           </Item>
         </Array>
>>>>>>> 5ca73403
        </Set>
        <Call name="setContextAttribute">
          <Arg>org.eclipse.jetty.server.webapp.ContainerIncludeJarPattern</Arg>
          <Arg>.*/.*jsp-api-[^/]*\.jar$|.*/.*jsp-[^/]*\.jar$|.*/.*taglibs[^/]*\.jar$</Arg>
        </Call>
      </New>
    </Arg>
  </Call>

  <!-- =========================================================== -->
  <!-- Configure the context deployer                              -->
  <!-- A context deployer will deploy contexts described in        -->
  <!-- configuration files discovered in a directory.              -->
  <!-- The configuration directory can be scanned for hot          -->
  <!-- deployments at the configured scanInterval.                 -->
  <!--                                                             -->
  <!-- This deployer is configured to deploy contexts configured   -->
  <!-- in the $JETTY_HOME/contexts directory                       -->
  <!--                                                             -->
  <!-- =========================================================== -->
  <Ref id="DeploymentManager">
    <Call name="addAppProvider">
      <Arg>
<<<<<<< HEAD
        <New class="org.eclipse.jetty.deploy.providers.WebAppProvider">
          <Set name="monitoredDirName">./contexts</Set>
          <Set name="scanInterval">0</Set>
=======
        <New id="DeploymentManager" class="org.eclipse.jetty.deploy.DeploymentManager">
          <Set name="contexts">
            <Ref refid="Contexts" />
          </Set>
          <Call name="setContextAttribute">
            <Arg>org.eclipse.jetty.server.webapp.ContainerIncludeJarPattern</Arg>
            <Arg>.*/.*jsp-api-[^/]*\.jar$|.*/.*jsp-[^/]*\.jar$|.*/.*taglibs[^/]*\.jar$</Arg>
          </Call>
>>>>>>> 5ca73403
        </New>
      </Arg>
    </Call>
  </Ref>

<<<<<<< HEAD
  <!-- =========================================================== -->
  <!-- Configure the webapp deployer.                              -->
  <!-- A webapp  deployer will deploy standard webapps discovered  -->
  <!-- in a directory at startup, without the need for additional  -->
  <!-- configuration files.    It does not support hot deploy or   -->
  <!-- non standard contexts (see ContextDeployer above).          -->
  <!--                                                             -->
  <!-- This deployer is configured to deploy webapps from the      -->
  <!-- $JETTY_HOME/webapps directory                               -->
  <!--                                                             -->
  <!-- Normally only one type of deployer need be used.            -->
  <!--                                                             -->
  <!-- =========================================================== -->
  <Ref id="DeploymentManager">
    <Call id="webappprovider" name="addAppProvider">
      <Arg>
        <New class="org.eclipse.jetty.deploy.providers.WebAppProvider">
          <Set name="monitoredDirName">./webapps</Set>
          <Set name="parentLoaderPriority">false</Set>
          <Set name="extractWars">false</Set>
          <Set name="scanInterval">0</Set>
        </New>
      </Arg>
    </Call>
  </Ref>

  <!-- ===================== -->
  <!-- DefaultHandler config -->
  <!-- http://stackoverflow.com/questions/4202275/how-to-prevent-jetty-from-showing-context-related-information -->
  <!-- ===================== -->
  <Ref id="DefaultHandler">
    <Set name="showContexts">false</Set>
  </Ref>
=======
    <!-- =========================================================== -->
    <!-- Configure the context deployer                              -->
    <!-- A context deployer will deploy contexts described in        -->
    <!-- configuration files discovered in a directory.              -->
    <!-- The configuration directory can be scanned for hot          -->
    <!-- deployments at the configured scanInterval.                 -->
    <!--                                                             -->
    <!-- This deployer is configured to deploy contexts configured   -->
    <!-- in the $JETTY_HOME/contexts directory                       -->
    <!--                                                             -->
    <!-- =========================================================== -->
    <Ref refid="DeploymentManager">
      <Call name="addAppProvider">
        <Arg>
          <New class="org.eclipse.jetty.deploy.providers.WebAppProvider">
            <Set name="monitoredDirName">./contexts</Set>
            <Set name="scanInterval">0</Set>
          </New>
        </Arg>
      </Call>
    </Ref>

    <!-- =========================================================== -->
    <!-- Configure the webapp deployer.                              -->
    <!-- A webapp  deployer will deploy standard webapps discovered  -->
    <!-- in a directory at startup, without the need for additional  -->
    <!-- configuration files.    It does not support hot deploy or   -->
    <!-- non standard contexts (see ContextDeployer above).          -->
    <!--                                                             -->
    <!-- This deployer is configured to deploy webapps from the      -->
    <!-- $JETTY_HOME/webapps directory                               -->
    <!--                                                             -->
    <!-- Normally only one type of deployer need be used.            -->
    <!--                                                             -->
    <!-- =========================================================== -->
    <Ref refid="DeploymentManager">
      <Call id="webappprovider" name="addAppProvider">
        <Arg>
          <New class="org.eclipse.jetty.deploy.providers.WebAppProvider">
            <Set name="monitoredDirName">./webapps</Set>
	    <Set name="parentLoaderPriority">false</Set>
	    <Set name="extractWars">false</Set>
            <Set name="scanInterval">0</Set>
          </New>
        </Arg>
      </Call>
    </Ref>

    <!-- ===================== -->
    <!-- DefaultHandler config -->
    <!-- http://stackoverflow.com/questions/4202275/how-to-prevent-jetty-from-showing-context-related-information -->
    <!-- ===================== -->
    <Ref refid="DefaultHandler">
      <Set name="showContexts">false</Set>
    </Ref>
>>>>>>> 5ca73403

</Configure><|MERGE_RESOLUTION|>--- conflicted
+++ resolved
@@ -1,10 +1,5 @@
-<<<<<<< HEAD
-<?xml version="1.0" encoding="UTF-8"?>
-<!DOCTYPE Configure PUBLIC "-//Jetty//Configure//EN" "http://www.eclipse.org/jetty/configure.dtd">
-=======
 <?xml version="1.0" encoding="UTF-8" ?>
 <!DOCTYPE Configure PUBLIC "-//Jetty//Configure//EN" "http://www.eclipse.org/jetty/configure_9_3.dtd">
->>>>>>> 5ca73403
 
 <!-- =============================================================== -->
 <!-- This is the configuration for a standalone i2psnark and         -->
@@ -28,17 +23,6 @@
   <Call name="addConnector">
     <Arg>
       <New class="org.eclipse.jetty.server.ServerConnector">
-<<<<<<< HEAD
-        <Arg><Ref id="Server"/></Arg>
-        <Arg type="int">1</Arg>     <!-- number of acceptors -->
-        <Arg type="int">0</Arg>     <!-- default number of selectors -->
-        <Arg>
-          <Array type="org.eclipse.jetty.server.ConnectionFactory">    <!-- varargs so we need an array -->
-            <Item>
-              <New class="org.eclipse.jetty.server.HttpConnectionFactory">
-                <Arg>
-                  <New class="org.eclipse.jetty.server.HttpConfiguration"/>
-=======
         <Arg><Ref refid="Server" /></Arg>
         <Arg type="int">1</Arg>   <!-- number of acceptors -->
         <Arg type="int">0</Arg>   <!-- default number of selectors -->
@@ -48,7 +32,6 @@
               <New class="org.eclipse.jetty.server.HttpConnectionFactory">
                 <Arg>
                   <New class="org.eclipse.jetty.server.HttpConfiguration" />
->>>>>>> 5ca73403
                 </Arg>
               </New>
             </Item>
@@ -58,18 +41,13 @@
         <Set name="port">8002</Set>
         <Set name="idleTimeout">600000</Set>
       </New>
-<<<<<<< HEAD
     </Arg>
-=======
-  </Arg>
->>>>>>> 5ca73403
   </Call>
 
   <!-- =============================================================== -->
   <!-- Configure the Contexts                                          -->
   <!-- =============================================================== -->
 
-<<<<<<< HEAD
   <!-- =========================================================== -->
   <!-- Set handler Collection Structure                            -->
   <!-- =========================================================== -->
@@ -107,25 +85,6 @@
       <New id="DeploymentManager" class="org.eclipse.jetty.deploy.DeploymentManager">
         <Set name="contexts">
           <Ref id="Contexts"/>
-=======
-    <!-- =========================================================== -->
-    <!-- Set handler Collection Structure                            -->
-    <!-- =========================================================== -->
-    <Set name="handler">
-      <New id="Handlers" class="org.eclipse.jetty.server.handler.HandlerCollection">
-        <Set name="handlers">
-         <Array type="org.eclipse.jetty.server.Handler">
-           <Item>
-             <New id="HostChecker" class="org.klomp.snark.standalone.HostCheckHandler"/>
-           </Item>
-           <Item>
-             <New id="Contexts" class="org.eclipse.jetty.server.handler.ContextHandlerCollection"/>
-           </Item>
-           <Item>
-             <New id="DefaultHandler" class="org.eclipse.jetty.server.handler.DefaultHandler"/>
-           </Item>
-         </Array>
->>>>>>> 5ca73403
         </Set>
         <Call name="setContextAttribute">
           <Arg>org.eclipse.jetty.server.webapp.ContainerIncludeJarPattern</Arg>
@@ -149,26 +108,14 @@
   <Ref id="DeploymentManager">
     <Call name="addAppProvider">
       <Arg>
-<<<<<<< HEAD
         <New class="org.eclipse.jetty.deploy.providers.WebAppProvider">
           <Set name="monitoredDirName">./contexts</Set>
           <Set name="scanInterval">0</Set>
-=======
-        <New id="DeploymentManager" class="org.eclipse.jetty.deploy.DeploymentManager">
-          <Set name="contexts">
-            <Ref refid="Contexts" />
-          </Set>
-          <Call name="setContextAttribute">
-            <Arg>org.eclipse.jetty.server.webapp.ContainerIncludeJarPattern</Arg>
-            <Arg>.*/.*jsp-api-[^/]*\.jar$|.*/.*jsp-[^/]*\.jar$|.*/.*taglibs[^/]*\.jar$</Arg>
-          </Call>
->>>>>>> 5ca73403
         </New>
       </Arg>
     </Call>
   </Ref>
 
-<<<<<<< HEAD
   <!-- =========================================================== -->
   <!-- Configure the webapp deployer.                              -->
   <!-- A webapp  deployer will deploy standard webapps discovered  -->
@@ -202,62 +149,5 @@
   <Ref id="DefaultHandler">
     <Set name="showContexts">false</Set>
   </Ref>
-=======
-    <!-- =========================================================== -->
-    <!-- Configure the context deployer                              -->
-    <!-- A context deployer will deploy contexts described in        -->
-    <!-- configuration files discovered in a directory.              -->
-    <!-- The configuration directory can be scanned for hot          -->
-    <!-- deployments at the configured scanInterval.                 -->
-    <!--                                                             -->
-    <!-- This deployer is configured to deploy contexts configured   -->
-    <!-- in the $JETTY_HOME/contexts directory                       -->
-    <!--                                                             -->
-    <!-- =========================================================== -->
-    <Ref refid="DeploymentManager">
-      <Call name="addAppProvider">
-        <Arg>
-          <New class="org.eclipse.jetty.deploy.providers.WebAppProvider">
-            <Set name="monitoredDirName">./contexts</Set>
-            <Set name="scanInterval">0</Set>
-          </New>
-        </Arg>
-      </Call>
-    </Ref>
-
-    <!-- =========================================================== -->
-    <!-- Configure the webapp deployer.                              -->
-    <!-- A webapp  deployer will deploy standard webapps discovered  -->
-    <!-- in a directory at startup, without the need for additional  -->
-    <!-- configuration files.    It does not support hot deploy or   -->
-    <!-- non standard contexts (see ContextDeployer above).          -->
-    <!--                                                             -->
-    <!-- This deployer is configured to deploy webapps from the      -->
-    <!-- $JETTY_HOME/webapps directory                               -->
-    <!--                                                             -->
-    <!-- Normally only one type of deployer need be used.            -->
-    <!--                                                             -->
-    <!-- =========================================================== -->
-    <Ref refid="DeploymentManager">
-      <Call id="webappprovider" name="addAppProvider">
-        <Arg>
-          <New class="org.eclipse.jetty.deploy.providers.WebAppProvider">
-            <Set name="monitoredDirName">./webapps</Set>
-	    <Set name="parentLoaderPriority">false</Set>
-	    <Set name="extractWars">false</Set>
-            <Set name="scanInterval">0</Set>
-          </New>
-        </Arg>
-      </Call>
-    </Ref>
-
-    <!-- ===================== -->
-    <!-- DefaultHandler config -->
-    <!-- http://stackoverflow.com/questions/4202275/how-to-prevent-jetty-from-showing-context-related-information -->
-    <!-- ===================== -->
-    <Ref refid="DefaultHandler">
-      <Set name="showContexts">false</Set>
-    </Ref>
->>>>>>> 5ca73403
 
 </Configure>