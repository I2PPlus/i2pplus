--- conflicted
+++ resolved
@@ -82,246 +82,4 @@
         }
         mgr.update(type);
     }
-<<<<<<< HEAD
-    
-    public boolean isDone() {
-        return false;
-        // this needs to be fixed and tested
-        //if(this._updateRunner == null)
-        //    return true;
-        //return this._updateRunner.isDone();
-    }
-    
-    public class UpdateRunner implements Runnable, EepGet.StatusListener {
-        protected volatile boolean _isRunning;
-        protected boolean done;
-        protected EepGet _get;
-        protected final DecimalFormat _pct = new DecimalFormat("0.0%");
-        /** tells the listeners what mode we are in */
-        private boolean _isPartial;
-        /** set by the listeners on completion */
-        private boolean _isNewer;
-        private ByteArrayOutputStream _baos;
-
-        public UpdateRunner() { 
-            _isRunning = false;
-            this.done = false;
-            updateStatus("<b>" + _("Updating") + "</b>");
-        }
-        public boolean isRunning() { return _isRunning; }
-        public boolean isDone() {
-            return this.done;
-        }
-        public void run() {
-            _isRunning = true;
-            update();
-            System.setProperty(PROP_UPDATE_IN_PROGRESS, "false");
-            _isRunning = false;
-        }
-
-        /**
-         *  Loop through the entire list of update URLs.
-         *  For each one, first get the version from the first 56 bytes and see if
-         *  it is newer than what we are running now.
-         *  If it is, get the whole thing.
-         */
-        protected void update() {
-            // Do a PartialEepGet on the selected URL, check for version we expect,
-            // and loop if it isn't what we want.
-            // This will allows us to do a release without waiting for the last host to install the update.
-            // Alternative: In bytesTransferred(), Check the data in the output file after
-            // we've received at least 56 bytes. Need a cancel() method in EepGet ?
-
-            boolean shouldProxy = Boolean.parseBoolean(_context.getProperty(ConfigUpdateHandler.PROP_SHOULD_PROXY, ConfigUpdateHandler.DEFAULT_SHOULD_PROXY));
-            String proxyHost = _context.getProperty(ConfigUpdateHandler.PROP_PROXY_HOST, ConfigUpdateHandler.DEFAULT_PROXY_HOST);
-            int proxyPort = ConfigUpdateHandler.proxyPort(_context);
-
-            List<String> urls = getUpdateURLs();
-            if (urls.isEmpty()) {
-                // not likely, don't bother translating
-                updateStatus("<b>Update source list is empty, cannot download update</b>");
-                _log.log(Log.CRIT, "Update source list is empty - cannot download update");
-                return;
-            }
-
-            if (shouldProxy)
-                _baos = new ByteArrayOutputStream(TrustedUpdate.HEADER_BYTES);
-            for (String updateURL : urls) {
-                updateStatus("<b>" + _("Updating from {0}", linkify(updateURL)) + "</b>");
-                if (_log.shouldLog(Log.DEBUG))
-                    _log.debug("Selected update URL: " + updateURL);
-
-                // Check the first 56 bytes for the version
-                if (shouldProxy) {
-                    _isPartial = true;
-                    _isNewer = false;
-                    _baos.reset();
-                    try {
-                        // no retries
-                        _get = new PartialEepGet(_context, proxyHost, proxyPort, _baos, updateURL, TrustedUpdate.HEADER_BYTES);
-                        _get.addStatusListener(UpdateRunner.this);
-                        _get.fetch(CONNECT_TIMEOUT);
-                    } catch (Throwable t) {
-                        _isNewer = false;
-                    }
-                    _isPartial = false;
-                    if (!_isNewer)
-                        continue;
-                }
-
-                // Now get the whole thing
-                try {
-                    if (shouldProxy)
-                        // 40 retries!!
-                        _get = new EepGet(_context, proxyHost, proxyPort, 40, _updateFile, updateURL, false);
-                    else
-                        _get = new EepGet(_context, 1, _updateFile, updateURL, false);
-                    _get.addStatusListener(UpdateRunner.this);
-                    _get.fetch(CONNECT_TIMEOUT, -1, shouldProxy ? INACTIVITY_TIMEOUT : NOPROXY_INACTIVITY_TIMEOUT);
-                } catch (Throwable t) {
-                    _log.error("Error updating", t);
-                }
-                if (this.done)
-                    break;
-            }
-        }
-        
-        // EepGet Listeners below.
-        // We use the same for both the partial and the full EepGet,
-        // with a couple of adjustments depending on which mode.
-
-        public void attemptFailed(String url, long bytesTransferred, long bytesRemaining, int currentAttempt, int numRetries, Exception cause) {
-            _isNewer = false;
-            if (_log.shouldLog(Log.DEBUG))
-                _log.debug("Attempt failed on " + url, cause);
-            // ignored
-        }
-        public void bytesTransferred(long alreadyTransferred, int currentWrite, long bytesTransferred, long bytesRemaining, String url) {
-            if (_isPartial)
-                return;
-            StringBuilder buf = new StringBuilder(64);
-            double pct = ((double)alreadyTransferred + (double)currentWrite) /
-                         ((double)alreadyTransferred + (double)currentWrite + bytesRemaining);
-            synchronized (_pct) {
-                buf.append(_("{0} downloaded", _pct.format(pct)));
-            }
-            buf.append("<br>\n");
-            buf.append(DataHelper.formatSize2(currentWrite + alreadyTransferred))
-               .append("B / ")
-               .append(DataHelper.formatSize2(currentWrite + alreadyTransferred + bytesRemaining))
-               .append("B");
-            updateStatus(buf.toString());
-        }
-        public void transferComplete(long alreadyTransferred, long bytesTransferred, long bytesRemaining, String url, String outputFile, boolean notModified) {
-            if (_isPartial) {
-                // Compare version with what we have now
-                String newVersion = TrustedUpdate.getVersionString(new ByteArrayInputStream(_baos.toByteArray()));
-                boolean newer = (new VersionComparator()).compare(newVersion, RouterVersion.VERSION) > 0;
-                if (!newer) {
-                    updateStatus("<b>" + _("No new version found at {0}", linkify(url)) + "</b>");
-                    if (_log.shouldLog(Log.WARN))
-                        _log.warn("Found old version \"" + newVersion + "\" at " + url);
-                }
-                _isNewer = newer;
-                return;
-            }
-            // Process the .sud/.su2 file
-            updateStatus("<b>" + _("Update downloaded") + "</b>");
-            TrustedUpdate up = new TrustedUpdate(_context);
-            File f = new File(_updateFile);
-            File to = new File(_context.getRouterDir(), Router.UPDATE_FILE);
-            String err = up.migrateVerified(RouterVersion.VERSION, f, to);
-            f.delete();
-            if (err == null) {
-                String policy = _context.getProperty(ConfigUpdateHandler.PROP_UPDATE_POLICY);
-                this.done = true;
-                // So unsigned update handler doesn't overwrite unless newer.
-                String lastmod = _get.getLastModified();
-                long modtime = 0;
-                if (lastmod != null)
-                    modtime = RFC822Date.parse822Date(lastmod);
-                if (modtime <= 0)
-                    modtime = _context.clock().now();
-                _context.router().saveConfig(PROP_LAST_UPDATE_TIME, "" + modtime);
-                if ("install".equals(policy)) {
-                    _log.log(Log.CRIT, "Update was VERIFIED, restarting to install it");
-                    updateStatus("<b>" + _("Update verified") + "</b><br>" + _("Restarting"));
-                    restart();
-                } else {
-                    _log.log(Log.CRIT, "Update was VERIFIED, will be installed at next restart");
-                    StringBuilder buf = new StringBuilder(64);
-                    buf.append("<b>").append(_("Update downloaded")).append("<br>");
-                    if (_context.hasWrapper())
-                        buf.append(_("Click Restart to install"));
-                    else
-                        buf.append(_("Click Shutdown and restart to install"));
-                    if (up.newVersion() != null)
-                        buf.append(' ').append(_("Version {0}", up.newVersion()));
-                    buf.append("</b>");
-                    updateStatus(buf.toString());
-                }
-            } else {
-                _log.log(Log.CRIT, err + " from " + url);
-                updateStatus("<b>" + err + ' ' + _("from {0}", linkify(url)) + " </b>");
-            }
-        }
-        public void transferFailed(String url, long bytesTransferred, long bytesRemaining, int currentAttempt) {
-            _isNewer = false;
-            // don't display bytesTransferred as it is meaningless
-            _log.error("Update from " + url + " did not download completely (" +
-                               bytesRemaining + " remaining after " + currentAttempt + " tries)");
-
-            updateStatus("<b>" + _("Transfer failed from {0}", linkify(url)) + "</b>");
-        }
-        public void headerReceived(String url, int attemptNum, String key, String val) {}
-        public void attempting(String url) {}
-    }
-    
-    protected void restart() {
-        if (_context.hasWrapper())
-            ConfigServiceHandler.registerWrapperNotifier(_context, Router.EXIT_GRACEFUL_RESTART, false);
-        _context.router().shutdownGracefully(Router.EXIT_GRACEFUL_RESTART);
-    }
-
-    private List<String> getUpdateURLs() {
-        String URLs = _context.getProperty(ConfigUpdateHandler.PROP_UPDATE_URL, ConfigUpdateHandler.DEFAULT_UPDATE_URL);
-        StringTokenizer tok = new StringTokenizer(URLs, " ,\r\n");
-        List<String> URLList = new ArrayList();
-        while (tok.hasMoreTokens())
-            URLList.add(tok.nextToken().trim());
-        Collections.shuffle(URLList, _context.random());
-        return URLList;
-    }
-    
-    protected void updateStatus(String s) {
-        _status = s;
-    }
-
-    protected static String linkify(String url) {
-        return "<a target=\"_blank\" href=\"" + url + "\"/>" + url + "</a>";
-    }
-
-    /** translate a string */
-    protected String _(String s) {
-        return Messages.getString(s, _context);
-    }
-
-    /**
-     *  translate a string with a parameter
-     *  This is a lot more expensive than _(s), so use sparingly.
-     *
-     *  @param s string to be translated containing {0}
-     *    The {0} will be replaced by the parameter.
-     *    Single quotes must be doubled, i.e. ' -> '' in the string.
-     *  @param o parameter, not translated.
-     *    To tranlslate parameter also, use _("foo {0} bar", _("baz"))
-     *    Do not double the single quotes in the parameter.
-     *    Use autoboxing to call with ints, longs, floats, etc.
-     */
-    protected String _(String s, Object o) {
-        return Messages.getString(s, o, _context);
-    }
-
-=======
->>>>>>> 20279d15
 }