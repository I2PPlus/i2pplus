package net.i2p.router.web;

import java.awt.GraphicsEnvironment;
import java.io.File;
import java.io.FilenameFilter;
import java.io.IOException;
import java.io.Serializable;
import java.io.UnsupportedEncodingException;
import java.net.InetAddress;
import java.net.Inet4Address;
import java.net.InetSocketAddress;
import java.net.ServerSocket;
import java.util.ArrayList;
import java.util.Collections;
import java.util.Comparator;
import java.util.HashMap;
import java.util.List;
import java.util.Map;
import java.util.Properties;
import java.util.SortedSet;
import java.util.StringTokenizer;
import java.util.concurrent.LinkedBlockingQueue;

import net.i2p.I2PAppContext;
import net.i2p.app.ClientAppManager;
import net.i2p.app.ClientAppState;
import static net.i2p.app.ClientAppState.*;
import net.i2p.apps.systray.SysTray;
import net.i2p.crypto.KeyStoreUtil;
import net.i2p.data.DataHelper;
import net.i2p.jetty.I2PLogger;
import net.i2p.router.RouterContext;
import net.i2p.router.app.RouterApp;
import net.i2p.router.news.NewsManager;
import net.i2p.router.update.ConsoleUpdateManager;
import net.i2p.util.Addresses;
import net.i2p.util.FileUtil;
import net.i2p.util.I2PAppThread;
import net.i2p.util.PortMapper;
import net.i2p.util.SecureDirectory;
import net.i2p.util.I2PSSLSocketFactory;
import net.i2p.util.SystemVersion;

import org.eclipse.jetty.security.HashLoginService;
import org.eclipse.jetty.security.ConstraintMapping;
import org.eclipse.jetty.security.ConstraintSecurityHandler;
import org.eclipse.jetty.security.authentication.DigestAuthenticator;
import org.eclipse.jetty.server.AbstractConnector;
import org.eclipse.jetty.server.Connector;
import org.eclipse.jetty.server.NCSARequestLog;
import org.eclipse.jetty.server.Server;
import org.eclipse.jetty.server.bio.SocketConnector;
import org.eclipse.jetty.server.handler.ContextHandlerCollection;
import org.eclipse.jetty.server.handler.DefaultHandler;
import org.eclipse.jetty.server.handler.HandlerCollection;
import org.eclipse.jetty.server.handler.HandlerWrapper;
import org.eclipse.jetty.server.handler.RequestLogHandler;
import org.eclipse.jetty.server.nio.SelectChannelConnector;
import org.eclipse.jetty.server.ssl.SslSocketConnector;
import org.eclipse.jetty.server.ssl.SslSelectChannelConnector;
import org.eclipse.jetty.servlet.ServletHandler;
import org.eclipse.jetty.servlet.ServletHolder;
import org.eclipse.jetty.webapp.WebAppContext;
import org.eclipse.jetty.util.log.Log;
import org.eclipse.jetty.util.resource.Resource;
import org.eclipse.jetty.util.security.Constraint;
import org.eclipse.jetty.util.security.Credential;
import org.eclipse.jetty.util.security.Credential.MD5;
import org.eclipse.jetty.util.ssl.SslContextFactory;
import org.eclipse.jetty.util.thread.ExecutorThreadPool;
import org.eclipse.jetty.util.thread.QueuedThreadPool;
import org.eclipse.jetty.util.thread.ThreadPool;

import org.tanukisoftware.wrapper.WrapperManager;

/**
 *  Start the router console.
 */
public class RouterConsoleRunner implements RouterApp {
        
    static {
        // To take effect, must be set before any Jetty classes are loaded
        try {
            Log.setLog(new I2PLogger());
        } catch (Throwable t) {
            System.err.println("INFO: I2P Jetty logging class not found, logging to wrapper log");
        }
        // This way it doesn't try to load Slf4jLog first
        // This causes an NPE in AbstractLifeCycle
        // http://dev.eclipse.org/mhonarc/lists/jetty-users/msg02587.html
        //System.setProperty("org.eclipse.jetty.util.log.class", "net.i2p.jetty.I2PLogger");
    }

    private final RouterContext _context;
    private final ClientAppManager _mgr;
    private volatile ClientAppState _state = UNINITIALIZED;
    private static Server _server;
    private String _listenPort;
    private String _listenHost;
    private String _sslListenPort;
    private String _sslListenHost;
    private String _webAppsDir;

    private static final String DEFAULT_WEBAPP_CONFIG_FILENAME = "webapps.config";

    // Jetty Auth
    private static final DigestAuthenticator authenticator = new DigestAuthenticator();
    static {
        // default changed from 0 (forever) in Jetty 6 to 60*1000 ms in Jetty 7
        authenticator.setMaxNonceAge(7*24*60*60*1000L);
    }
    public static final String JETTY_REALM = "i2prouter";
    private static final String JETTY_ROLE = "routerAdmin";
    public static final String PROP_CONSOLE_PW = "routerconsole.auth." + JETTY_REALM;
    public static final String PROP_PW_ENABLE = "routerconsole.auth.enable";

    public static final String ROUTERCONSOLE = "routerconsole";
    public static final String PREFIX = "webapps.";
    public static final String ENABLED = ".startOnLoad";
    private static final String PROP_KEYSTORE_PASSWORD = "routerconsole.keystorePassword";
    private static final String DEFAULT_KEYSTORE_PASSWORD = "changeit";
    private static final String PROP_KEY_PASSWORD = "routerconsole.keyPassword";
    public static final int DEFAULT_LISTEN_PORT = 7657;
    private static final String DEFAULT_LISTEN_HOST = "127.0.0.1";
    private static final String DEFAULT_WEBAPPS_DIR = "./webapps/";
    private static final String USAGE = "Bad RouterConsoleRunner arguments, check clientApp.0.args in your clients.config file! " +
                                        "Usage: [[port host[,host]] [-s sslPort [host[,host]]] [webAppsDir]]";

    /** this is for the handlers only. We will adjust for the connectors and acceptors below. */
    private static final int MIN_THREADS = 1;
    /** this is for the handlers only. We will adjust for the connectors and acceptors below. */
    private static final int MAX_THREADS = 24;
    private static final int MAX_IDLE_TIME = 90*1000;
    private static final String THREAD_NAME = "RouterConsole Jetty";
    public static final String DAEMON_USER = "i2psvc";
    public static final String PROP_DTG_ENABLED = "desktopgui.enabled";
    
    /**
     *  <pre>
     *  non-SSL:
     *  RouterConsoleRunner
     *  RouterConsoleRunner 7657
     *  RouterConsoleRunner 7657 127.0.0.1
     *  RouterConsoleRunner 7657 127.0.0.1,::1
     *  RouterConsoleRunner 7657 127.0.0.1,::1 ./webapps/
     *
     *  SSL:
     *  RouterConsoleRunner -s 7657
     *  RouterConsoleRunner -s 7657 127.0.0.1
     *  RouterConsoleRunner -s 7657 127.0.0.1,::1
     *  RouterConsoleRunner -s 7657 127.0.0.1,::1 ./webapps/
     *
     *  If using both, non-SSL must be first:
     *  RouterConsoleRunner 7657 127.0.0.1 -s 7667
     *  RouterConsoleRunner 7657 127.0.0.1 -s 7667 127.0.0.1
     *  RouterConsoleRunner 7657 127.0.0.1,::1 -s 7667 127.0.0.1,::1
     *  RouterConsoleRunner 7657 127.0.0.1,::1 -s 7667 127.0.0.1,::1 ./webapps/
     *  </pre>
     *
     *  @param args second arg may be a comma-separated list of bind addresses,
     *              for example ::1,127.0.0.1
     *              On XP, the other order (127.0.0.1,::1) fails the IPV6 bind,
     *              because 127.0.0.1 will bind ::1 also. But even though it's bound
     *              to both, we can't connect to [::1]:7657 for some reason.
     *              So the wise choice is ::1,127.0.0.1
     */
    public RouterConsoleRunner(RouterContext ctx, ClientAppManager mgr, String args[]) {
        _context = ctx;
        _mgr = mgr;
        if (args.length == 0) {
            // _listenHost and _webAppsDir are defaulted below
            _listenPort = Integer.toString(DEFAULT_LISTEN_PORT);
        } else {
            boolean ssl = false;
            for (int i = 0; i < args.length; i++) {
                if (args[i].equals("-s"))
                    ssl = true;
                else if ((!ssl) && _listenPort == null)
                    _listenPort = args[i];
                else if ((!ssl) && _listenHost == null)
                    _listenHost = args[i];
                else if (ssl && _sslListenPort == null)
                    _sslListenPort = args[i];
                else if (ssl && _sslListenHost == null)
                    _sslListenHost = args[i];
                else if (_webAppsDir == null)
                    _webAppsDir = args[i];
                else {
                    System.err.println(USAGE);
                    throw new IllegalArgumentException(USAGE);
                }
            }
        }
        if (_listenHost == null)
           _listenHost = DEFAULT_LISTEN_HOST;
        if (_sslListenHost == null)
           _sslListenHost = _listenHost;
        if (_webAppsDir == null)
           _webAppsDir = DEFAULT_WEBAPPS_DIR;
        // _listenPort and _sslListenPort are not defaulted, if one or the other is null, do not enable
        if (_listenPort == null && _sslListenPort == null) {
            System.err.println(USAGE);
            throw new IllegalArgumentException(USAGE);
        }
        _state = INITIALIZED;
    }
    
    public static void main(String args[]) {
        List<RouterContext> contexts = RouterContext.listContexts();
        if (contexts == null || contexts.isEmpty())
            throw new IllegalStateException("no router context");
        RouterConsoleRunner runner = new RouterConsoleRunner(contexts.get(0), null, args);
        runner.startup();
    }
    
    /////// ClientApp methods

    /** @since 0.9.4 */
    public synchronized void startup() {
        changeState(STARTING);
        checkJavaVersion();
        startTrayApp();
        startConsole();
    }

    /** @since 0.9.4 */
    public synchronized void shutdown(String[] args) {
        if (_state == STOPPED)
            return;
        changeState(STOPPING);
        if (PluginStarter.pluginsEnabled(_context))
            (new I2PAppThread(new PluginStopper(_context), "PluginStopper")).start();
        try {
            _server.stop();
        } catch (Exception ie) {}
        PortMapper portMapper = _context.portMapper();
        portMapper.unregister(PortMapper.SVC_CONSOLE);
        portMapper.unregister(PortMapper.SVC_HTTPS_CONSOLE);
        changeState(STOPPED);
    }

    /** @since 0.9.4 */
    public ClientAppState getState() {
        return _state;
    }

    /** @since 0.9.4 */
    public String getName() {
        return "console";
    }

    /** @since 0.9.4 */
    public String getDisplayName() {
        return "Router Console";
    }

    /////// end ClientApp methods

    private synchronized void changeState(ClientAppState state) {
        _state = state;
        if (_mgr != null)
            _mgr.notify(this, state, null, null);
    }

    /**
     *  SInce _server is now static
     *  @return may be null or stopped perhaps
     *  @since Jetty 6 since it doesn't have Server.getServers()
     */
    static Server getConsoleServer() {
        return _server;
    }

    private void startTrayApp() {
        // if no permissions, don't even try
        // isLaunchedAsService() always returns true on Linux
        if (DAEMON_USER.equals(System.getProperty("user.name")) ||
            (SystemVersion.isWindows() && _context.hasWrapper() && WrapperManager.isLaunchedAsService())) {
            // required true for jrobin to work
            System.setProperty("java.awt.headless", "true");
            return;
        }
        try {
            // default false for now
            boolean desktopguiEnabled = _context.getBooleanProperty(PROP_DTG_ENABLED);
            if (desktopguiEnabled) {
                //Check if we are in a headless environment, set properties accordingly
          	System.setProperty("java.awt.headless", Boolean.toString(GraphicsEnvironment.isHeadless()));
                net.i2p.desktopgui.Main dtg = new net.i2p.desktopgui.Main(_context, _mgr, null);    
                dtg.startup();
            } else {
                // required true for jrobin to work
          	System.setProperty("java.awt.headless", "true");
                // this check is in SysTray but do it here too
                if (SystemVersion.isWindows() && (!Boolean.getBoolean("systray.disable")) && (!SystemVersion.is64Bit()))
                    SysTray.getInstance();
            }
        } catch (Throwable t) {
            t.printStackTrace();
        }
    }

    /** @since 0.9.17 */
    private void checkJavaVersion() {
        boolean noJava7 = !SystemVersion.isJava7();
<<<<<<< HEAD
        boolean noPack200 = !FileUtil.isPack200Supported();
        boolean openARM = SystemVersion.isARM() && SystemVersion.isOpenJDK();
        if (noJava7 || noPack200) {
=======
        boolean noPack200 = (PluginStarter.pluginsEnabled(_context) || !NewsHelper.isUpdateDisabled(_context)) &&
                            !FileUtil.isPack200Supported();
        boolean openARM = SystemVersion.isARM() && SystemVersion.isOpenJDK();
        if (noJava7 || noPack200 || openARM) {
>>>>>>> 34c611d3
            String s = "Java version: " + System.getProperty("java.version") +
                       " OS: " + System.getProperty("os.name") + ' ' +
                       System.getProperty("os.arch") + ' ' +
                       System.getProperty("os.version");
            net.i2p.util.Log log = _context.logManager().getLog(RouterConsoleRunner.class);
            log.logAlways(net.i2p.util.Log.WARN, s);
            System.out.println("Warning: " + s);
            if (noJava7) {
                s = "Java 7 is now required, please upgrade";
                log.logAlways(net.i2p.util.Log.WARN, s);
                System.out.println("Warning: " + s);
            }
            if (noPack200) {
<<<<<<< HEAD
                s = "Pack200 is required for automatic updates, please upgrade Java";
=======
                s = "Pack200 is required for plugins and automatic updates, please upgrade Java";
>>>>>>> 34c611d3
                log.logAlways(net.i2p.util.Log.WARN, s);
                System.out.println("Warning: " + s);
            }
            if (openARM) {
                s = "OpenJDK is not recommended for ARM. Use Oracle Java 8";
                log.logAlways(net.i2p.util.Log.WARN, s);
                System.out.println("Warning: " + s);
            }
        }
    }

    /**
     *  http://irc.codehaus.org/display/JETTY/Porting+to+jetty6
     *
     *<pre>
     *	Server
     *		HandlerCollection
     *			ContextHandlerCollection
     *				WebAppContext (i.e. ContextHandler)
     *					SessionHandler
     *					SecurityHandler
     *					ServletHandler
     *						servlets...
     *				WebAppContext
     *				...
     *			DefaultHandler
     *			RequestLogHandler (opt)
     *</pre>
     */
    public void startConsole() {
        File workDir = new SecureDirectory(_context.getTempDir(), "jetty-work");
        boolean workDirRemoved = FileUtil.rmdir(workDir, false);
        if (!workDirRemoved)
            System.err.println("ERROR: Unable to remove Jetty temporary work directory");
        boolean workDirCreated = workDir.mkdirs();
        if (!workDirCreated)
            System.err.println("ERROR: Unable to create Jetty temporary work directory");

        // so Jetty can find WebAppConfiguration
        System.setProperty("jetty.class.path", _context.getBaseDir() + "/lib/routerconsole.jar");
        _server = new Server();
        _server.setGracefulShutdown(1000);

        // In Jetty 6, QTP was not concurrent, so we switched to
        // ThreadPoolExecutor with a fixed-size queue, a set maxThreads,
        // and a RejectedExecutionPolicy of CallerRuns.
        // Unfortunately, CallerRuns causes lockups in Jetty NIO (ticket #1395)
        // In addition, no flavor of TPE gives us what QTP does:
        // - TPE direct handoff (which we were using) never queues.
        //   This doesn't provide any burst management when maxThreads is reached.
        //   CallerRuns was an attempt to work around that.
        // - TPE unbounded queue does not adjust the number of threads.
        //   This doesn't provide automatic resource management.
        // - TPE bounded queue does not add threads until the queue is full.
        //   This doesn't provide good responsiveness to even small bursts.
        // QTP adds threads as soon as the queue is non-empty.
        // QTP as of Jetty 7 uses concurrent.
        // QTP unbounded queue is the default in Jetty.
        // So switch back to QTP with a bounded queue.
        //
        // ref:
        // http://docs.oracle.com/javase/6/docs/api/java/util/concurrent/ThreadPoolExecutor.html
        // https://wiki.eclipse.org/Jetty/Howto/High_Load
        //
        //try {
        //    ThreadPool ctp = new CustomThreadPoolExecutor();
        //    // Gone in Jetty 7
        //    //ctp.prestartAllCoreThreads();
        //    _server.setThreadPool(ctp);
        //} catch (Throwable t) {
            // class not found...
            //System.out.println("INFO: Jetty concurrent ThreadPool unavailable, using QueuedThreadPool");
            LinkedBlockingQueue<Runnable> lbq = new LinkedBlockingQueue<Runnable>(4*MAX_THREADS);
            QueuedThreadPool qtp = new QueuedThreadPool(lbq);
            // min and max threads will be set below
            //qtp.setMinThreads(MIN_THREADS);
            //qtp.setMaxThreads(MAX_THREADS);
            qtp.setMaxIdleTimeMs(MAX_IDLE_TIME);
            qtp.setName(THREAD_NAME);
            qtp.setDaemon(true);
            _server.setThreadPool(qtp);
        //}

        HandlerCollection hColl = new HandlerCollection();
        ContextHandlerCollection chColl = new ContextHandlerCollection();
        // gone in Jetty 7
        //_server.addHandler(hColl);
        _server.setHandler(hColl);
        hColl.addHandler(chColl);
        hColl.addHandler(new DefaultHandler());

        String log = _context.getProperty("routerconsole.log");
        if (log != null) {
            File logFile = new File(log);
            if (!logFile.isAbsolute())
                logFile = new File(_context.getLogDir(), "logs/" + log);
            try {
                RequestLogHandler rhl = new RequestLogHandler();
                rhl.setRequestLog(new NCSARequestLog(logFile.getAbsolutePath()));
                hColl.addHandler(rhl);
            } catch (Exception ioe) {
                System.err.println("ERROR: Unable to create Jetty log: " + ioe);
            }
        }
        boolean rewrite = false;
        Properties props = webAppProperties();
        if (props.isEmpty()) {
            props.setProperty(PREFIX + ROUTERCONSOLE + ENABLED, "true");
            rewrite = true;
        }

        // Get an absolute path with a trailing slash for the webapps dir
        // We assume relative to the base install dir for backward compatibility
        File app = new File(_webAppsDir);
        if (!app.isAbsolute()) {
            app = new File(_context.getBaseDir(), _webAppsDir);
            try {
                _webAppsDir = app.getCanonicalPath();
            } catch (IOException ioe) {}
        }
        if (!_webAppsDir.endsWith("/"))
            _webAppsDir += '/';

        HandlerWrapper rootWebApp = null;
        ServletHandler rootServletHandler = null;
        List<Connector> connectors = new ArrayList<Connector>(4);
        try {
            int boundAddresses = 0;
            SortedSet<String> addresses = Addresses.getAllAddresses();
            boolean hasIPV4 = addresses.contains("0.0.0.0");
            boolean hasIPV6 = addresses.contains("0:0:0:0:0:0:0:0");

            // add standard listeners
            int lport = 0;
            if (_listenPort != null) {
                try {
                    lport = Integer.parseInt(_listenPort);
                } catch (NumberFormatException nfe) {}
                if (lport <= 0)
                    System.err.println("Bad routerconsole port " + _listenPort);
            }
            if (lport > 0) {
                List<String> hosts = new ArrayList<String>(2);
                StringTokenizer tok = new StringTokenizer(_listenHost, " ,");
                while (tok.hasMoreTokens()) {
                    String host = tok.nextToken().trim();
                    try {
                        // Test before we add the connector, because Jetty 6 won't start if any of the
                        // connectors are bad
                        InetAddress test = InetAddress.getByName(host);
                        if ((!hasIPV6) && (!(test instanceof Inet4Address)))
                            throw new IOException("IPv6 addresses unsupported");
                        if ((!hasIPV4) && (test instanceof Inet4Address))
                            throw new IOException("IPv4 addresses unsupported");
                        ServerSocket testSock = null;
                        try {
                            // On Windows, this was passing and Jetty was still failing,
                            // possibly due to %scope_id ???
                            // https://issues.apache.org/jira/browse/ZOOKEEPER-667
                            //testSock = new ServerSocket(0, 0, test);
                            // so do exactly what Jetty does in SelectChannelConnector.open()
                            testSock = new ServerSocket();
                            InetSocketAddress isa = new InetSocketAddress(host, 0);
                            testSock.bind(isa);
                        } finally {
                            if (testSock != null) try { testSock.close(); } catch (IOException ioe) {}
                        }
                        //if (host.indexOf(":") >= 0) // IPV6 - requires patched Jetty 5
                        //    _server.addListener('[' + host + "]:" + _listenPort);
                        //else
                        //    _server.addListener(host + ':' + _listenPort);
                        AbstractConnector lsnr;
                        if (SystemVersion.isJava6() && !SystemVersion.isGNU()) {
                            SelectChannelConnector slsnr = new SelectChannelConnector();
                            slsnr.setUseDirectBuffers(false);  // default true seems to be leaky
                            lsnr = slsnr;
                        } else {
                            // Jetty 6 and NIO on Java 5 don't get along that well
                            // Also: http://jira.codehaus.org/browse/JETTY-1238
                            // "Do not use GCJ with Jetty, it will not work."
                            // Actually it does if you don't use NIO
                            lsnr = new SocketConnector();
                        }
                        lsnr.setHost(host);
                        lsnr.setPort(lport);
                        lsnr.setMaxIdleTime(90*1000);  // default 10 sec
                        lsnr.setName("ConsoleSocket");   // all with same name will use the same thread pool
                        lsnr.setAcceptors(1);          // default changed to 2 somewhere in Jetty 7?
                        //_server.addConnector(lsnr);
                        connectors.add(lsnr);
                        boundAddresses++;
                        hosts.add(host);
                    } catch (Exception ioe) {
                        System.err.println("Unable to bind routerconsole to " + host + " port " + _listenPort + ": " + ioe);
                        System.err.println("You may ignore this warning if the console is still available at http://localhost:" + _listenPort);
                    }
                }
                if (hosts.isEmpty()) {
                    _context.portMapper().register(PortMapper.SVC_CONSOLE, lport);
                } else {
                    // put IPv4 first
                    Collections.sort(hosts, new HostComparator());
                    _context.portMapper().register(PortMapper.SVC_CONSOLE, hosts.get(0), lport);
                    // note that we could still fail in connector.start() below
                }
            }

            // add SSL listeners
            int sslPort = 0;
            if (_sslListenPort != null) {
                try {
                    sslPort = Integer.parseInt(_sslListenPort);
                } catch (NumberFormatException nfe) {}
                if (sslPort <= 0)
                    System.err.println("Bad routerconsole SSL port " + _sslListenPort);
            }
            if (sslPort > 0) {
                File keyStore = new File(_context.getConfigDir(), "keystore/console.ks");
                if (verifyKeyStore(keyStore)) {
                    // the keystore path and password
                    SslContextFactory sslFactory = new SslContextFactory(keyStore.getAbsolutePath());
                    sslFactory.setKeyStorePassword(_context.getProperty(PROP_KEYSTORE_PASSWORD, DEFAULT_KEYSTORE_PASSWORD));
                    // the X.509 cert password (if not present, verifyKeyStore() returned false)
                    sslFactory.setKeyManagerPassword(_context.getProperty(PROP_KEY_PASSWORD, "thisWontWork"));
                    sslFactory.addExcludeProtocols(I2PSSLSocketFactory.EXCLUDE_PROTOCOLS.toArray(
                                                   new String[I2PSSLSocketFactory.EXCLUDE_PROTOCOLS.size()]));
                    sslFactory.addExcludeCipherSuites(I2PSSLSocketFactory.EXCLUDE_CIPHERS.toArray(
                                                      new String[I2PSSLSocketFactory.EXCLUDE_CIPHERS.size()]));
                    List<String> hosts = new ArrayList<String>(2);
                    StringTokenizer tok = new StringTokenizer(_sslListenHost, " ,");
                    while (tok.hasMoreTokens()) {
                        String host = tok.nextToken().trim();
                        // doing it this way means we don't have to escape an IPv6 host with []
                        try {
                            // Test before we add the connector, because Jetty 6 won't start if any of the
                            // connectors are bad
                            InetAddress test = InetAddress.getByName(host);
                            if ((!hasIPV6) && (!(test instanceof Inet4Address)))
                                throw new IOException("IPv6 addresses unsupported");
                            if ((!hasIPV4) && (test instanceof Inet4Address))
                                throw new IOException("IPv4 addresses unsupported");
                            ServerSocket testSock = null;
                            try {
                                // see comments above
                                //testSock = new ServerSocket(0, 0, test);
                                testSock = new ServerSocket();
                                InetSocketAddress isa = new InetSocketAddress(host, 0);
                                testSock.bind(isa);
                            } finally {
                                if (testSock != null) try { testSock.close(); } catch (IOException ioe) {}
                            }
                            // TODO if class not found use SslChannelConnector
                            AbstractConnector ssll;
                            if (SystemVersion.isJava6() && !SystemVersion.isGNU()) {
                                SslSelectChannelConnector sssll = new SslSelectChannelConnector(sslFactory);
                                sssll.setUseDirectBuffers(false);  // default true seems to be leaky
                                ssll = sssll;
                            } else {
                                // Jetty 6 and NIO on Java 5 don't get along that well
                                SslSocketConnector sssll = new SslSocketConnector(sslFactory);
                                ssll = sssll;
                            }
                            ssll.setHost(host);
                            ssll.setPort(sslPort);
                            ssll.setMaxIdleTime(90*1000);  // default 10 sec
                            ssll.setName("ConsoleSocket");   // all with same name will use the same thread pool
                            ssll.setAcceptors(1);          // default changed to 2 somewhere in Jetty 7?
                            //_server.addConnector(ssll);
                            connectors.add(ssll);
                            boundAddresses++;
                            hosts.add(host);
                        } catch (Exception e) {
                            System.err.println("Unable to bind routerconsole to " + host + " port " + sslPort + " for SSL: " + e);
                            if (SystemVersion.isGNU())
                                System.err.println("Probably because GNU classpath does not support Sun keystores");
                            System.err.println("You may ignore this warning if the console is still available at https://localhost:" + sslPort);
                        }
                    }
                    if (hosts.isEmpty()) {
                        _context.portMapper().register(PortMapper.SVC_HTTPS_CONSOLE, sslPort);
                    } else {
                        // put IPv4 first
                        Collections.sort(hosts, new HostComparator());
                        _context.portMapper().register(PortMapper.SVC_HTTPS_CONSOLE, hosts.get(0), sslPort);
                        // note that we could still fail in connector.start() below
                    }
                } else {
                    System.err.println("Unable to create or access keystore for SSL: " + keyStore.getAbsolutePath());
                }
            }

            if (boundAddresses <= 0) {
                System.err.println("Unable to bind routerconsole to any address on port " + _listenPort + (sslPort > 0 ? (" or SSL port " + sslPort) : ""));
                return;
            }
            // Each address spawns a Connector and an Acceptor thread
            // If the min is less than this, we have no thread for the handlers or the expiration thread.
            qtp.setMinThreads(MIN_THREADS + (2 * boundAddresses));
            qtp.setMaxThreads(MAX_THREADS + (2 * boundAddresses));

            File tmpdir = new SecureDirectory(workDir, ROUTERCONSOLE + "-" +
                                                       (_listenPort != null ? _listenPort : _sslListenPort));
            tmpdir.mkdir();
            rootServletHandler = new ServletHandler();
            rootWebApp = new LocaleWebAppHandler(_context,
                                                  "/", _webAppsDir + ROUTERCONSOLE + ".war",
                                                 tmpdir, rootServletHandler);
            initialize(_context, (WebAppContext)(rootWebApp.getHandler()));
            chColl.addHandler(rootWebApp);

        } catch (Exception ioe) {
            ioe.printStackTrace();
        }

        // https://bugs.eclipse.org/bugs/show_bug.cgi?id=364936
        // WARN:oejw.WebAppContext:Failed startup of context o.e.j.w.WebAppContext{/,jar:file:/.../webapps/routerconsole.war!/},/.../webapps/routerconsole.war
        // java.lang.IllegalStateException: zip file closed
        Resource.setDefaultUseCaches(false);
        try {
            // start does a mapContexts()
            _server.start();
        } catch (Throwable me) {
            // NoClassFoundDefError from a webapp is a throwable, not an exception
            System.err.println("Error starting the Router Console server: " + me);
            me.printStackTrace();
        }

        if (_server.isRunning()) {
            // Add and start the connectors one-by-one
            boolean error = false;
            for (Connector conn : connectors) {
                try {
                    _server.addConnector(conn);
                    // start after adding so it gets the right thread pool
                    conn.start();
                } catch (Throwable me) {
                    try {
                        _server.removeConnector(conn);
                    } catch (Throwable t) {
                        t.printStackTrace();
                    }
                    System.err.println("WARNING: Error starting " + conn + ": " + me);
                    me.printStackTrace();
                    error = true;
                }
            }
            if (error) {
                String port = (_listenPort != null) ? _listenPort : ((_sslListenPort != null) ? _sslListenPort : "7657");
                System.err.println("WARNING: Error starting one or more listeners of the Router Console server.\n" +
                               "If your console is still accessible at http://127.0.0.1:" + port + "/,\n" +
                               "this may be a problem only with binding to the IPV6 address ::1.\n" +
                               "If so, you may ignore this error, or remove the\n" +
                               "\"::1,\" in the \"clientApp.0.args\" line of the clients.config file.");
            }
        }

        // Start all the other webapps after the server is up,
        // so things start faster.
        // Jetty 6 starts the connector before the router console is ready
        // This also prevents one webapp from breaking the whole thing
        List<String> notStarted = new ArrayList<String>();
        if (_server.isRunning()) {
            File dir = new File(_webAppsDir);
            String fileNames[] = dir.list(WarFilenameFilter.instance());
            if (fileNames != null) {
                for (int i = 0; i < fileNames.length; i++) {
                    String appName = fileNames[i].substring(0, fileNames[i].lastIndexOf(".war"));
                    String enabled = props.getProperty(PREFIX + appName + ENABLED);
                    if (! "false".equals(enabled)) {
                        try {
                            String path = new File(dir, fileNames[i]).getCanonicalPath();
                            WebAppStarter.startWebApp(_context, chColl, appName, path);
                            if (enabled == null) {
                                // do this so configclients.jsp knows about all apps from reading the config
                                props.setProperty(PREFIX + appName + ENABLED, "true");
                                rewrite = true;
                            }
                        } catch (Throwable t) {
                            System.err.println("ERROR: Failed to start " + appName + ' ' + t);
                            t.printStackTrace();
                            notStarted.add(appName);
                        }
                    } else {
                        notStarted.add(appName);
                    }
                }
                changeState(RUNNING);
                if (_mgr != null)
                    _mgr.register(this);
            }
        } else {
            System.err.println("ERROR: Router console did not start, not starting webapps");
            changeState(START_FAILED);
        }

        if (rewrite)
            storeWebAppProperties(_context, props);

        if (rootServletHandler != null && notStarted.size() > 0) {
            // map each not-started webapp to the error page
            ServletHolder noWebApp = rootServletHandler.getServlet("net.i2p.router.web.jsp.nowebapp_jsp");
            for (int i = 0; i < notStarted.size(); i++) {
                // we want a new handler for each one since if the webapp is started we remove the handler???
                try {
                    if (noWebApp != null) {
                        String path = '/' + notStarted.get(i);
                        // LocaleWebAppsHandler adds a .jsp
                        rootServletHandler.addServletWithMapping(noWebApp, path + ".jsp");
                        rootServletHandler.addServletWithMapping(noWebApp, path + "/*");
                    } else {
                        System.err.println("Can't find nowebapp.jsp?");
                    }
                } catch (Throwable me) {
                     System.err.println(me);
                     me.printStackTrace();
                }
            }
        }

        Thread t = new I2PAppThread(new StatSummarizer(), "StatSummarizer", true);
        t.setPriority(Thread.NORM_PRIORITY - 1);
        t.start();
        
            ConsoleUpdateManager um = new ConsoleUpdateManager(_context, _mgr, null);
            um.start();
            NewsManager nm = new NewsManager(_context, _mgr, null);
            nm.startup();
        
            if (PluginStarter.pluginsEnabled(_context)) {
                t = new I2PAppThread(new PluginStarter(_context), "PluginStarter", true);
                t.setPriority(Thread.NORM_PRIORITY - 1);
                t.start();
            }
            // stat summarizer registers its own hook
            // RouterAppManager registers its own hook
            if (_mgr == null)
                _context.addShutdownTask(new ServerShutdown());
            ConfigServiceHandler.registerSignalHandler(_context);
    }
    
    /**
     * @return success if it exists and we have a password, or it was created successfully.
     * @since 0.8.3
     */
    private boolean verifyKeyStore(File ks) {
        if (ks.exists()) {
            boolean rv = _context.getProperty(PROP_KEY_PASSWORD) != null;
            if (!rv)
                System.err.println("Console SSL error, must set " + PROP_KEY_PASSWORD + " in " + (new File(_context.getConfigDir(), "router.config")).getAbsolutePath());
            return rv;
        }
        return createKeyStore(ks);
    }


    /**
     * Call out to keytool to create a new keystore with a keypair in it.
     * Trying to do this programatically is a nightmare, requiring either BouncyCastle
     * libs or using proprietary Sun libs, and it's a huge mess.
     *
     * @return success
     * @since 0.8.3
     */
    private boolean createKeyStore(File ks) {
        // make a random 48 character password (30 * 8 / 5)
        String keyPassword = KeyStoreUtil.randomString();
        // and one for the cname
        String cname = KeyStoreUtil.randomString() + ".console.i2p.net";
        boolean success = KeyStoreUtil.createKeys(ks, "console", cname, "Console", keyPassword);
        if (success) {
            success = ks.exists();
            if (success) {
                try {
                    Map<String, String> changes = new HashMap<String, String>();
                    changes.put(PROP_KEYSTORE_PASSWORD, DEFAULT_KEYSTORE_PASSWORD);
                    changes.put(PROP_KEY_PASSWORD, keyPassword);
                    _context.router().saveConfig(changes, null);
                } catch (Exception e) {}  // class cast exception
                // export cert, fails silently
                File dir = new SecureDirectory(_context.getConfigDir(), "certificates");
                dir.mkdir();
                dir = new SecureDirectory(dir, "console");
                dir.mkdir();
                File certFile = new File(dir, "console.local.crt");
                KeyStoreUtil.exportCert(ks, DEFAULT_KEYSTORE_PASSWORD, "console", certFile);
            }
        }
        if (success) {
            System.err.println("Created self-signed certificate for " + cname + " in keystore: " + ks.getAbsolutePath() + "\n" +
                               "The certificate name was generated randomly, and is not associated with your " +
                               "IP address, host name, router identity, or destination keys.");
        } else {
            System.err.println("Failed to create console SSL keystore.\n" +
                               "This is for the Sun/Oracle keytool, others may be incompatible.\n" +
                               "If you create the keystore manually, you must add " + PROP_KEYSTORE_PASSWORD + " and " + PROP_KEY_PASSWORD +
                               " to " + (new File(_context.getConfigDir(), "router.config")).getAbsolutePath());
        }
        return success;
    }

    /**
     *  Set up basic security constraints for the webapp.
     *  Add all users and passwords.
     */
    static void initialize(RouterContext ctx, WebAppContext context) {
        ConstraintSecurityHandler sec = new ConstraintSecurityHandler();
        List<ConstraintMapping> constraints = new ArrayList<ConstraintMapping>(4);
        ConsolePasswordManager mgr = new ConsolePasswordManager(ctx);
        boolean enable = ctx.getBooleanProperty(PROP_PW_ENABLE);
        if (enable) {
            Map<String, String> userpw = mgr.getMD5(PROP_CONSOLE_PW);
            if (userpw.isEmpty()) {
                enable = false;
                ctx.router().saveConfig(PROP_CONSOLE_PW, "false");
            } else {
                HashLoginService realm = new HashLoginService(JETTY_REALM);
                sec.setLoginService(realm);
                sec.setAuthenticator(authenticator);
                String[] role = new String[] {JETTY_ROLE};
                for (Map.Entry<String, String> e : userpw.entrySet()) {
                    String user = e.getKey();
                    String pw = e.getValue();
                    Credential cred = Credential.getCredential(MD5.__TYPE + pw);
                    realm.putUser(user, cred, role);
                    Constraint constraint = new Constraint(user, JETTY_ROLE);
                    constraint.setAuthenticate(true);
                    ConstraintMapping cm = new ConstraintMapping();
                    cm.setConstraint(constraint);
                    cm.setPathSpec("/");
                    constraints.add(cm);
                    // Jetty does auth checking only with ISO-8859-1,
                    // so register a 2nd and 3rd user with different encodings if necessary.
                    // Might work, might not...
                    // There's no standard and browser behavior varies.
                    // Chrome sends UTF-8. Firefox doesn't send anything.
                    // https://bugzilla.mozilla.org/show_bug.cgi?id=41489
                    // see also RFC 7616/7617 (late 2015) and PasswordManager.md5Hex()
                    byte[] b1 = DataHelper.getUTF8(user);
                    byte[] b2 = DataHelper.getASCII(user);
                    if (!DataHelper.eq(b1, b2)) {
                        try {
                            // each char truncated to 8 bytes
                            String user2 = new String(b2, "ISO-8859-1");
                            realm.putUser(user2, cred, role);
                            constraint = new Constraint(user2, JETTY_ROLE);
                            constraint.setAuthenticate(true);
                            cm = new ConstraintMapping();
                            cm.setConstraint(constraint);
                            cm.setPathSpec("/");
                            constraints.add(cm);

                            // each UTF-8 byte as a char
                            // this is what chrome does
                            String user3 = new String(b1, "ISO-8859-1");
                            realm.putUser(user3, cred, role);
                            constraint = new Constraint(user3, JETTY_ROLE);
                            constraint.setAuthenticate(true);
                            cm = new ConstraintMapping();
                            cm.setConstraint(constraint);
                            cm.setPathSpec("/");
                            constraints.add(cm);
                        } catch (UnsupportedEncodingException uee) {}
                    }
                }
            }
        }

        // This forces a '403 Forbidden' response for TRACE and OPTIONS unless the
        // WAC handler handles it.
        // (LocaleWebAppHandler returns a '405 Method Not Allowed')
        // TRACE and OPTIONS aren't really security issues...
        // TRACE doesn't echo stuff unless you call setTrace(true)
        // But it might bug some people
        // The other strange methods - PUT, DELETE, MOVE - are disabled by default
        // See also:
        // http://old.nabble.com/Disable-HTTP-TRACE-in-Jetty-5.x-td12412607.html

        Constraint sc = new Constraint();
        sc.setName("No trace");
        ConstraintMapping cm = new ConstraintMapping();
        cm.setMethod("TRACE");
        cm.setConstraint(sc);
        cm.setPathSpec("/");
        constraints.add(cm);

        sc = new Constraint();
        sc.setName("No options");
        cm = new ConstraintMapping();
        cm.setMethod("OPTIONS");
        cm.setConstraint(sc);
        cm.setPathSpec("/");
        constraints.add(cm);

        ConstraintMapping cmarr[] = constraints.toArray(new ConstraintMapping[constraints.size()]);
        sec.setConstraintMappings(cmarr);

        context.setSecurityHandler(sec);
    }
    
    /** @since 0.8.8 */
    private class ServerShutdown implements Runnable {
        public void run() {
            shutdown(null);
        }
    }
    
    private Properties webAppProperties() {
        return webAppProperties(_context.getConfigDir().getAbsolutePath());
    }

    /** @since 0.9.4 */
    public static Properties webAppProperties(I2PAppContext ctx) {
        return webAppProperties(ctx.getConfigDir().getAbsolutePath());
    }

    public static Properties webAppProperties(String dir) {
        Properties rv = new Properties();
        // String webappConfigFile = _context.getProperty(PROP_WEBAPP_CONFIG_FILENAME, DEFAULT_WEBAPP_CONFIG_FILENAME);
        String webappConfigFile = DEFAULT_WEBAPP_CONFIG_FILENAME;
        File cfgFile = new File(dir, webappConfigFile);
        
        try {
            DataHelper.loadProps(rv, cfgFile);
        } catch (IOException ioe) {
            // _log.warn("Error loading the client app properties from " + cfgFile.getName(), ioe);
        }
        
        return rv;
    }

    public static void storeWebAppProperties(RouterContext ctx, Properties props) {
        // String webappConfigFile = _context.getProperty(PROP_WEBAPP_CONFIG_FILENAME, DEFAULT_WEBAPP_CONFIG_FILENAME);
        String webappConfigFile = DEFAULT_WEBAPP_CONFIG_FILENAME;
        File cfgFile = new File(ctx.getConfigDir(), webappConfigFile);
        
        try {
            DataHelper.storeProps(props, cfgFile);
        } catch (IOException ioe) {
            // _log.warn("Error loading the client app properties from " + cfgFile.getName(), ioe);
        }
    }

    static class WarFilenameFilter implements FilenameFilter {
        private static final WarFilenameFilter _filter = new WarFilenameFilter();
        public static WarFilenameFilter instance() { return _filter; }
        public boolean accept(File dir, String name) {
            return (name != null) && (name.endsWith(".war") && !name.equals(ROUTERCONSOLE + ".war"));
        }
    }

    /**
     * Put IPv4 first
     * @since 0.9.24
     */
    private static class HostComparator implements Comparator<String>, Serializable {
         public int compare(String l, String r) {
             boolean l4 = l.contains(".");
             boolean r4 = r.contains(".");
             if (l4 && !r4)
                 return -1;
             if (r4 && !l4)
                 return 1;
             return l.compareTo(r);
        }
    }
    
    /**
     * Just to set the name and set Daemon
     * @since Jetty 6
     */
/*****
    private static class CustomThreadPoolExecutor extends ExecutorThreadPool {
        public CustomThreadPoolExecutor() {
             super(new ThreadPoolExecutor(
                      MIN_THREADS, MAX_THREADS, MAX_IDLE_TIME, TimeUnit.MILLISECONDS,
                      new SynchronousQueue<Runnable>(),
                      new CustomThreadFactory(),
                      new ThreadPoolExecutor.CallerRunsPolicy())
                  );
        }
    }
*****/

    /**
     * Just to set the name and set Daemon
     * @since Jetty 6
     */
/*****
    private static class CustomThreadFactory implements ThreadFactory {

        public Thread newThread(Runnable r) {
            Thread rv = Executors.defaultThreadFactory().newThread(r);
            rv.setName(THREAD_NAME);
            rv.setDaemon(true);
            return rv;
        }
    }
*****/

}<|MERGE_RESOLUTION|>--- conflicted
+++ resolved
@@ -303,16 +303,10 @@
     /** @since 0.9.17 */
     private void checkJavaVersion() {
         boolean noJava7 = !SystemVersion.isJava7();
-<<<<<<< HEAD
-        boolean noPack200 = !FileUtil.isPack200Supported();
-        boolean openARM = SystemVersion.isARM() && SystemVersion.isOpenJDK();
-        if (noJava7 || noPack200) {
-=======
         boolean noPack200 = (PluginStarter.pluginsEnabled(_context) || !NewsHelper.isUpdateDisabled(_context)) &&
                             !FileUtil.isPack200Supported();
         boolean openARM = SystemVersion.isARM() && SystemVersion.isOpenJDK();
         if (noJava7 || noPack200 || openARM) {
->>>>>>> 34c611d3
             String s = "Java version: " + System.getProperty("java.version") +
                        " OS: " + System.getProperty("os.name") + ' ' +
                        System.getProperty("os.arch") + ' ' +
@@ -326,11 +320,7 @@
                 System.out.println("Warning: " + s);
             }
             if (noPack200) {
-<<<<<<< HEAD
-                s = "Pack200 is required for automatic updates, please upgrade Java";
-=======
                 s = "Pack200 is required for plugins and automatic updates, please upgrade Java";
->>>>>>> 34c611d3
                 log.logAlways(net.i2p.util.Log.WARN, s);
                 System.out.println("Warning: " + s);
             }
