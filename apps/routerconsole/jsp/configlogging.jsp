<%@page contentType="text/html"%>
<%@page trimDirectiveWhitespaces="true"%>
<%@page pageEncoding="UTF-8"%>
<!DOCTYPE HTML PUBLIC "-//W3C//DTD HTML 4.01 Transitional//EN">

<html><head>
<%@include file="css.jsi" %>
<%=intl.title("config logging")%>
<script src="/js/ajax.js" type="text/javascript"></script>
<%@include file="summaryajax.jsi" %>
</head><body onload="initAjax()">
<jsp:useBean class="net.i2p.router.web.ConfigLoggingHelper" id="logginghelper" scope="request" />
<jsp:setProperty name="logginghelper" property="contextId" value="<%=(String)session.getAttribute(\"i2p.contextId\")%>" />

<%@include file="summary.jsi" %>
<h1><%=intl._t("I2P Logging Configuration")%></h1>
<div class="main" id="config_logging">
 <%@include file="confignav.jsi" %>

 <jsp:useBean class="net.i2p.router.web.ConfigLoggingHandler" id="formhandler" scope="request" />
<%@include file="formhandler.jsi" %>
 <form action="" method="POST">
 <input type="hidden" name="nonce" value="<%=pageNonce%>" >
 <input type="hidden" name="action" value="blah" >
 <h3 class="tabletitle"><%=intl._t("Configure I2P Logging Options")%>&nbsp;<a title="<%=intl._t("View Router Logs")%>" href="/logs">[<%=intl._t("View Logs")%>]</a></h3>
      <table id="loggingoptions" border="0" cellspacing="5">
        <tr><td class="mediumtags" align="right"><b><%=intl._t("Log file")%>:</b></td>
          <td><input type="text" name="logfilename" size="40" disabled="disabled" title="<%=intl._t("Edit {0} to change", "logger.config")%>" value="<jsp:getProperty name="logginghelper" property="logFilePattern" />" >
<<<<<<< HEAD
            <br><p style="margin: 0px 12px"><i><%=intl._t("(the symbol '@' will be replaced during log rotation)")%></i></p></td>
        </tr><tr><td class="mediumtags" align="right"><b><%=intl._t("Log record format")%>:</b></td>
          <td><input type="text" name="logformat" size="20" value="<jsp:getProperty name="logginghelper" property="recordPattern" />" >
            <br><p style="margin: 0px 12px"><i><%=intl._t("(use 'd' = date, 'c' = class, 't' = thread, 'p' = priority, 'm' = message)")%>
            </i></p></td>
        </tr><tr><td class="mediumtags" align="right"><b><%=intl._t("Log date format")%>:</b></td>
          <td><input type="text" name="logdateformat" size="20" value="<jsp:getProperty name="logginghelper" property="datePattern" />" >
            <br><p style="margin: 0px 12px"><i><%=intl._t("('MM' = month, 'dd' = day, 'HH' = hour, 'mm' = minute, 'ss' = second, 'SSS' = millisecond)")%>
            </i></p></td>
=======
            </td>
          <td><i><%=intl._t("(the symbol '@' will be replaced during log rotation)")%></i></td>
          <td></td>
        </tr><tr><td class="mediumtags" align="right"><b><%=intl._t("Log record format")%>:</b></td>
          <td><input type="text" name="logformat" size="20" value="<jsp:getProperty name="logginghelper" property="recordPattern" />" >
            </td>
          <td><i><%=intl._t("(use 'd' = date, 'c' = class, 't' = thread, 'p' = priority, 'm' = message)")%></i></td>
          <td></td>
        </tr><tr><td class="mediumtags" align="right"><b><%=intl._t("Log date format")%>:</b></td>
          <td><input type="text" name="logdateformat" size="20" value="<jsp:getProperty name="logginghelper" property="datePattern" />" >
            </td>
          <td><i><%=intl._t("('MM' = month, 'dd' = day, 'HH' = hour, 'mm' = minute, 'ss' = second, 'SSS' = millisecond)")%></i></td>
          <td></td>
>>>>>>> 2bc56308
        </tr><tr><td class="mediumtags" align="right"><b><%=intl._t("Max log file size")%>:</b></td>
          <td><input type="text" name="logfilesize" size="10" value="<jsp:getProperty name="logginghelper" property="maxFileSize" />" ></td>
          <td></td>
          <td></td>
        </tr><tr><td class="mediumtags" align="right"><b><%=intl._t("Default log level")%>:</b></td>
<<<<<<< HEAD
          <td><jsp:getProperty name="logginghelper" property="defaultLogLevelBox" /><br><p style="margin: 0px 12px"><i><%=intl._t("(DEBUG and INFO are not recommended defaults, as they will drastically slow down your router)")%>
          </i></p></td>
=======
          <td><jsp:getProperty name="logginghelper" property="defaultLogLevelBox" /></td>
          <td><i><%=intl._t("(DEBUG and INFO are not recommended defaults, as they will drastically slow down your router)")%></i></td>
          <td></td>
>>>>>>> 2bc56308
        </tr><tr><td class="mediumtags" align="right"><b><%=intl._t("Log level overrides")%>:</b></td>
          <td colspan="3"><jsp:getProperty name="logginghelper" property="logLevelTable" /></td>
        </tr><tr><td class="mediumtags" align="right"><b><%=intl._t("New override")%>:</b></td>
          <td colspan="3"><jsp:getProperty name="logginghelper" property="newClassBox" /></td>
        </tr>
        <tr><td class="optionsave" colspan="4">
          <input type="reset" class="cancel" value="<%=intl._t("Cancel")%>" >
          <input type="submit" name="shouldsave" class="accept" value="<%=intl._t("Save changes")%>" >
</td></tr></table></form></div></body></html><|MERGE_RESOLUTION|>--- conflicted
+++ resolved
@@ -26,17 +26,6 @@
       <table id="loggingoptions" border="0" cellspacing="5">
         <tr><td class="mediumtags" align="right"><b><%=intl._t("Log file")%>:</b></td>
           <td><input type="text" name="logfilename" size="40" disabled="disabled" title="<%=intl._t("Edit {0} to change", "logger.config")%>" value="<jsp:getProperty name="logginghelper" property="logFilePattern" />" >
-<<<<<<< HEAD
-            <br><p style="margin: 0px 12px"><i><%=intl._t("(the symbol '@' will be replaced during log rotation)")%></i></p></td>
-        </tr><tr><td class="mediumtags" align="right"><b><%=intl._t("Log record format")%>:</b></td>
-          <td><input type="text" name="logformat" size="20" value="<jsp:getProperty name="logginghelper" property="recordPattern" />" >
-            <br><p style="margin: 0px 12px"><i><%=intl._t("(use 'd' = date, 'c' = class, 't' = thread, 'p' = priority, 'm' = message)")%>
-            </i></p></td>
-        </tr><tr><td class="mediumtags" align="right"><b><%=intl._t("Log date format")%>:</b></td>
-          <td><input type="text" name="logdateformat" size="20" value="<jsp:getProperty name="logginghelper" property="datePattern" />" >
-            <br><p style="margin: 0px 12px"><i><%=intl._t("('MM' = month, 'dd' = day, 'HH' = hour, 'mm' = minute, 'ss' = second, 'SSS' = millisecond)")%>
-            </i></p></td>
-=======
             </td>
           <td><i><%=intl._t("(the symbol '@' will be replaced during log rotation)")%></i></td>
           <td></td>
@@ -50,20 +39,14 @@
             </td>
           <td><i><%=intl._t("('MM' = month, 'dd' = day, 'HH' = hour, 'mm' = minute, 'ss' = second, 'SSS' = millisecond)")%></i></td>
           <td></td>
->>>>>>> 2bc56308
         </tr><tr><td class="mediumtags" align="right"><b><%=intl._t("Max log file size")%>:</b></td>
           <td><input type="text" name="logfilesize" size="10" value="<jsp:getProperty name="logginghelper" property="maxFileSize" />" ></td>
           <td></td>
           <td></td>
         </tr><tr><td class="mediumtags" align="right"><b><%=intl._t("Default log level")%>:</b></td>
-<<<<<<< HEAD
-          <td><jsp:getProperty name="logginghelper" property="defaultLogLevelBox" /><br><p style="margin: 0px 12px"><i><%=intl._t("(DEBUG and INFO are not recommended defaults, as they will drastically slow down your router)")%>
-          </i></p></td>
-=======
           <td><jsp:getProperty name="logginghelper" property="defaultLogLevelBox" /></td>
           <td><i><%=intl._t("(DEBUG and INFO are not recommended defaults, as they will drastically slow down your router)")%></i></td>
           <td></td>
->>>>>>> 2bc56308
         </tr><tr><td class="mediumtags" align="right"><b><%=intl._t("Log level overrides")%>:</b></td>
           <td colspan="3"><jsp:getProperty name="logginghelper" property="logLevelTable" /></td>
         </tr><tr><td class="mediumtags" align="right"><b><%=intl._t("New override")%>:</b></td>
