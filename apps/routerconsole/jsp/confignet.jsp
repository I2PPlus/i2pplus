<%@page contentType="text/html" %>
<%@page pageEncoding="UTF-8"%>
<!DOCTYPE HTML PUBLIC "-//W3C//DTD HTML 4.01 Transitional//EN">

<html><head>
<%@include file="css.jsi" %>
<%=intl.title("config networking")%>
<script src="/js/ajax.js" type="text/javascript"></script>
<%@include file="summaryajax.jsi" %>
</head><body onload="initAjax()">

<%@include file="summary.jsi" %>

<jsp:useBean class="net.i2p.router.web.ConfigNetHelper" id="nethelper" scope="request" />
<jsp:setProperty name="nethelper" property="contextId" value="<%=(String)session.getAttribute(\"i2p.contextId\")%>" />
<h1><%=intl._t("I2P Network Configuration")%></h1>
<div class="main" id="config_network">
 <%@include file="confignav.jsi" %>

 <jsp:useBean class="net.i2p.router.web.ConfigNetHandler" id="formhandler" scope="request" />
<%@include file="formhandler.jsi" %>
 <form action="" method="POST">
 <input type="hidden" name="nonce" value="<%=pageNonce%>" >
 <input type="hidden" name="action" value="blah" >
 <h3 id="iptransport" class="tabletitle"><%=intl._t("IP and Transport Configuration")%>&nbsp;<a title="<%=intl._t("Help with router configuration")%>" href="/help#configurationhelp">[<%=intl._t("Configuration Help")%>]</a></h3>
 <table id="netconfig" class="configtable">
 <tr>
  <td class="infohelp">
 <b><%=intl._t("The default settings will work for most people.")%></b> 
 <%=intl._t("Changing these settings will restart your router.")%>
  </td>
 </tr>
 <tr>
  <th id="upnpconfig"><%=intl._t("UPnP Configuration")%>&nbsp;<a href="peers#upnp">[<%=intl._t("UPnP Status")%>]</a></th>
 </tr>
 <tr>
  <td>
    <input type="checkbox" class="optbox" name="upnp" value="true" <jsp:getProperty name="nethelper" property="upnpChecked" /> >
    <%=intl._t("Enable UPnP to open firewall ports")%>
  </td>
 </tr>
 <tr>
  <th id="ipconfig"><%=intl._t("IP Configuration")%></th>
 </tr>
 <tr>
  <td>
 <%=intl._t("Externally reachable hostname or IP address")%>:<br>
    <input type="radio" class="optbox" name="udpAutoIP" value="local,upnp,ssu" <%=nethelper.getUdpAutoIPChecked(3) %> >
    <%=intl._t("Use all auto-detect methods")%><br>
    <input type="radio" class="optbox" name="udpAutoIP" value="local,ssu" <%=nethelper.getUdpAutoIPChecked(4) %> >
    <%=intl._t("Disable UPnP IP address detection")%><br>
    <input type="radio" class="optbox" name="udpAutoIP" value="upnp,ssu" <%=nethelper.getUdpAutoIPChecked(5) %> >
    <%=intl._t("Ignore local interface IP address")%><br>
    <input type="radio" class="optbox" name="udpAutoIP" value="ssu" <%=nethelper.getUdpAutoIPChecked(0) %> >
    <%=intl._t("Use SSU IP address detection only")%><br>
    <input type="radio" class="optbox" name="udpAutoIP" value="hidden" <%=nethelper.getUdpAutoIPChecked(2) %> >
    <%=intl._t("Hidden mode - do not publish IP")%> <i><%=intl._t("(prevents participating traffic)")%></i><br>
    <input type="radio" class="optbox" name="udpAutoIP" value="fixed" <%=nethelper.getUdpAutoIPChecked(1) %> >
    <%=intl._t("Specify hostname or IP")%>:
    <%=nethelper.getAddressSelector() %>
  </td>
 </tr>
 <tr>
  <th id="ipchange"><%=intl._t("Action when IP changes")%></th>
 </tr>
 <tr>
  <td>
    <input type="checkbox" class="optbox" name="laptop" value="true" <jsp:getProperty name="nethelper" property="laptopChecked" /> >
    <%=intl._t("Laptop mode - Change router identity and UDP port when IP changes for enhanced anonymity")%>
    (<i><%=intl._t("Experimental")%></i>)
  </td>
 </tr>
 <tr>
  <th id="ipv4config"><%=intl._t("IPv4 Configuration")%></th>
 </tr>
 <tr>
  <td>
    <input type="checkbox" class="optbox" name="IPv4Firewalled" value="true" <jsp:getProperty name="nethelper" property="IPv4FirewalledChecked" /> >
    <%=intl._t("Disable inbound (Firewalled by Carrier-grade NAT or DS-Lite)")%>
<<<<<<< HEAD
 </p><p>
 <%=intl._t("IPv6 Configuration")%>:<br>
    <input type="checkbox" class="optbox" name="IPv6Firewalled" value="true" <jsp:getProperty name="nethelper" property="IPv6FirewalledChecked" /> >
    <%=intl._t("Disable inbound (Firewalled by Carrier-grade NAT or DS-Lite)")%><br>
=======
  </td>
 </tr>
 <tr>
  <th id="ipv6config"><%=intl._t("IPv6 Configuration")%></th>
 </tr>
 <tr>
  <td>
>>>>>>> 2bc56308
    <input type="radio" class="optbox" name="ipv6" value="false" <%=nethelper.getIPv6Checked("false") %> >
    <%=intl._t("Disable IPv6")%><br>
    <input type="radio" class="optbox" name="ipv6" value="enable" <%=nethelper.getIPv6Checked("enable") %> >
    <%=intl._t("Enable IPv6")%><br>
    <input type="radio" class="optbox" name="ipv6" value="preferIPv4" <%=nethelper.getIPv6Checked("preferIPv4") %> >
    <%=intl._t("Prefer IPv4 over IPv6")%><br>
    <input type="radio" class="optbox" name="ipv6" value="preferIPv6" <%=nethelper.getIPv6Checked("preferIPv6") %> >
    <%=intl._t("Prefer IPv6 over IPv4")%><br>
    <input type="radio" class="optbox" name="ipv6" value="only" <%=nethelper.getIPv6Checked("only") %> >
    <%=intl._t("Use IPv6 only (disable IPv4)")%>
    (<i><%=intl._t("Experimental")%></i>)
  </td>
 </tr>
 <tr>
  <th id="udpconfig"><%=intl._t("UDP Configuration")%></th>
 </tr>
 <tr>
  <td class="infowarn">
   <b><%=intl._t("Do not reveal your port numbers to anyone as they can be used to discover your ip address.")%></b>
  </td>
 </tr>
 <tr>
  <td>
 <%=intl._t("UDP port:")%>
 <input name ="udpPort" type="text" size="5" maxlength="5" value="<jsp:getProperty name="nethelper" property="configuredUdpPort" />" ><br>
 <input type="checkbox" class="optbox" name="disableUDP" value="disabled" <%=nethelper.getUdpDisabledChecked() %> >
 <%=intl._t("Completely disable")%> <i><%=intl._t("(select only if behind a firewall that blocks outbound UDP)")%></i>
  </td>
 </tr>
<% /********
<!-- let's keep this simple...
<input type="checkbox" class="optbox" name="requireIntroductions" value="true" <jsp:getProperty name="nethelper" property="requireIntroductionsChecked" /> />
 Require SSU introductions
 <i>(Enable if you cannot open your firewall)</i>
 </p><p>
 Current External UDP address: <i><jsp:getProperty name="nethelper" property="udpAddress" /></i><br>
-->
*********/ %>
 <tr>
  <th id="tcpconfig"><%=intl._t("TCP Configuration")%></th>
 </tr>
 <tr>
  <td>
 <%=intl._t("Externally reachable hostname or IP address")%>:<br>
    <input type="radio" class="optbox" name="ntcpAutoIP" value="true" <%=nethelper.getTcpAutoIPChecked(2) %> >
    <%=intl._t("Use auto-detected IP address")%>
    <i>(<%=intl._t("currently")%> <jsp:getProperty name="nethelper" property="udpIP" />)</i>
    <%=intl._t("if we are not firewalled")%><br>
    <input type="radio" class="optbox" name="ntcpAutoIP" value="always" <%=nethelper.getTcpAutoIPChecked(3) %> >
    <%=intl._t("Always use auto-detected IP address (Not firewalled)")%><br>
    <input type="radio" class="optbox" name="ntcpAutoIP" value="false" <%=nethelper.getTcpAutoIPChecked(1) %> >
    <%=intl._t("Specify hostname or IP")%>:
    <input name ="ntcphost" type="text" size="16" value="<jsp:getProperty name="nethelper" property="ntcphostname" />" ><br>
    <input type="radio" class="optbox" name="ntcpAutoIP" value="false" <%=nethelper.getTcpAutoIPChecked(0) %> >
    <%=intl._t("Disable inbound (Firewalled)")%><br>
    <input type="radio" class="optbox" name="ntcpAutoIP" value="disabled" <%=nethelper.getTcpAutoIPChecked(4) %> >
    <%=intl._t("Completely disable")%> <i><%=intl._t("(select only if behind a firewall that throttles or blocks outbound TCP)")%></i>
  </td>
 </tr>
 <tr>
  <th id="externaltcp"><%=intl._t("Externally reachable TCP port")%></th>
 </tr>
 <tr>
  <td>
    <input type="radio" class="optbox" name="ntcpAutoPort" value="2" <%=nethelper.getTcpAutoPortChecked(2) %> >
    <%=intl._t("Use the same port configured for UDP")%>
    <i>(<%=intl._t("currently")%> <jsp:getProperty name="nethelper" property="udpPort" />)</i><br>
    <input type="radio" class="optbox" name="ntcpAutoPort" value="1" <%=nethelper.getTcpAutoPortChecked(1) %> >
    <%=intl._t("Specify Port")%>:
    <input name ="ntcpport" type="text" size="5" maxlength="5" value="<jsp:getProperty name="nethelper" property="ntcpport" />" >
  </td>
 </tr>
 <tr>
  <td class="optionsave">
<input type="reset" class="cancel" value="<%=intl._t("Cancel")%>" >
<input type="submit" class="accept" name="save" value="<%=intl._t("Save changes")%>" >
  </td>
 </tr>
</table>

<% /********
<!-- let's keep this simple...
<input type="submit" name="recheckReachability" value="Check network reachability..." />
</p>
-->
*********/ %>
<% /********
      <!--
 <b>Dynamic Router Keys: </b>
 <input type="checkbox" class="optbox" name="dynamicKeys" value="true" <jsp:getProperty name="nethelper" property="dynamicKeysChecked" /> /><br>
 <p>
 This setting causes your router identity to be regenerated every time your IP address
 changes. If you have a dynamic IP this option can speed up your reintegration into
 the network (since people will have banned your old router identity), and, for
 very weak adversaries, help frustrate trivial
 <a href="http://www.i2p.net/how_threatmodel#intersection">intersection
 attacks</a> against the NetDB.  Your different router identities would only be
 'hidden' among other I2P users at your ISP, and further analysis would link
 the router identities further.</p>
 <p>Note that when I2P detects an IP address change, it will automatically
 initiate a restart in order to rekey and to disconnect from peers before they
 update their profiles - any long lasting client connections will be disconnected,
 though such would likely already be the case anyway, since the IP address changed.
 </p>
 <br>
-->
*********/ %>
</form></div></body></html><|MERGE_RESOLUTION|>--- conflicted
+++ resolved
@@ -77,12 +77,6 @@
   <td>
     <input type="checkbox" class="optbox" name="IPv4Firewalled" value="true" <jsp:getProperty name="nethelper" property="IPv4FirewalledChecked" /> >
     <%=intl._t("Disable inbound (Firewalled by Carrier-grade NAT or DS-Lite)")%>
-<<<<<<< HEAD
- </p><p>
- <%=intl._t("IPv6 Configuration")%>:<br>
-    <input type="checkbox" class="optbox" name="IPv6Firewalled" value="true" <jsp:getProperty name="nethelper" property="IPv6FirewalledChecked" /> >
-    <%=intl._t("Disable inbound (Firewalled by Carrier-grade NAT or DS-Lite)")%><br>
-=======
   </td>
  </tr>
  <tr>
@@ -90,7 +84,8 @@
  </tr>
  <tr>
   <td>
->>>>>>> 2bc56308
+    <input type="checkbox" class="optbox" name="IPv6Firewalled" value="true" <jsp:getProperty name="nethelper" property="IPv6FirewalledChecked" /> >
+    <%=intl._t("Disable inbound (Firewalled by Carrier-grade NAT or DS-Lite)")%><br>
     <input type="radio" class="optbox" name="ipv6" value="false" <%=nethelper.getIPv6Checked("false") %> >
     <%=intl._t("Disable IPv6")%><br>
     <input type="radio" class="optbox" name="ipv6" value="enable" <%=nethelper.getIPv6Checked("enable") %> >
