--- conflicted
+++ resolved
@@ -1,344 +1,339 @@
-<%
-    // NOTE: Do the header carefully so there is no whitespace before the <?xml... line
-
-    // http://www.crazysquirrel.com/computing/general/form-encoding.jspx
-    if (request.getCharacterEncoding() == null)
-        request.setCharacterEncoding("UTF-8");
-
-    response.setHeader("X-Frame-Options", "SAMEORIGIN");
-    response.setHeader("Content-Security-Policy", "default-src 'self'; style-src 'self' 'unsafe-inline'");
-    response.setHeader("X-XSS-Protection", "1; mode=block");
-    response.setHeader("X-Content-Type-Options", "nosniff");
-    response.setHeader("Referrer-Policy", "no-referrer");
-
-%><%@page pageEncoding="UTF-8"
-%><%@page trimDirectiveWhitespaces="true"
-%><%@page contentType="text/html" import="net.i2p.i2ptunnel.web.IndexBean"
-%><?xml version="1.0" encoding="UTF-8"?>
-<!DOCTYPE html PUBLIC "-//W3C//DTD XHTML 1.0 Strict//EN" "http://www.w3.org/TR/xhtml1/DTD/xhtml1-strict.dtd">
-<jsp:useBean class="net.i2p.i2ptunnel.web.IndexBean" id="indexBean" scope="request" />
-<jsp:setProperty name="indexBean" property="*" />
-<jsp:useBean class="net.i2p.i2ptunnel.web.Messages" id="intl" scope="request" />
-<html xmlns="http://www.w3.org/1999/xhtml" xml:lang="en" lang="en">
-<head>
-    <title><%=intl._t("Hidden Services Manager")%></title>
-    
-    <meta http-equiv="Content-Type" content="text/html; charset=UTF-8" />
-    <meta http-equiv="Content-Type" content="application/xhtml+xml; charset=UTF-8" />
-    <link href="/themes/console/images/favicon.ico" type="image/x-icon" rel="shortcut icon" />
-    
-    <% if (indexBean.allowCSS()) {
-  %><link rel="icon" href="<%=indexBean.getTheme()%>images/favicon.ico" />
-<<<<<<< HEAD
-    <link href="<%=indexBean.getTheme()%>default.css?<%=net.i2p.CoreVersion.VERSION%>" rel="stylesheet" type="text/css" /> 
-    <link href="<%=indexBean.getTheme()%>i2ptunnel.css?<%=net.i2p.CoreVersion.VERSION%>" rel="stylesheet" type="text/css" />
-=======
-    <link href="<%=indexBean.getTheme()%>i2ptunnel.css" rel="stylesheet" type="text/css" /> 
->>>>>>> 2bc56308
-    <% }
-  %>
-</head>
-<body id="tunnelListPage">
-
-<div class="panel">
-    <h2><%=intl._t("Status Messages")%></h2>
-    <table id="statusMessagesTable">
-        <tr>
-            <td id="tunnelMessages">
-        <textarea id="statusMessages" rows="4" cols="60" readonly="readonly"><jsp:getProperty name="indexBean" property="messages" /></textarea>
-            </td>
-        </tr>
-
-
-        <tr>
-            <td class="buttons">
-                <a class="control" href="list"><%=intl._t("Refresh")%></a>
-            </td>
-        </tr>
-    </table>
-</div>
-
-<%
-
-  if (indexBean.isInitialized()) {
-      String nextNonce = net.i2p.i2ptunnel.web.IndexBean.getNextNonce();
-
-%>
-
-<div class="panel" id="globalTunnelControl">
-    <h2><%=intl._t("Global Tunnel Control")%></h2>
-    <table>
-        <tr>
-            <td class="buttons">
-                <a class="control" href="wizard"><%=intl._t("Tunnel Wizard")%></a>
-                <a class="control" href="list?nonce=<%=nextNonce%>&amp;action=Stop%20all"><%=intl._t("Stop All")%></a>
-                <a class="control" href="list?nonce=<%=nextNonce%>&amp;action=Start%20all"><%=intl._t("Start All")%></a>
-                <a class="control" href="list?nonce=<%=nextNonce%>&amp;action=Restart%20all"><%=intl._t("Restart All")%></a>
-<%--
-                //this is really bad because it stops and restarts all tunnels, which is probably not what you want
-                <a class="control" href="list?nonce=<%=nextNonce%>&amp;action=Reload%20configuration"><%=intl._t("Reload Config")%></a>
---%>
-            </td>
-        </tr>
-    </table>
-</div>
-
-<div class="panel">
-    
-    <h2><%=intl._t("I2P Hidden Services")%></h2>
-
-<table id="serverTunnels">
-    <tr>
-        <th class="tunnelName"><%=intl._t("Name")%></th>
-        <th class="tunnelType"><%=intl._t("Type")%></th>
-        <th class="tunnelLocation"><%=intl._t("Points at")%></th>
-        <th class="tunnelPreview"><%=intl._t("Preview")%></th>
-        <th class="tunnelStatus"><%=intl._t("Status")%></th>
-        <th class="tunnelControl"><%=intl._t("Control")%></th>
-    </tr>
-
-        <%
-        for (int curServer = 0; curServer < indexBean.getTunnelCount(); curServer++) {
-            if (indexBean.isClient(curServer)) continue;
-            
-      %>
-
-
-    <tr class="tunnelProperties">
-        <td class="tunnelName">
-            <a href="edit?tunnel=<%=curServer%>" title="<%=intl._t("Edit Server Tunnel Settings for")%>&nbsp;<%=indexBean.getTunnelName(curServer)%>"><%=indexBean.getTunnelName(curServer)%></a>
-        </td>
-        <td class="tunnelType"><%=indexBean.getTunnelType(curServer)%></td>
-        <td class="tunnelLocation">
-        <%
-            if (indexBean.isServerTargetLinkValid(curServer)) {
-                if (indexBean.isSSLEnabled(curServer)) { %>
-                    <a href="https://<%=indexBean.getServerTarget(curServer)%>/" title="<%=intl._t("Test HTTPS server, bypassing I2P")%>" target="_top"><%=indexBean.getServerTarget(curServer)%> SSL</a>
-             <% } else { %>
-                    <a href="http://<%=indexBean.getServerTarget(curServer)%>/" title="<%=intl._t("Test HTTP server, bypassing I2P")%>" target="_top"><%=indexBean.getServerTarget(curServer)%></a>
-        <%
-                }
-            } else {
-          %><%=indexBean.getServerTarget(curServer)%>
-        <%
-                if (indexBean.isSSLEnabled(curServer)) { %>
-                    SSL
-        <%
-                }
-            }
-          %>
-        </td>
-        <td class="tunnelPreview">
-            <%
-            if (("httpserver".equals(indexBean.getInternalType(curServer)) || ("httpbidirserver".equals(indexBean.getInternalType(curServer)))) && indexBean.getTunnelStatus(curServer) == IndexBean.RUNNING) {
-          %>
-            <a class="control" title="<%=intl._t("Test HTTP server through I2P")%>" href="http://<%=indexBean.getDestHashBase32(curServer)%>" target="_top"><%=intl._t("Preview")%></a>
-            <%
-            } else if (indexBean.getTunnelStatus(curServer) == IndexBean.RUNNING) {
-          %><%=intl._t("Base32 Address")%>:<%=indexBean.getDestHashBase32(curServer)%>
-        <%
-            } else {
-          %><%=intl._t("No Preview")%>
-        <%
-            }
-      %>
-        </td>
-        <td class="tunnelStatus">
-            <%
-            switch (indexBean.getTunnelStatus(curServer)) {
-                case IndexBean.STARTING:
-          %><div class="statusStarting text" title="<%=intl._t("Starting...")%>"><%=intl._t("Starting...")%></div>
-        </td>
-        <td class="tunnelControl">
-            <a class="control" title="<%=intl._t("Stop this Tunnel")%>" href="list?nonce=<%=nextNonce%>&amp;action=stop&amp;tunnel=<%=curServer%>"><%=intl._t("Stop")%></a>
-        <%
-                break;
-                case IndexBean.RUNNING:
-          %><div class="statusRunning text" title="<%=intl._t("Running")%>"><%=intl._t("Running")%></div>
-        </td>
-        <td class="tunnelControl">
-            <a class="control" title="<%=intl._t("Stop this Tunnel")%>" href="list?nonce=<%=nextNonce%>&amp;action=stop&amp;tunnel=<%=curServer%>"><%=intl._t("Stop")%></a>
-        <%
-                break;
-                case IndexBean.NOT_RUNNING:
-          %><div class="statusNotRunning text" title="<%=intl._t("Stopped")%>"><%=intl._t("Stopped")%></div>
-        </td>
-        <td class="tunnelControl">
-            <a class="control" title="<%=intl._t("Start this Tunnel")%>" href="list?nonce=<%=nextNonce%>&amp;action=start&amp;tunnel=<%=curServer%>"><%=intl._t("Start")%></a>
-        <%
-                break;
-            }
-      %>
-        </td>
-    </tr>
-    <tr>
-        <td class="tunnelDescription" colspan="6">
-            <span class="tunnelDescriptionLabel"><b>Description:</b></span>
-            <%=indexBean.getTunnelDescription(curServer)%>
-        </td>
-    </tr>
-
-        <%
-        }
-      %>
-
-    <tr>
-        <td class="newTunnel" colspan="6">
-           <form id="addNewServerTunnelForm" action="edit">
-               <b><%=intl._t("New hidden service")%>:</b>&nbsp;
-                    <select name="type">
-                        <option value="httpserver">HTTP</option>
-                        <option value="server"><%=intl._t("Standard")%></option>
-                        <option value="httpbidirserver">HTTP bidir</option>
-                        <option value="ircserver">IRC</option>
-                        <option value="streamrserver">Streamr</option>
-                    </select>
-                    <input class="control" type="submit" value="<%=intl._t("Create")%>" />
-            </form>
-        </td>
-    </tr>
-</table>
-          
-    <h2><%=intl._t("I2P Client Tunnels")%></h2>
-
-<table id="clientTunnels">
-    <tr>
-        <th class="tunnelName"><%=intl._t("Name")%></th>
-        <th class="tunnelType"><%=intl._t("Type")%></th>
-        <th class="tunnelInterface"><%=intl._t("Interface")%></th>
-        <th class="tunnelPort"><%=intl._t("Port")%></th>
-        <th class="tunnelStatus"><%=intl._t("Status")%></th>
-        <th class="tunnelControl"><%=intl._t("Control")%></th>
-    </tr>
-
-        <%
-        for (int curClient = 0; curClient < indexBean.getTunnelCount(); curClient++) {
-            if (!indexBean.isClient(curClient)) continue;
-      %>        
-
-
-    <tr class="tunnelProperties">
-        <td class="tunnelName">
-            <a href="edit?tunnel=<%=curClient%>" title="<%=intl._t("Edit Tunnel Settings for")%>&nbsp;<%=indexBean.getTunnelName(curClient)%>"><%=indexBean.getTunnelName(curClient)%></a>
-        </td>
-
-        <td class="tunnelType"><%=indexBean.getTunnelType(curClient)%></td>
-        <td class="tunnelInterface">
-         <%
-               /* should only happen for streamr client */
-               String cHost= indexBean.getClientInterface(curClient);
-               if (cHost == null || "".equals(cHost)) {
-                   out.write("<font color=\"red\">");
-                   out.write(intl._t("Host not set"));
-                   out.write("</font>");
-               } else {
-                   out.write(cHost);
-               }
-          %>
-        </td>
-        <td class="tunnelPort">
-         <%
-               String cPort= indexBean.getClientPort2(curClient);
-               out.write(cPort);
-               if (indexBean.isSSLEnabled(curClient))
-                   out.write(" SSL");
-          %>
-        </td>
-        <td class="tunnelStatus">
-            <%
-            switch (indexBean.getTunnelStatus(curClient)) {
-                case IndexBean.STARTING:
-          %><div class="statusStarting text" title="<%=intl._t("Starting...")%>"><%=intl._t("Starting...")%></div>
-        </td>
-        <td class="tunnelControl">
-            <a class="control" title="<%=intl._t("Stop this Tunnel")%>" href="list?nonce=<%=nextNonce%>&amp;action=stop&amp;tunnel=<%=curClient%>"><%=intl._t("Stop")%></a>
-        <%
-                break;
-                case IndexBean.STANDBY:
-          %><div class="statusStarting text" title="<%=intl._t("Standby")%>"><%=intl._t("Standby")%></div>
-        </td>
-        <td class="tunnelControl">
-            <a class="control" title="Stop this Tunnel" href="list?nonce=<%=nextNonce%>&amp;action=stop&amp;tunnel=<%=curClient%>"><%=intl._t("Stop")%></a>
-        <%
-                break;
-                case IndexBean.RUNNING:
-          %><div class="statusRunning text" title="<%=intl._t("Running")%>"><%=intl._t("Running")%></div>
-        </td>
-        <td class="tunnelControl">
-            <a class="control" title="Stop this Tunnel" href="list?nonce=<%=nextNonce%>&amp;action=stop&amp;tunnel=<%=curClient%>"><%=intl._t("Stop")%></a>
-        <%
-                break;
-                case IndexBean.NOT_RUNNING:
-          %><div class="statusNotRunning text" title="<%=intl._t("Stopped")%>"><%=intl._t("Stopped")%></div>
-        </td>
-        <td class="tunnelControl">
-            <a class="control" title="<%=intl._t("Start this Tunnel")%>" href="list?nonce=<%=nextNonce%>&amp;action=start&amp;tunnel=<%=curClient%>"><%=intl._t("Start")%></a>
-        <%
-                break;
-            }
-      %>
-        </td>
-    </tr>
-    <tr>
-        <td class="tunnelDestination" colspan="6">
-            <span class="tunnelDestinationLabel">
-            <% if ("httpclient".equals(indexBean.getInternalType(curClient)) || "connectclient".equals(indexBean.getInternalType(curClient)) ||
-                   "sockstunnel".equals(indexBean.getInternalType(curClient)) || "socksirctunnel".equals(indexBean.getInternalType(curClient))) { %>
-                <b><%=intl._t("Outproxy")%>:</b>
-            <% } else { %>
-                <b><%=intl._t("Destination")%>:</b>
-            <% } %>
-</span>
-            <%
-               if (indexBean.getIsUsingOutproxyPlugin(curClient)) {
-                   %><%=intl._t("internal plugin")%><%
-               } else {
-                   String cdest = indexBean.getClientDestination(curClient);
-                   if (cdest.length() > 70) { // Probably a B64 (a B32 is 60 chars) so truncate
-                       %><%=cdest.substring(0, 45)%>&hellip;<%=cdest.substring(cdest.length() - 15, cdest.length())%><%
-                   } else if (cdest.length() > 0) {
-                       %><%=cdest%><%
-                   } else {
-                       %><i><%=intl._t("none")%></i><%
-                   }
-               } %>
-        </td>
-    </tr>
-        <% /* TODO SSL outproxy for httpclient if plugin not present */ %>
-    <tr>
-        <td class="tunnelDescription" colspan="6">
-            <span class="tunnelDescriptionLabel"><b><%=intl._t("Description")%>:</b></span>
-            <%=indexBean.getTunnelDescription(curClient)%>
-        </td>
-    </tr>
-        <%
-        }
-      %>
-    <tr>
-        <td class="newTunnel" colspan="6">
-            <form id="addNewClientTunnelForm" action="edit">
-                <b><%=intl._t("New client tunnel")%>:</b>&nbsp;
-                    <select name="type">
-                        <option value="client"><%=intl._t("Standard")%></option>
-                        <option value="httpclient">HTTP/CONNECT</option>
-                        <option value="ircclient">IRC</option>
-                        <option value="sockstunnel">SOCKS 4/4a/5</option>
-                        <option value="socksirctunnel">SOCKS IRC</option>
-                        <option value="connectclient">CONNECT</option>
-                        <option value="streamrclient">Streamr</option>
-                    </select>
-                    <input class="control" type="submit" value="<%=intl._t("Create")%>" />
-            </form>
-        </td>
-    </tr>
-</table>
-</div>
-
-<%
-
-  }  // isInitialized()
-
-%>
-
-</body>
-</html>
+<%
+    // NOTE: Do the header carefully so there is no whitespace before the <?xml... line
+
+    // http://www.crazysquirrel.com/computing/general/form-encoding.jspx
+    if (request.getCharacterEncoding() == null)
+        request.setCharacterEncoding("UTF-8");
+
+    response.setHeader("X-Frame-Options", "SAMEORIGIN");
+    response.setHeader("Content-Security-Policy", "default-src 'self'; style-src 'self' 'unsafe-inline'");
+    response.setHeader("X-XSS-Protection", "1; mode=block");
+    response.setHeader("X-Content-Type-Options", "nosniff");
+    response.setHeader("Referrer-Policy", "no-referrer");
+
+%><%@page pageEncoding="UTF-8"
+%><%@page trimDirectiveWhitespaces="true"
+%><%@page contentType="text/html" import="net.i2p.i2ptunnel.web.IndexBean"
+%><?xml version="1.0" encoding="UTF-8"?>
+<!DOCTYPE html PUBLIC "-//W3C//DTD XHTML 1.0 Strict//EN" "http://www.w3.org/TR/xhtml1/DTD/xhtml1-strict.dtd">
+<jsp:useBean class="net.i2p.i2ptunnel.web.IndexBean" id="indexBean" scope="request" />
+<jsp:setProperty name="indexBean" property="*" />
+<jsp:useBean class="net.i2p.i2ptunnel.web.Messages" id="intl" scope="request" />
+<html xmlns="http://www.w3.org/1999/xhtml" xml:lang="en" lang="en">
+<head>
+    <title><%=intl._t("Hidden Services Manager")%></title>
+    
+    <meta http-equiv="Content-Type" content="text/html; charset=UTF-8" />
+    <meta http-equiv="Content-Type" content="application/xhtml+xml; charset=UTF-8" />
+    <link href="/themes/console/images/favicon.ico" type="image/x-icon" rel="shortcut icon" />
+    
+    <% if (indexBean.allowCSS()) {
+  %><link rel="icon" href="<%=indexBean.getTheme()%>images/favicon.ico" />
+    <link href="<%=indexBean.getTheme()%>i2ptunnel.css?<%=net.i2p.CoreVersion.VERSION%>" rel="stylesheet" type="text/css" /> 
+    <% }
+  %>
+</head>
+<body id="tunnelListPage">
+
+<div class="panel">
+    <h2><%=intl._t("Status Messages")%></h2>
+    <table id="statusMessagesTable">
+        <tr>
+            <td id="tunnelMessages">
+        <textarea id="statusMessages" rows="4" cols="60" readonly="readonly"><jsp:getProperty name="indexBean" property="messages" /></textarea>
+            </td>
+        </tr>
+
+
+        <tr>
+            <td class="buttons">
+                <a class="control" href="list"><%=intl._t("Refresh")%></a>
+            </td>
+        </tr>
+    </table>
+</div>
+
+<%
+
+  if (indexBean.isInitialized()) {
+      String nextNonce = net.i2p.i2ptunnel.web.IndexBean.getNextNonce();
+
+%>
+
+<div class="panel" id="globalTunnelControl">
+    <h2><%=intl._t("Global Tunnel Control")%></h2>
+    <table>
+        <tr>
+            <td class="buttons">
+                <a class="control" href="wizard"><%=intl._t("Tunnel Wizard")%></a>
+                <a class="control" href="list?nonce=<%=nextNonce%>&amp;action=Stop%20all"><%=intl._t("Stop All")%></a>
+                <a class="control" href="list?nonce=<%=nextNonce%>&amp;action=Start%20all"><%=intl._t("Start All")%></a>
+                <a class="control" href="list?nonce=<%=nextNonce%>&amp;action=Restart%20all"><%=intl._t("Restart All")%></a>
+<%--
+                //this is really bad because it stops and restarts all tunnels, which is probably not what you want
+                <a class="control" href="list?nonce=<%=nextNonce%>&amp;action=Reload%20configuration"><%=intl._t("Reload Config")%></a>
+--%>
+            </td>
+        </tr>
+    </table>
+</div>
+
+<div class="panel">
+    
+    <h2><%=intl._t("I2P Hidden Services")%></h2>
+
+<table id="serverTunnels">
+    <tr>
+        <th class="tunnelName"><%=intl._t("Name")%></th>
+        <th class="tunnelType"><%=intl._t("Type")%></th>
+        <th class="tunnelLocation"><%=intl._t("Points at")%></th>
+        <th class="tunnelPreview"><%=intl._t("Preview")%></th>
+        <th class="tunnelStatus"><%=intl._t("Status")%></th>
+        <th class="tunnelControl"><%=intl._t("Control")%></th>
+    </tr>
+
+        <%
+        for (int curServer = 0; curServer < indexBean.getTunnelCount(); curServer++) {
+            if (indexBean.isClient(curServer)) continue;
+            
+      %>
+
+
+    <tr class="tunnelProperties">
+        <td class="tunnelName">
+            <a href="edit?tunnel=<%=curServer%>" title="<%=intl._t("Edit Server Tunnel Settings for")%>&nbsp;<%=indexBean.getTunnelName(curServer)%>"><%=indexBean.getTunnelName(curServer)%></a>
+        </td>
+        <td class="tunnelType"><%=indexBean.getTunnelType(curServer)%></td>
+        <td class="tunnelLocation">
+        <%
+            if (indexBean.isServerTargetLinkValid(curServer)) {
+                if (indexBean.isSSLEnabled(curServer)) { %>
+                    <a href="https://<%=indexBean.getServerTarget(curServer)%>/" title="<%=intl._t("Test HTTPS server, bypassing I2P")%>" target="_top"><%=indexBean.getServerTarget(curServer)%> SSL</a>
+             <% } else { %>
+                    <a href="http://<%=indexBean.getServerTarget(curServer)%>/" title="<%=intl._t("Test HTTP server, bypassing I2P")%>" target="_top"><%=indexBean.getServerTarget(curServer)%></a>
+        <%
+                }
+            } else {
+          %><%=indexBean.getServerTarget(curServer)%>
+        <%
+                if (indexBean.isSSLEnabled(curServer)) { %>
+                    SSL
+        <%
+                }
+            }
+          %>
+        </td>
+        <td class="tunnelPreview">
+            <%
+            if (("httpserver".equals(indexBean.getInternalType(curServer)) || ("httpbidirserver".equals(indexBean.getInternalType(curServer)))) && indexBean.getTunnelStatus(curServer) == IndexBean.RUNNING) {
+          %>
+            <a class="control" title="<%=intl._t("Test HTTP server through I2P")%>" href="http://<%=indexBean.getDestHashBase32(curServer)%>" target="_top"><%=intl._t("Preview")%></a>
+            <%
+            } else if (indexBean.getTunnelStatus(curServer) == IndexBean.RUNNING) {
+          %><%=intl._t("Base32 Address")%>:<%=indexBean.getDestHashBase32(curServer)%>
+        <%
+            } else {
+          %><%=intl._t("No Preview")%>
+        <%
+            }
+      %>
+        </td>
+        <td class="tunnelStatus">
+            <%
+            switch (indexBean.getTunnelStatus(curServer)) {
+                case IndexBean.STARTING:
+          %><div class="statusStarting text" title="<%=intl._t("Starting...")%>"><%=intl._t("Starting...")%></div>
+        </td>
+        <td class="tunnelControl">
+            <a class="control" title="<%=intl._t("Stop this Tunnel")%>" href="list?nonce=<%=nextNonce%>&amp;action=stop&amp;tunnel=<%=curServer%>"><%=intl._t("Stop")%></a>
+        <%
+                break;
+                case IndexBean.RUNNING:
+          %><div class="statusRunning text" title="<%=intl._t("Running")%>"><%=intl._t("Running")%></div>
+        </td>
+        <td class="tunnelControl">
+            <a class="control" title="<%=intl._t("Stop this Tunnel")%>" href="list?nonce=<%=nextNonce%>&amp;action=stop&amp;tunnel=<%=curServer%>"><%=intl._t("Stop")%></a>
+        <%
+                break;
+                case IndexBean.NOT_RUNNING:
+          %><div class="statusNotRunning text" title="<%=intl._t("Stopped")%>"><%=intl._t("Stopped")%></div>
+        </td>
+        <td class="tunnelControl">
+            <a class="control" title="<%=intl._t("Start this Tunnel")%>" href="list?nonce=<%=nextNonce%>&amp;action=start&amp;tunnel=<%=curServer%>"><%=intl._t("Start")%></a>
+        <%
+                break;
+            }
+      %>
+        </td>
+    </tr>
+    <tr>
+        <td class="tunnelDescription" colspan="6">
+            <span class="tunnelDescriptionLabel"><b>Description:</b></span>
+            <%=indexBean.getTunnelDescription(curServer)%>
+        </td>
+    </tr>
+
+        <%
+        }
+      %>
+
+    <tr>
+        <td class="newTunnel" colspan="6">
+           <form id="addNewServerTunnelForm" action="edit">
+               <b><%=intl._t("New hidden service")%>:</b>&nbsp;
+                    <select name="type">
+                        <option value="httpserver">HTTP</option>
+                        <option value="server"><%=intl._t("Standard")%></option>
+                        <option value="httpbidirserver">HTTP bidir</option>
+                        <option value="ircserver">IRC</option>
+                        <option value="streamrserver">Streamr</option>
+                    </select>
+                    <input class="control" type="submit" value="<%=intl._t("Create")%>" />
+            </form>
+        </td>
+    </tr>
+</table>
+          
+    <h2><%=intl._t("I2P Client Tunnels")%></h2>
+
+<table id="clientTunnels">
+    <tr>
+        <th class="tunnelName"><%=intl._t("Name")%></th>
+        <th class="tunnelType"><%=intl._t("Type")%></th>
+        <th class="tunnelInterface"><%=intl._t("Interface")%></th>
+        <th class="tunnelPort"><%=intl._t("Port")%></th>
+        <th class="tunnelStatus"><%=intl._t("Status")%></th>
+        <th class="tunnelControl"><%=intl._t("Control")%></th>
+    </tr>
+
+        <%
+        for (int curClient = 0; curClient < indexBean.getTunnelCount(); curClient++) {
+            if (!indexBean.isClient(curClient)) continue;
+      %>        
+
+
+    <tr class="tunnelProperties">
+        <td class="tunnelName">
+            <a href="edit?tunnel=<%=curClient%>" title="<%=intl._t("Edit Tunnel Settings for")%>&nbsp;<%=indexBean.getTunnelName(curClient)%>"><%=indexBean.getTunnelName(curClient)%></a>
+        </td>
+
+        <td class="tunnelType"><%=indexBean.getTunnelType(curClient)%></td>
+        <td class="tunnelInterface">
+         <%
+               /* should only happen for streamr client */
+               String cHost= indexBean.getClientInterface(curClient);
+               if (cHost == null || "".equals(cHost)) {
+                   out.write("<font color=\"red\">");
+                   out.write(intl._t("Host not set"));
+                   out.write("</font>");
+               } else {
+                   out.write(cHost);
+               }
+          %>
+        </td>
+        <td class="tunnelPort">
+         <%
+               String cPort= indexBean.getClientPort2(curClient);
+               out.write(cPort);
+               if (indexBean.isSSLEnabled(curClient))
+                   out.write(" SSL");
+          %>
+        </td>
+        <td class="tunnelStatus">
+            <%
+            switch (indexBean.getTunnelStatus(curClient)) {
+                case IndexBean.STARTING:
+          %><div class="statusStarting text" title="<%=intl._t("Starting...")%>"><%=intl._t("Starting...")%></div>
+        </td>
+        <td class="tunnelControl">
+            <a class="control" title="<%=intl._t("Stop this Tunnel")%>" href="list?nonce=<%=nextNonce%>&amp;action=stop&amp;tunnel=<%=curClient%>"><%=intl._t("Stop")%></a>
+        <%
+                break;
+                case IndexBean.STANDBY:
+          %><div class="statusStarting text" title="<%=intl._t("Standby")%>"><%=intl._t("Standby")%></div>
+        </td>
+        <td class="tunnelControl">
+            <a class="control" title="Stop this Tunnel" href="list?nonce=<%=nextNonce%>&amp;action=stop&amp;tunnel=<%=curClient%>"><%=intl._t("Stop")%></a>
+        <%
+                break;
+                case IndexBean.RUNNING:
+          %><div class="statusRunning text" title="<%=intl._t("Running")%>"><%=intl._t("Running")%></div>
+        </td>
+        <td class="tunnelControl">
+            <a class="control" title="Stop this Tunnel" href="list?nonce=<%=nextNonce%>&amp;action=stop&amp;tunnel=<%=curClient%>"><%=intl._t("Stop")%></a>
+        <%
+                break;
+                case IndexBean.NOT_RUNNING:
+          %><div class="statusNotRunning text" title="<%=intl._t("Stopped")%>"><%=intl._t("Stopped")%></div>
+        </td>
+        <td class="tunnelControl">
+            <a class="control" title="<%=intl._t("Start this Tunnel")%>" href="list?nonce=<%=nextNonce%>&amp;action=start&amp;tunnel=<%=curClient%>"><%=intl._t("Start")%></a>
+        <%
+                break;
+            }
+      %>
+        </td>
+    </tr>
+    <tr>
+        <td class="tunnelDestination" colspan="6">
+            <span class="tunnelDestinationLabel">
+            <% if ("httpclient".equals(indexBean.getInternalType(curClient)) || "connectclient".equals(indexBean.getInternalType(curClient)) ||
+                   "sockstunnel".equals(indexBean.getInternalType(curClient)) || "socksirctunnel".equals(indexBean.getInternalType(curClient))) { %>
+                <b><%=intl._t("Outproxy")%>:</b>
+            <% } else { %>
+                <b><%=intl._t("Destination")%>:</b>
+            <% } %>
+</span>
+            <%
+               if (indexBean.getIsUsingOutproxyPlugin(curClient)) {
+                   %><%=intl._t("internal plugin")%><%
+               } else {
+                   String cdest = indexBean.getClientDestination(curClient);
+                   if (cdest.length() > 70) { // Probably a B64 (a B32 is 60 chars) so truncate
+                       %><%=cdest.substring(0, 45)%>&hellip;<%=cdest.substring(cdest.length() - 15, cdest.length())%><%
+                   } else if (cdest.length() > 0) {
+                       %><%=cdest%><%
+                   } else {
+                       %><i><%=intl._t("none")%></i><%
+                   }
+               } %>
+        </td>
+    </tr>
+        <% /* TODO SSL outproxy for httpclient if plugin not present */ %>
+    <tr>
+        <td class="tunnelDescription" colspan="6">
+            <span class="tunnelDescriptionLabel"><b><%=intl._t("Description")%>:</b></span>
+            <%=indexBean.getTunnelDescription(curClient)%>
+        </td>
+    </tr>
+        <%
+        }
+      %>
+    <tr>
+        <td class="newTunnel" colspan="6">
+            <form id="addNewClientTunnelForm" action="edit">
+                <b><%=intl._t("New client tunnel")%>:</b>&nbsp;
+                    <select name="type">
+                        <option value="client"><%=intl._t("Standard")%></option>
+                        <option value="httpclient">HTTP/CONNECT</option>
+                        <option value="ircclient">IRC</option>
+                        <option value="sockstunnel">SOCKS 4/4a/5</option>
+                        <option value="socksirctunnel">SOCKS IRC</option>
+                        <option value="connectclient">CONNECT</option>
+                        <option value="streamrclient">Streamr</option>
+                    </select>
+                    <input class="control" type="submit" value="<%=intl._t("Create")%>" />
+            </form>
+        </td>
+    </tr>
+</table>
+</div>
+
+<%
+
+  }  // isInitialized()
+
+%>
+
+</body>
+</html>