<%
/*
 * Created on Sep 02, 2005
 * 
 *  This file is part of susidns project, see http://susi.i2p/
 *  
 *  Copyright (C) 2005 <susi23@mail.i2p>
 *
 *  This program is free software; you can redistribute it and/or modify
 *  it under the terms of the GNU General Public License as published by
 *  the Free Software Foundation; either version 2 of the License, or
 *  (at your option) any later version.
 *
 *  This program is distributed in the hope that it will be useful,
 *  but WITHOUT ANY WARRANTY; without even the implied warranty of
 *  MERCHANTABILITY or FITNESS FOR A PARTICULAR PURPOSE.  See the
 *  GNU General Public License for more details.
 *
 *  You should have received a copy of the GNU General Public License
 *  along with this program; if not, write to the Free Software
 *  Foundation, Inc., 59 Temple Place, Suite 330, Boston, MA  02111-1307  USA
 *  
 * $Revision: 1.3 $
 */

    // http://www.crazysquirrel.com/computing/general/form-encoding.jspx
    if (request.getCharacterEncoding() == null)
        request.setCharacterEncoding("UTF-8");

    response.setHeader("X-Frame-Options", "SAMEORIGIN");
    response.setHeader("Content-Security-Policy", "default-src 'self'");
    response.setHeader("X-XSS-Protection", "1; mode=block");
    response.setHeader("X-Content-Type-Options", "nosniff");
    response.setHeader("Referrer-Policy", "no-referrer");

%>
<%@page pageEncoding="UTF-8"%>
<%@ page contentType="text/html"%>
<%@ taglib prefix="c" uri="http://java.sun.com/jsp/jstl/core"%>
<jsp:useBean id="version" class="i2p.susi.dns.VersionBean" scope="application" />
<jsp:useBean id="book" class="i2p.susi.dns.NamingServiceBean" scope="session" />
<jsp:useBean id="intl" class="i2p.susi.dns.Messages" scope="application" />
<jsp:setProperty name="book" property="*" />
<jsp:setProperty name="book" property="resetDeletionMarks" value="1"/>
<c:forEach items="${paramValues.checked}" var="checked">
<jsp:setProperty name="book" property="markedForDeletion" value="${checked}"/>
</c:forEach>
<!DOCTYPE HTML PUBLIC "-//W3C//DTD HTML 4.01 Transitional//EN">
<html>
<head>
<meta http-equiv="Content-Type" content="text/html; charset=UTF-8">
<title>${book.book} <%=intl._t("address book")%> - susidns</title>
<link rel="stylesheet" type="text/css" href="<%=book.getTheme()%>susidns.css?<%=net.i2p.CoreVersion.VERSION%>">
</head>
<body>
<div class="page">
<div id="logo">
<a href="index"><img src="<%=book.getTheme()%>images/logo.png" alt="" title="<%=intl._t("Overview")%>" border="0"/></a>
</div>
<hr>
<div id="navi">
<p>
<a id="overview" href="index"><%=intl._t("Overview")%></a>&nbsp;
<a class="abook" href="addressbook?book=private"><%=intl._t("Private")%></a>&nbsp;
<a class="abook" href="addressbook?book=master"><%=intl._t("Master")%></a>&nbsp;
<a class="abook" href="addressbook?book=router"><%=intl._t("Router")%></a>&nbsp;
<a class="abook" href="addressbook?book=published"><%=intl._t("Published")%></a>&nbsp;
<a id="subs" href="subscriptions"><%=intl._t("Subscriptions")%></a>&nbsp;
<a id="config" href="config"><%=intl._t("Configuration")%></a>
</p>
</div>
<hr>
<div class="headline" id="addressbook">
<h3><%=intl._t("Address book")%>: <%=intl._t(book.getBook())%></h3>
<h4><%=intl._t("Storage")%>: ${book.displayName}</h4>
</div>

<div id="messages">${book.messages}</div>

${book.loadBookMessages}

<c:if test="${book.notEmpty}">
<% if (book.getEntries().length > 0) { /* Don't show if no results. Can't figure out how to do this with c:if */ %>
<form action="export" method="GET" target="_top">
<div id="export">
<input type="hidden" name="book" value="${book.book}">
<c:if test="${book.search} != null && ${book.search}.length() > 0">
<input type="hidden" name="search" value="${book.search}">
</c:if>
<c:if test="${book.hasFilter}">
<input type="hidden" name="filter" value="${book.filter}">
</c:if>
<input type="submit" class="export" value="<%=intl._t("Export in hosts.txt format")%>" />
</div></form>
<% } /* book.getEntries().length() > 0 */ %>

<div id="filter">
<c:if test="${book.hasFilter}">
<span><%=intl._t("Current filter")%>: <b>${book.filter}</b>
<a href="addressbook?filter=none&amp;begin=0&amp;end=49"><%=intl._t("clear filter")%></a></span>
</c:if>
<c:if test="${!book.hasFilter}">
<span><%=intl._t("Filter")%></span>
</c:if>
<p>
<a href="addressbook?filter=a&amp;begin=0&amp;end=49">a</a>
<a href="addressbook?filter=b&amp;begin=0&amp;end=49">b</a>
<a href="addressbook?filter=c&amp;begin=0&amp;end=49">c</a> 
<a href="addressbook?filter=d&amp;begin=0&amp;end=49">d</a>
<a href="addressbook?filter=e&amp;begin=0&amp;end=49">e</a>
<a href="addressbook?filter=f&amp;begin=0&amp;end=49">f</a>
<a href="addressbook?filter=g&amp;begin=0&amp;end=49">g</a>
<a href="addressbook?filter=h&amp;begin=0&amp;end=49">h</a>
<a href="addressbook?filter=i&amp;begin=0&amp;end=49">i</a>
<a href="addressbook?filter=j&amp;begin=0&amp;end=49">j</a>
<a href="addressbook?filter=k&amp;begin=0&amp;end=49">k</a>
<a href="addressbook?filter=l&amp;begin=0&amp;end=49">l</a>
<a href="addressbook?filter=m&amp;begin=0&amp;end=49">m</a>
<a href="addressbook?filter=n&amp;begin=0&amp;end=49">n</a>
<a href="addressbook?filter=o&amp;begin=0&amp;end=49">o</a>
<a href="addressbook?filter=p&amp;begin=0&amp;end=49">p</a>
<a href="addressbook?filter=q&amp;begin=0&amp;end=49">q</a>
<a href="addressbook?filter=r&amp;begin=0&amp;end=49">r</a>
<a href="addressbook?filter=s&amp;begin=0&amp;end=49">s</a>
<a href="addressbook?filter=t&amp;begin=0&amp;end=49">t</a>
<a href="addressbook?filter=u&amp;begin=0&amp;end=49">u</a>
<a href="addressbook?filter=v&amp;begin=0&amp;end=49">v</a>
<a href="addressbook?filter=w&amp;begin=0&amp;end=49">w</a>
<a href="addressbook?filter=x&amp;begin=0&amp;end=49">x</a>
<a href="addressbook?filter=y&amp;begin=0&amp;end=49">y</a>
<a href="addressbook?filter=z&amp;begin=0&amp;end=49">z</a>
<a href="addressbook?filter=0-9&amp;begin=0&amp;end=49">0-9</a>
<a href="addressbook?filter=xn--&amp;begin=0&amp;end=49"><%=intl._t("other")%></a>
<a href="addressbook?filter=none&amp;begin=0&amp;end=49"><%=intl._t("all")%></a></p>
</div>

<div id="search">
<form method="POST" action="addressbook">
<input type="hidden" name="begin" value="0">
<input type="hidden" name="end" value="49">
<table><tr>
<td class="search"><%=intl._t("Search")%>: <input class="search" type="text" name="search" value="${book.search}" size="20" ></td>
<td class="search"><input class="search" type="submit" name="submitsearch" value="<%=intl._t("Search")%>" ></td>
</tr>
</table>
</form></div>
</c:if>

<%
    // have to only do this once per page
    String susiNonce = book.getSerial();
%>
<c:if test="${book.notEmpty}">
<form method="POST" action="addressbook">
<input type="hidden" name="serial" value="<%=susiNonce%>">
<input type="hidden" name="begin" value="0">
<input type="hidden" name="end" value="49">
<jsp:setProperty name="book" property="trClass"	value="0" />
<div id="book">
<table class="book" cellspacing="0" cellpadding="5">
<tr class="head">

<<<<<<< HEAD
<c:if test="${book.validBook}">
<th>&nbsp;</th>
=======
<c:if test="${book.master || book.router || book.published || book.private}">
<th></th>
>>>>>>> 2bc56308
</c:if>

<% if (book.getEntries().length > 0) { /* Don't show if no results. Can't figure out how to do this with c:if */ %>
<th><%=intl._t("Name")%></th>
<th colspan="2"><%=intl._t("Links")%></th>
<th><%=intl._t("Destination")%></th>
</tr>
<!-- limit iterator, or "Form too large" may result on submit, and is a huge web page if we don't -->
<c:forEach items="${book.entries}" var="addr" begin="${book.resultBegin}" end="${book.resultEnd}">
<tr class="list${book.trClass}">
<c:if test="${book.validBook}">
<td class="checkbox"><input type="checkbox" name="checked" value="${addr.name}" title="<%=intl._t("Mark for deletion")%>"></td>
</c:if>
<td class="names"><a href="http://${addr.name}/" target="_top">${addr.displayName}</a>
</td><td class="names">
<span class="addrhlpr"><a href="http://${addr.b32}/" target="_top" title="<%=intl._t("Base 32 address")%>">b32</a></span>
</td><td class="names">
<span class="addrhlpr"><a href="details?h=${addr.name}" title="<%=intl._t("More information on this entry")%>"><%=intl._t("details")%></a></span>
</td>
<td class="destinations"><textarea rows="1" style="height:3em;" wrap="off" cols="40" readonly="readonly" name="dest_${addr.name}" >${addr.destination}</textarea></td>
</tr>
</c:forEach>
<% } /* book..getEntries().length() > 0 */ %>
</table>
</div>

<% if (book.getEntries().length > 0) { /* Don't show if no results. Can't figure out how to do this with c:if */ %>
<c:if test="${book.validBook}">
<div id="buttons">
<p class="buttons">
<input class="cancel" type="reset" value="<%=intl._t("Cancel")%>" >
<input class="delete" type="submit" name="action" value="<%=intl._t("Delete Selected")%>" >
</p>
</div>
</c:if>
<% } /* book..getEntries().length() > 0 */ %>
</form>
</c:if><% /* book.notEmpty */ %>

<c:if test="${book.isEmpty}">
<div id="book">
<p class="book"><%=intl._t("This address book is empty.")%></p>
</div>
</c:if>

<form method="POST" action="addressbook">
<input type="hidden" name="serial" value="<%=susiNonce%>">
<input type="hidden" name="begin" value="0">
<input type="hidden" name="end" value="49">
<div id="add">
<h3><%=intl._t("Add new destination")%>:</h3>
<table><tr><td>
<b><%=intl._t("Host Name")%></b></td><td><input type="text" name="hostname" value="${book.hostname}" size="54">
</td></tr><tr><td>
<b><%=intl._t("Destination")%></b></td><td><textarea name="destination" rows="1" style="height:3em" wrap="off" cols="70" spellcheck="false">${book.destination}</textarea>
</td></tr></table>
<p class="buttons">
<input class="cancel" type="reset" value="<%=intl._t("Cancel")%>" >
<input class="accept" type="submit" name="action" value="<%=intl._t("Replace")%>" >
<input class="add" type="submit" name="action" value="<%=intl._t("Add")%>" >
</p>
</div></form>

<div id="footer">
<hr>
<p class="footer">susidns v${version.version} &copy; <a href="${version.url}" target="_top">susi</a> 2005</p>
</div>
</div>
</body>
</html><|MERGE_RESOLUTION|>--- conflicted
+++ resolved
@@ -160,13 +160,8 @@
 <table class="book" cellspacing="0" cellpadding="5">
 <tr class="head">
 
-<<<<<<< HEAD
 <c:if test="${book.validBook}">
-<th>&nbsp;</th>
-=======
-<c:if test="${book.master || book.router || book.published || book.private}">
 <th></th>
->>>>>>> 2bc56308
 </c:if>
 
 <% if (book.getEntries().length > 0) { /* Don't show if no results. Can't figure out how to do this with c:if */ %>
