package net.i2p.client.streaming;

<<<<<<< HEAD
import java.net.ConnectException;
=======
import java.util.concurrent.LinkedBlockingQueue;
import java.util.concurrent.TimeUnit;
>>>>>>> 4a9543be
import java.util.ArrayList;
import java.util.List;

import net.i2p.I2PAppContext;
import net.i2p.util.Clock;
import net.i2p.util.Log;
import net.i2p.util.SimpleScheduler;
import net.i2p.util.SimpleTimer;

/**
 * Receive new connection attempts
 *
 * Use a bounded queue to limit the damage from SYN floods,
 * router overload, or a slow client
 *
 * @author zzz modded to use concurrent and bound queue size
 */
class ConnectionHandler {
    private I2PAppContext _context;
    private Log _log;
    private ConnectionManager _manager;
<<<<<<< HEAD
    private List<Packet> _synQueue;
=======
    private LinkedBlockingQueue<Packet> _synQueue;
>>>>>>> 4a9543be
    private boolean _active;
    private int _acceptTimeout;
    
    /** max time after receiveNewSyn() and before the matched accept() */
    private static final int DEFAULT_ACCEPT_TIMEOUT = 3*1000;

    /**
     *  This is both SYNs and subsequent packets, and with an initial window size of 12,
     *  this is a backlog of 5 to 64 Syns, which seems like plenty for now
     *  Don't make this too big because the removal by all the TimeoutSyns is O(n**2) - sortof.
     */
    private static final int MAX_QUEUE_SIZE = 64;
    
    /** Creates a new instance of ConnectionHandler */
    public ConnectionHandler(I2PAppContext context, ConnectionManager mgr) {
        _context = context;
        _log = context.logManager().getLog(ConnectionHandler.class);
        _manager = mgr;
        _synQueue = new LinkedBlockingQueue(MAX_QUEUE_SIZE);
        _active = false;
        _acceptTimeout = DEFAULT_ACCEPT_TIMEOUT;
    }
    
    public void setActive(boolean active) { 
        if (_log.shouldLog(Log.DEBUG))
            _log.debug("setActive(" + active + ") called");
        _active = active; 
        if (!active) {
            try {
                _synQueue.put(new PoisonPacket()); // so we break from the accept() - waits until space is available
            } catch (InterruptedException ie) {}
        }
    }
    public boolean getActive() { return _active; }
    
    /**
     * Non-SYN packets with a zero SendStreamID may also be queued here so 
     * that they don't get thrown away while the SYN packet before it is queued.
     *
     * Additional overload protection may be required here...
     * We don't have a 3-way handshake, so the SYN fully opens a connection.
     * Does that make us more or less vulnerable to SYN flooding?
     *
     */
    public void receiveNewSyn(Packet packet) {
        if (!_active) {
            if (_log.shouldLog(Log.WARN))
                _log.warn("Dropping new SYN request, as we're not listening");
            if (packet.isFlagSet(Packet.FLAG_SYNCHRONIZE))
                sendReset(packet);
            return;
        }
        if (_log.shouldLog(Log.DEBUG))
            _log.debug("Receive new SYN: " + packet + ": timeout in " + _acceptTimeout);
        // also check if expiration of the head is long past for overload detection with peek() ?
        boolean success = _synQueue.offer(packet); // fail immediately if full
        if (success) {
            SimpleScheduler.getInstance().addEvent(new TimeoutSyn(packet), _acceptTimeout);
        } else {
            if (_log.shouldLog(Log.WARN))
                _log.warn("Dropping new SYN request, as the queue is full");
            if (packet.isFlagSet(Packet.FLAG_SYNCHRONIZE))
                sendReset(packet);
        }
    }
    
    public boolean waitSyn( long ms ) throws InterruptedException {
    	throw new InterruptedException();
    }
    
    /**
     * Receive an incoming connection (built from a received SYN)
     * Non-SYN packets with a zero SendStreamID may also be queued here so 
     * that they don't get thrown away while the SYN packet before it is queued.
     *
     * @param timeoutMs max amount of time to wait for a connection (if negative, 
     *                  wait indefinitely)
     * @return connection received, or null if there was a timeout or the 
     *                    handler was shut down
     */
    public Connection accept(long timeoutMs) {
        if (_log.shouldLog(Log.DEBUG))
            _log.debug("Accept("+ timeoutMs+") called");

        long expiration = timeoutMs + _context.clock().now();
        while (true) {
            if (!_active) {
                // fail all the ones we had queued up
                while(true) {
                    Packet packet = _synQueue.poll(); // fails immediately if empty
                    if (packet == null || packet.getOptionalDelay() == PoisonPacket.MAX_DELAY_REQUEST)
                        break;
                    sendReset(packet);
                }
                return null;
            }
            
            Packet syn = null;
<<<<<<< HEAD
            synchronized (_synQueue) {
                while ( _active && (_synQueue.size() <= 0) ) {
                    if (_log.shouldLog(Log.DEBUG))
                        _log.debug("Accept("+ timeoutMs+"): active=" + _active + " queue: " 
                                   + _synQueue.size());
                    if (timeoutMs < 0) {
                        try { _synQueue.wait(); } catch (InterruptedException ie) {}
                    } else {
                        long remaining = expiration - _context.clock().now();
// BUGFIX
// The specified amount of real time has elapsed, more or less. 
// If timeout is zero, however, then real time is not taken into consideration 
// and the thread simply waits until notified.
                        if (remaining < 1)
                            break;
                        try { _synQueue.wait(remaining); } catch (InterruptedException ie) {}
                    }
                }
                if (_active && _synQueue.size() > 0) {
                    syn = (Packet)_synQueue.remove(0);
=======
            while ( _active && syn == null) {
                if (_log.shouldLog(Log.DEBUG))
                    _log.debug("Accept("+ timeoutMs+"): active=" + _active + " queue: " 
                               + _synQueue.size());
                if (timeoutMs <= 0) {
                    try {
                       syn = _synQueue.take(); // waits forever
                    } catch (InterruptedException ie) {}
                } else {
                    long remaining = expiration - _context.clock().now();
                    // (dont think this applies anymore for LinkedBlockingQueue)
                    // BUGFIX
                    // The specified amount of real time has elapsed, more or less. 
                    // If timeout is zero, however, then real time is not taken into consideration 
                    // and the thread simply waits until notified.
                    if (remaining < 1)
                        break;
                    try {
                        syn = _synQueue.poll(remaining, TimeUnit.MILLISECONDS); // waits the specified time max
                    } catch (InterruptedException ie) {}
                    break;
>>>>>>> 4a9543be
                }
            }

            if (syn != null) {
                if (syn.getOptionalDelay() == PoisonPacket.MAX_DELAY_REQUEST)
                    return null;

                // deal with forged / invalid syn packets

                // Handle both SYN and non-SYN packets in the queue
                if (syn.isFlagSet(Packet.FLAG_SYNCHRONIZE)) {
                    Connection con = _manager.receiveConnection(syn);
                    if (con != null)
                        return con;
                } else {
                    reReceivePacket(syn);
                    // ... and keep looping
                }
            }
            // keep looping...
            if ( (timeoutMs >= 0) && (expiration < _context.clock().now()) )
                return null;
        }
    }

    /**
     *  We found a non-SYN packet that was queued in the syn queue,
     *  check to see if it has a home now, else drop it ...
     */
    private void reReceivePacket(Packet packet) {
        Connection con = _manager.getConnectionByOutboundId(packet.getReceiveStreamId());
        if (con != null) {
            // Send it through the packet handler again
            if (_log.shouldLog(Log.WARN))
                _log.warn("Found con for queued non-syn packet: " + packet);
            _manager.getPacketHandler().receivePacket(packet);
        } else {
            // goodbye
            if (_log.shouldLog(Log.WARN))
                _log.warn("Did not find con for queued non-syn packet, dropping: " + packet);
            packet.releasePayload();
        }
    }

    private void sendReset(Packet packet) {
        boolean ok = packet.verifySignature(_context, packet.getOptionalFrom(), null);
        if (!ok) {
            if (_log.shouldLog(Log.WARN))
                _log.warn("Received a spoofed SYN packet: they said they were " + packet.getOptionalFrom());
            return;
        }
        PacketLocal reply = new PacketLocal(_context, packet.getOptionalFrom());
        reply.setFlag(Packet.FLAG_RESET);
        reply.setFlag(Packet.FLAG_SIGNATURE_INCLUDED);
        reply.setAckThrough(packet.getSequenceNum());
        reply.setSendStreamId(packet.getReceiveStreamId());
        reply.setReceiveStreamId(0);
        reply.setOptionalFrom(_manager.getSession().getMyDestination());
        if (_log.shouldLog(Log.DEBUG))
            _log.debug("Sending RST: " + reply + " because of " + packet);
        // this just sends the packet - no retries or whatnot
        _manager.getPacketQueue().enqueue(reply);
    }
    
    private class TimeoutSyn implements SimpleTimer.TimedEvent {
        private Packet _synPacket;
        public TimeoutSyn(Packet packet) {
            _synPacket = packet;
        }
        
        public void timeReached() {
            boolean removed = _synQueue.remove(_synPacket);
            
            if (removed) {
                if (_synPacket.isFlagSet(Packet.FLAG_SYNCHRONIZE))
                    // timeout - send RST
                    sendReset(_synPacket);
                else
                    // non-syn packet got stranded on the syn queue, send it to the con
                    reReceivePacket(_synPacket);
            } else {
                // handled.  noop
            }
        }
    }

    /**
     * Simple end-of-queue marker.
     * The standard class limits the delay to MAX_DELAY_REQUEST so
     * an evil user can't use this to shut us down
     */
    private static class PoisonPacket extends Packet {
        public static final int MAX_DELAY_REQUEST = Packet.MAX_DELAY_REQUEST + 1;

        public PoisonPacket() {
            setOptionalDelay(MAX_DELAY_REQUEST);
        }
    }
}<|MERGE_RESOLUTION|>--- conflicted
+++ resolved
@@ -1,16 +1,11 @@
 package net.i2p.client.streaming;
 
-<<<<<<< HEAD
-import java.net.ConnectException;
-=======
 import java.util.concurrent.LinkedBlockingQueue;
 import java.util.concurrent.TimeUnit;
->>>>>>> 4a9543be
 import java.util.ArrayList;
 import java.util.List;
 
 import net.i2p.I2PAppContext;
-import net.i2p.util.Clock;
 import net.i2p.util.Log;
 import net.i2p.util.SimpleScheduler;
 import net.i2p.util.SimpleTimer;
@@ -27,11 +22,7 @@
     private I2PAppContext _context;
     private Log _log;
     private ConnectionManager _manager;
-<<<<<<< HEAD
-    private List<Packet> _synQueue;
-=======
     private LinkedBlockingQueue<Packet> _synQueue;
->>>>>>> 4a9543be
     private boolean _active;
     private int _acceptTimeout;
     
@@ -130,28 +121,6 @@
             }
             
             Packet syn = null;
-<<<<<<< HEAD
-            synchronized (_synQueue) {
-                while ( _active && (_synQueue.size() <= 0) ) {
-                    if (_log.shouldLog(Log.DEBUG))
-                        _log.debug("Accept("+ timeoutMs+"): active=" + _active + " queue: " 
-                                   + _synQueue.size());
-                    if (timeoutMs < 0) {
-                        try { _synQueue.wait(); } catch (InterruptedException ie) {}
-                    } else {
-                        long remaining = expiration - _context.clock().now();
-// BUGFIX
-// The specified amount of real time has elapsed, more or less. 
-// If timeout is zero, however, then real time is not taken into consideration 
-// and the thread simply waits until notified.
-                        if (remaining < 1)
-                            break;
-                        try { _synQueue.wait(remaining); } catch (InterruptedException ie) {}
-                    }
-                }
-                if (_active && _synQueue.size() > 0) {
-                    syn = (Packet)_synQueue.remove(0);
-=======
             while ( _active && syn == null) {
                 if (_log.shouldLog(Log.DEBUG))
                     _log.debug("Accept("+ timeoutMs+"): active=" + _active + " queue: " 
@@ -173,7 +142,6 @@
                         syn = _synQueue.poll(remaining, TimeUnit.MILLISECONDS); // waits the specified time max
                     } catch (InterruptedException ie) {}
                     break;
->>>>>>> 4a9543be
                 }
             }
 
